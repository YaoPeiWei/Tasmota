--- conflicted
+++ resolved
@@ -1,1379 +1,3 @@
-<<<<<<< HEAD
-name: Build_firmware_master
-
-on:
-  push:
-    branches: master
-    paths-ignore:
-    - '.github/**' # Ignore changes towards the .github directory
-
-jobs:
-
-  tasmota:
-    runs-on: ubuntu-latest
-    continue-on-error: true
-    steps:
-    - uses: actions/checkout@v2
-    - name: Set up Python
-      uses: actions/setup-python@v1
-    - name: Install dependencies
-      run: |
-        pip install -U platformio
-    - name: Run PlatformIO
-      run: |
-        platformio run -e tasmota
-    - uses: actions/upload-artifact@v2
-      with:
-        name: firmware
-        path: ./build_output
-
-
-  tasmota-minimal:
-    runs-on: ubuntu-latest
-    continue-on-error: true
-    steps:
-    - uses: actions/checkout@v2
-    - name: Set up Python
-      uses: actions/setup-python@v1
-    - name: Install dependencies
-      run: |
-        pip install -U platformio
-    - name: Run PlatformIO
-      run: |
-        platformio run -e tasmota-minimal
-    - uses: actions/upload-artifact@v2
-      with:
-        name: firmware
-        path: ./build_output
-
-
-  tasmota-lite:
-    runs-on: ubuntu-latest
-    continue-on-error: true
-    steps:
-    - uses: actions/checkout@v2
-    - name: Set up Python
-      uses: actions/setup-python@v1
-    - name: Install dependencies
-      run: |
-        pip install -U platformio
-    - name: Run PlatformIO
-      run: |
-        platformio run -e tasmota-lite
-    - uses: actions/upload-artifact@v2
-      with:
-        name: firmware
-        path: ./build_output
-
-
-  tasmota-knx:
-    runs-on: ubuntu-latest
-    continue-on-error: true
-    steps:
-    - uses: actions/checkout@v2
-    - name: Set up Python
-      uses: actions/setup-python@v1
-    - name: Install dependencies
-      run: |
-        pip install -U platformio
-    - name: Run PlatformIO
-      run: |
-        platformio run -e tasmota-knx
-    - uses: actions/upload-artifact@v2
-      with:
-        name: firmware
-        path: ./build_output
-
-
-  tasmota-sensors:
-    runs-on: ubuntu-latest
-    continue-on-error: true
-    steps:
-    - uses: actions/checkout@v2
-    - name: Set up Python
-      uses: actions/setup-python@v1
-    - name: Install dependencies
-      run: |
-        pip install -U platformio
-    - name: Run PlatformIO
-      run: |
-        platformio run -e tasmota-sensors
-    - uses: actions/upload-artifact@v2
-      with:
-        name: firmware
-        path: ./build_output
-
-
-  tasmota-display:
-    runs-on: ubuntu-latest
-    continue-on-error: true
-    steps:
-    - uses: actions/checkout@v2
-    - name: Set up Python
-      uses: actions/setup-python@v1
-    - name: Install dependencies
-      run: |
-        pip install -U platformio
-    - name: Run PlatformIO
-      run: |
-        platformio run -e tasmota-display
-    - uses: actions/upload-artifact@v2
-      with:
-        name: firmware
-        path: ./build_output
-
-
-  tasmota-ir:
-    runs-on: ubuntu-latest
-    continue-on-error: true
-    steps:
-    - uses: actions/checkout@v2
-    - name: Set up Python
-      uses: actions/setup-python@v1
-    - name: Install dependencies
-      run: |
-        pip install -U platformio
-    - name: Run PlatformIO
-      run: |
-        platformio run -e tasmota-ir
-    - uses: actions/upload-artifact@v2
-      with:
-        name: firmware
-        path: ./build_output
-
-
-  tasmota-zbbridge:
-    runs-on: ubuntu-latest
-    continue-on-error: true
-    steps:
-    - uses: actions/checkout@v2
-    - name: Set up Python
-      uses: actions/setup-python@v1
-    - name: Install dependencies
-      run: |
-        pip install -U platformio
-    - name: Run PlatformIO
-      run: |
-        platformio run -e tasmota-zbbridge
-    - uses: actions/upload-artifact@v2
-      with:
-        name: firmware
-        path: ./build_output
-
-
-  tasmota-zigbee:
-    runs-on: ubuntu-latest
-    continue-on-error: true
-    steps:
-    - uses: actions/checkout@v2
-    - name: Set up Python
-      uses: actions/setup-python@v1
-    - name: Install dependencies
-      run: |
-        pip install -U platformio
-    - name: Run PlatformIO
-      run: |
-        platformio run -e tasmota-zigbee
-    - uses: actions/upload-artifact@v2
-      with:
-        name: firmware
-        path: ./build_output
-
-
-  tasmota-AF:
-    runs-on: ubuntu-latest
-    continue-on-error: true
-    steps:
-    - uses: actions/checkout@v2
-    - name: Set up Python
-      uses: actions/setup-python@v1
-    - name: Install dependencies
-      run: |
-        pip install -U platformio
-    - name: Run PlatformIO
-      run: |
-        platformio run -e tasmota-AF
-    - uses: actions/upload-artifact@v2
-      with:
-        name: firmware
-        path: ./build_output
-
-
-  tasmota-BG:
-    runs-on: ubuntu-latest
-    continue-on-error: true
-    steps:
-    - uses: actions/checkout@v2
-    - name: Set up Python
-      uses: actions/setup-python@v1
-    - name: Install dependencies
-      run: |
-        pip install -U platformio
-    - name: Run PlatformIO
-      run: |
-        platformio run -e tasmota-BG
-    - uses: actions/upload-artifact@v2
-      with:
-        name: firmware
-        path: ./build_output
-
-
-  tasmota-BR:
-    runs-on: ubuntu-latest
-    continue-on-error: true
-    steps:
-    - uses: actions/checkout@v2
-    - name: Set up Python
-      uses: actions/setup-python@v1
-    - name: Install dependencies
-      run: |
-        pip install -U platformio
-    - name: Run PlatformIO
-      run: |
-        platformio run -e tasmota-BR
-    - uses: actions/upload-artifact@v2
-      with:
-        name: firmware
-        path: ./build_output
-
-
-  tasmota-CN:
-    runs-on: ubuntu-latest
-    continue-on-error: true
-    steps:
-    - uses: actions/checkout@v2
-    - name: Set up Python
-      uses: actions/setup-python@v1
-    - name: Install dependencies
-      run: |
-        pip install -U platformio
-    - name: Run PlatformIO
-      run: |
-        platformio run -e tasmota-CN
-    - uses: actions/upload-artifact@v2
-      with:
-        name: firmware
-        path: ./build_output
-
-
-  tasmota-CZ:
-    runs-on: ubuntu-latest
-    continue-on-error: true
-    steps:
-    - uses: actions/checkout@v2
-    - name: Set up Python
-      uses: actions/setup-python@v1
-    - name: Install dependencies
-      run: |
-        pip install -U platformio
-    - name: Run PlatformIO
-      run: |
-        platformio run -e tasmota-CZ
-    - uses: actions/upload-artifact@v2
-      with:
-        name: firmware
-        path: ./build_output
-
-
-  tasmota-DE:
-    runs-on: ubuntu-latest
-    continue-on-error: true
-    steps:
-    - uses: actions/checkout@v2
-    - name: Set up Python
-      uses: actions/setup-python@v1
-    - name: Install dependencies
-      run: |
-        pip install -U platformio
-    - name: Run PlatformIO
-      run: |
-        platformio run -e tasmota-DE
-    - uses: actions/upload-artifact@v2
-      with:
-        name: firmware
-        path: ./build_output
-
-
-  tasmota-ES:
-    runs-on: ubuntu-latest
-    continue-on-error: true
-    steps:
-    - uses: actions/checkout@v2
-    - name: Set up Python
-      uses: actions/setup-python@v1
-    - name: Install dependencies
-      run: |
-        pip install -U platformio
-    - name: Run PlatformIO
-      run: |
-        platformio run -e tasmota-ES
-    - uses: actions/upload-artifact@v2
-      with:
-        name: firmware
-        path: ./build_output
-
-
-  tasmota-FR:
-    runs-on: ubuntu-latest
-    continue-on-error: true
-    steps:
-    - uses: actions/checkout@v2
-    - name: Set up Python
-      uses: actions/setup-python@v1
-    - name: Install dependencies
-      run: |
-        pip install -U platformio
-    - name: Run PlatformIO
-      run: |
-        platformio run -e tasmota-FR
-    - uses: actions/upload-artifact@v2
-      with:
-        name: firmware
-        path: ./build_output
-
-
-  tasmota-FY:
-    runs-on: ubuntu-latest
-    continue-on-error: true
-    steps:
-    - uses: actions/checkout@v2
-    - name: Set up Python
-      uses: actions/setup-python@v1
-    - name: Install dependencies
-      run: |
-        pip install -U platformio
-    - name: Run PlatformIO
-      run: |
-        platformio run -e tasmota-FY
-    - uses: actions/upload-artifact@v2
-      with:
-        name: firmware
-        path: ./build_output
-
-
-  tasmota-GR:
-    runs-on: ubuntu-latest
-    continue-on-error: true
-    steps:
-    - uses: actions/checkout@v2
-    - name: Set up Python
-      uses: actions/setup-python@v1
-    - name: Install dependencies
-      run: |
-        pip install -U platformio
-    - name: Run PlatformIO
-      run: |
-        platformio run -e tasmota-GR
-    - uses: actions/upload-artifact@v2
-      with:
-        name: firmware
-        path: ./build_output
-
-
-  tasmota-HE:
-    runs-on: ubuntu-latest
-    continue-on-error: true
-    steps:
-    - uses: actions/checkout@v2
-    - name: Set up Python
-      uses: actions/setup-python@v1
-    - name: Install dependencies
-      run: |
-        pip install -U platformio
-    - name: Run PlatformIO
-      run: |
-        platformio run -e tasmota-HE
-    - uses: actions/upload-artifact@v2
-      with:
-        name: firmware
-        path: ./build_output
-
-
-  tasmota-HU:
-    runs-on: ubuntu-latest
-    continue-on-error: true
-    steps:
-    - uses: actions/checkout@v2
-    - name: Set up Python
-      uses: actions/setup-python@v1
-    - name: Install dependencies
-      run: |
-        pip install -U platformio
-    - name: Run PlatformIO
-      run: |
-        platformio run -e tasmota-HU
-    - uses: actions/upload-artifact@v2
-      with:
-        name: firmware
-        path: ./build_output
-
-
-  tasmota-IT:
-    runs-on: ubuntu-latest
-    continue-on-error: true
-    steps:
-    - uses: actions/checkout@v2
-    - name: Set up Python
-      uses: actions/setup-python@v1
-    - name: Install dependencies
-      run: |
-        pip install -U platformio
-    - name: Run PlatformIO
-      run: |
-        platformio run -e tasmota-IT
-    - uses: actions/upload-artifact@v2
-      with:
-        name: firmware
-        path: ./build_output
-
-
-  tasmota-KO:
-    runs-on: ubuntu-latest
-    continue-on-error: true
-    steps:
-    - uses: actions/checkout@v2
-    - name: Set up Python
-      uses: actions/setup-python@v1
-    - name: Install dependencies
-      run: |
-        pip install -U platformio
-    - name: Run PlatformIO
-      run: |
-        platformio run -e tasmota-KO
-    - uses: actions/upload-artifact@v2
-      with:
-        name: firmware
-        path: ./build_output
-
-
-  tasmota-NL:
-    runs-on: ubuntu-latest
-    continue-on-error: true
-    steps:
-    - uses: actions/checkout@v2
-    - name: Set up Python
-      uses: actions/setup-python@v1
-    - name: Install dependencies
-      run: |
-        pip install -U platformio
-    - name: Run PlatformIO
-      run: |
-        platformio run -e tasmota-NL
-    - uses: actions/upload-artifact@v2
-      with:
-        name: firmware
-        path: ./build_output
-
-
-  tasmota-PL:
-    runs-on: ubuntu-latest
-    continue-on-error: true
-    steps:
-    - uses: actions/checkout@v2
-    - name: Set up Python
-      uses: actions/setup-python@v1
-    - name: Install dependencies
-      run: |
-        pip install -U platformio
-    - name: Run PlatformIO
-      run: |
-        platformio run -e tasmota-PL
-    - uses: actions/upload-artifact@v2
-      with:
-        name: firmware
-        path: ./build_output
-
-
-  tasmota-PT:
-    runs-on: ubuntu-latest
-    continue-on-error: true
-    steps:
-    - uses: actions/checkout@v2
-    - name: Set up Python
-      uses: actions/setup-python@v1
-    - name: Install dependencies
-      run: |
-        pip install -U platformio
-    - name: Run PlatformIO
-      run: |
-        platformio run -e tasmota-PT
-    - uses: actions/upload-artifact@v2
-      with:
-        name: firmware
-        path: ./build_output
-
-
-  tasmota-RO:
-    runs-on: ubuntu-latest
-    continue-on-error: true
-    steps:
-    - uses: actions/checkout@v2
-    - name: Set up Python
-      uses: actions/setup-python@v1
-    - name: Install dependencies
-      run: |
-        pip install -U platformio
-    - name: Run PlatformIO
-      run: |
-        platformio run -e tasmota-RO
-    - uses: actions/upload-artifact@v2
-      with:
-        name: firmware
-        path: ./build_output
-
-
-  tasmota-RU:
-    runs-on: ubuntu-latest
-    continue-on-error: true
-    steps:
-    - uses: actions/checkout@v2
-    - name: Set up Python
-      uses: actions/setup-python@v1
-    - name: Install dependencies
-      run: |
-        pip install -U platformio
-    - name: Run PlatformIO
-      run: |
-        platformio run -e tasmota-RU
-    - uses: actions/upload-artifact@v2
-      with:
-        name: firmware
-        path: ./build_output
-
-
-  tasmota-SE:
-    runs-on: ubuntu-latest
-    continue-on-error: true
-    steps:
-    - uses: actions/checkout@v2
-    - name: Set up Python
-      uses: actions/setup-python@v1
-    - name: Install dependencies
-      run: |
-        pip install -U platformio
-    - name: Run PlatformIO
-      run: |
-        platformio run -e tasmota-SE
-    - uses: actions/upload-artifact@v2
-      with:
-        name: firmware
-        path: ./build_output
-
-
-  tasmota-SK:
-    runs-on: ubuntu-latest
-    continue-on-error: true
-    steps:
-    - uses: actions/checkout@v2
-    - name: Set up Python
-      uses: actions/setup-python@v1
-    - name: Install dependencies
-      run: |
-        pip install -U platformio
-    - name: Run PlatformIO
-      run: |
-        platformio run -e tasmota-SK
-    - uses: actions/upload-artifact@v2
-      with:
-        name: firmware
-        path: ./build_output
-
-
-  tasmota-TR:
-    runs-on: ubuntu-latest
-    continue-on-error: true
-    steps:
-    - uses: actions/checkout@v2
-    - name: Set up Python
-      uses: actions/setup-python@v1
-    - name: Install dependencies
-      run: |
-        pip install -U platformio
-    - name: Run PlatformIO
-      run: |
-        platformio run -e tasmota-TR
-    - uses: actions/upload-artifact@v2
-      with:
-        name: firmware
-        path: ./build_output
-
-
-  tasmota-TW:
-    runs-on: ubuntu-latest
-    continue-on-error: true
-    steps:
-    - uses: actions/checkout@v2
-    - name: Set up Python
-      uses: actions/setup-python@v1
-    - name: Install dependencies
-      run: |
-        pip install -U platformio
-    - name: Run PlatformIO
-      run: |
-        platformio run -e tasmota-TW
-    - uses: actions/upload-artifact@v2
-      with:
-        name: firmware
-        path: ./build_output
-
-
-  tasmota-UK:
-    runs-on: ubuntu-latest
-    continue-on-error: true
-    steps:
-    - uses: actions/checkout@v2
-    - name: Set up Python
-      uses: actions/setup-python@v1
-    - name: Install dependencies
-      run: |
-        pip install -U platformio
-    - name: Run PlatformIO
-      run: |
-        platformio run -e tasmota-UK
-    - uses: actions/upload-artifact@v2
-      with:
-        name: firmware
-        path: ./build_output
-
-
-  tasmota-VN:
-    runs-on: ubuntu-latest
-    continue-on-error: true
-    steps:
-    - uses: actions/checkout@v2
-    - name: Set up Python
-      uses: actions/setup-python@v1
-    - name: Install dependencies
-      run: |
-        pip install -U platformio
-    - name: Run PlatformIO
-      run: |
-        platformio run -e tasmota-VN
-    - uses: actions/upload-artifact@v2
-      with:
-        name: firmware
-        path: ./build_output
-
-
-  tasmota32:
-    runs-on: ubuntu-latest
-    continue-on-error: true
-    steps:
-    - uses: actions/checkout@v2
-    - name: Set up Python
-      uses: actions/setup-python@v1
-    - name: Install dependencies
-      run: |
-        pip install -U platformio
-    - name: Run PlatformIO
-      run: |
-        platformio run -e tasmota32
-    - uses: actions/upload-artifact@v2
-      with:
-        name: firmware
-        path: ./build_output
-
-
-  tasmota32solo1:
-    runs-on: ubuntu-latest
-    continue-on-error: true
-    steps:
-    - uses: actions/checkout@v2
-    - name: Set up Python
-      uses: actions/setup-python@v1
-    - name: Install dependencies
-      run: |
-        pip install -U platformio
-    - name: Run PlatformIO
-      run: |
-        platformio run -e tasmota32solo1
-    - uses: actions/upload-artifact@v2
-      with:
-        name: firmware
-        path: ./build_output
-
-
-  tasmota32-webcam:
-    runs-on: ubuntu-latest
-    continue-on-error: true
-    steps:
-    - uses: actions/checkout@v2
-    - name: Set up Python
-      uses: actions/setup-python@v1
-    - name: Install dependencies
-      run: |
-        pip install -U platformio
-    - name: Run PlatformIO
-      run: |
-        platformio run -e tasmota32-webcam
-    - uses: actions/upload-artifact@v2
-      with:
-        name: firmware
-        path: ./build_output
-
-
-  tasmota32-odroidgo:
-    runs-on: ubuntu-latest
-    continue-on-error: true
-    steps:
-    - uses: actions/checkout@v2
-    - name: Set up Python
-      uses: actions/setup-python@v1
-    - name: Install dependencies
-      run: |
-        pip install -U platformio
-    - name: Run PlatformIO
-      run: |
-        platformio run -e tasmota32-odroidgo
-    - uses: actions/upload-artifact@v2
-      with:
-        name: firmware
-        path: ./build_output
-
-
-  tasmota32-core2:
-    runs-on: ubuntu-latest
-    continue-on-error: true
-    steps:
-    - uses: actions/checkout@v2
-    - name: Set up Python
-      uses: actions/setup-python@v1
-    - name: Install dependencies
-      run: |
-        pip install -U platformio
-    - name: Run PlatformIO
-      run: |
-        platformio run -e tasmota32-core2
-    - uses: actions/upload-artifact@v2
-      with:
-        name: firmware
-        path: ./build_output
-
-
-  tasmota32-bluetooth:
-    runs-on: ubuntu-latest
-    continue-on-error: true
-    steps:
-    - uses: actions/checkout@v2
-    - name: Set up Python
-      uses: actions/setup-python@v1
-    - name: Install dependencies
-      run: |
-        pip install -U platformio
-    - name: Run PlatformIO
-      run: |
-        platformio run -e tasmota32-bluetooth
-    - uses: actions/upload-artifact@v2
-      with:
-        name: firmware
-        path: ./build_output
-
-
-  tasmota32-display:
-    runs-on: ubuntu-latest
-    continue-on-error: true
-    steps:
-    - uses: actions/checkout@v2
-    - name: Set up Python
-      uses: actions/setup-python@v1
-    - name: Install dependencies
-      run: |
-        pip install -U platformio
-    - name: Run PlatformIO
-      run: |
-        platformio run -e tasmota32-display
-    - uses: actions/upload-artifact@v2
-      with:
-        name: firmware
-        path: ./build_output
-
-
-  tasmota32-lvgl:
-    runs-on: ubuntu-latest
-    continue-on-error: true
-    steps:
-    - uses: actions/checkout@v2
-    - name: Set up Python
-      uses: actions/setup-python@v1
-    - name: Install dependencies
-      run: |
-        pip install -U platformio
-    - name: Run PlatformIO
-      run: |
-        platformio run -e tasmota32-lvgl
-    - uses: actions/upload-artifact@v2
-      with:
-        name: firmware
-        path: ./build_output
-
-
-  tasmota32-ir:
-    runs-on: ubuntu-latest
-    continue-on-error: true
-    steps:
-    - uses: actions/checkout@v2
-    - name: Set up Python
-      uses: actions/setup-python@v1
-    - name: Install dependencies
-      run: |
-        pip install -U platformio
-    - name: Run PlatformIO
-      run: |
-        platformio run -e tasmota32-ir
-    - uses: actions/upload-artifact@v2
-      with:
-        name: firmware
-        path: ./build_output
-
-
-  tasmota32-AF:
-    runs-on: ubuntu-latest
-    continue-on-error: true
-    steps:
-    - uses: actions/checkout@v2
-    - name: Set up Python
-      uses: actions/setup-python@v1
-    - name: Install dependencies
-      run: |
-        pip install -U platformio
-    - name: Run PlatformIO
-      run: |
-        platformio run -e tasmota32-AF
-    - uses: actions/upload-artifact@v2
-      with:
-        name: firmware
-        path: ./build_output
-
-
-  tasmota32-BG:
-    runs-on: ubuntu-latest
-    continue-on-error: true
-    steps:
-    - uses: actions/checkout@v2
-    - name: Set up Python
-      uses: actions/setup-python@v1
-    - name: Install dependencies
-      run: |
-        pip install -U platformio
-    - name: Run PlatformIO
-      run: |
-        platformio run -e tasmota32-BG
-    - uses: actions/upload-artifact@v2
-      with:
-        name: firmware
-        path: ./build_output
-
-
-  tasmota32-BR:
-    runs-on: ubuntu-latest
-    continue-on-error: true
-    steps:
-    - uses: actions/checkout@v2
-    - name: Set up Python
-      uses: actions/setup-python@v1
-    - name: Install dependencies
-      run: |
-        pip install -U platformio
-    - name: Run PlatformIO
-      run: |
-        platformio run -e tasmota32-BR
-    - uses: actions/upload-artifact@v2
-      with:
-        name: firmware
-        path: ./build_output
-
-
-  tasmota32-CN:
-    runs-on: ubuntu-latest
-    continue-on-error: true
-    steps:
-    - uses: actions/checkout@v2
-    - name: Set up Python
-      uses: actions/setup-python@v1
-    - name: Install dependencies
-      run: |
-        pip install -U platformio
-    - name: Run PlatformIO
-      run: |
-        platformio run -e tasmota32-CN
-    - uses: actions/upload-artifact@v2
-      with:
-        name: firmware
-        path: ./build_output
-
-
-  tasmota32-CZ:
-    runs-on: ubuntu-latest
-    continue-on-error: true
-    steps:
-    - uses: actions/checkout@v2
-    - name: Set up Python
-      uses: actions/setup-python@v1
-    - name: Install dependencies
-      run: |
-        pip install -U platformio
-    - name: Run PlatformIO
-      run: |
-        platformio run -e tasmota32-CZ
-    - uses: actions/upload-artifact@v2
-      with:
-        name: firmware
-        path: ./build_output
-
-
-  tasmota32-DE:
-    runs-on: ubuntu-latest
-    continue-on-error: true
-    steps:
-    - uses: actions/checkout@v2
-    - name: Set up Python
-      uses: actions/setup-python@v1
-    - name: Install dependencies
-      run: |
-        pip install -U platformio
-    - name: Run PlatformIO
-      run: |
-        platformio run -e tasmota32-DE
-    - uses: actions/upload-artifact@v2
-      with:
-        name: firmware
-        path: ./build_output
-
-
-  tasmota32-ES:
-    runs-on: ubuntu-latest
-    continue-on-error: true
-    steps:
-    - uses: actions/checkout@v2
-    - name: Set up Python
-      uses: actions/setup-python@v1
-    - name: Install dependencies
-      run: |
-        pip install -U platformio
-    - name: Run PlatformIO
-      run: |
-        platformio run -e tasmota32-ES
-    - uses: actions/upload-artifact@v2
-      with:
-        name: firmware
-        path: ./build_output
-
-
-  tasmota32-FR:
-    runs-on: ubuntu-latest
-    continue-on-error: true
-    steps:
-    - uses: actions/checkout@v2
-    - name: Set up Python
-      uses: actions/setup-python@v1
-    - name: Install dependencies
-      run: |
-        pip install -U platformio
-    - name: Run PlatformIO
-      run: |
-        platformio run -e tasmota32-FR
-    - uses: actions/upload-artifact@v2
-      with:
-        name: firmware
-        path: ./build_output
-
-
-  tasmota32-FY:
-    runs-on: ubuntu-latest
-    continue-on-error: true
-    steps:
-    - uses: actions/checkout@v2
-    - name: Set up Python
-      uses: actions/setup-python@v1
-    - name: Install dependencies
-      run: |
-        pip install -U platformio
-    - name: Run PlatformIO
-      run: |
-        platformio run -e tasmota32-FY
-    - uses: actions/upload-artifact@v2
-      with:
-        name: firmware
-        path: ./build_output
-
-
-  tasmota32-GR:
-    runs-on: ubuntu-latest
-    continue-on-error: true
-    steps:
-    - uses: actions/checkout@v2
-    - name: Set up Python
-      uses: actions/setup-python@v1
-    - name: Install dependencies
-      run: |
-        pip install -U platformio
-    - name: Run PlatformIO
-      run: |
-        platformio run -e tasmota32-GR
-    - uses: actions/upload-artifact@v2
-      with:
-        name: firmware
-        path: ./build_output
-
-
-  tasmota32-HE:
-    runs-on: ubuntu-latest
-    continue-on-error: true
-    steps:
-    - uses: actions/checkout@v2
-    - name: Set up Python
-      uses: actions/setup-python@v1
-    - name: Install dependencies
-      run: |
-        pip install -U platformio
-    - name: Run PlatformIO
-      run: |
-        platformio run -e tasmota32-HE
-    - uses: actions/upload-artifact@v2
-      with:
-        name: firmware
-        path: ./build_output
-
-
-  tasmota32-HU:
-    runs-on: ubuntu-latest
-    continue-on-error: true
-    steps:
-    - uses: actions/checkout@v2
-    - name: Set up Python
-      uses: actions/setup-python@v1
-    - name: Install dependencies
-      run: |
-        pip install -U platformio
-    - name: Run PlatformIO
-      run: |
-        platformio run -e tasmota32-HU
-    - uses: actions/upload-artifact@v2
-      with:
-        name: firmware
-        path: ./build_output
-
-
-  tasmota32-IT:
-    runs-on: ubuntu-latest
-    continue-on-error: true
-    steps:
-    - uses: actions/checkout@v2
-    - name: Set up Python
-      uses: actions/setup-python@v1
-    - name: Install dependencies
-      run: |
-        pip install -U platformio
-    - name: Run PlatformIO
-      run: |
-        platformio run -e tasmota32-IT
-    - uses: actions/upload-artifact@v2
-      with:
-        name: firmware
-        path: ./build_output
-
-
-  tasmota32-KO:
-    runs-on: ubuntu-latest
-    continue-on-error: true
-    steps:
-    - uses: actions/checkout@v2
-    - name: Set up Python
-      uses: actions/setup-python@v1
-    - name: Install dependencies
-      run: |
-        pip install -U platformio
-    - name: Run PlatformIO
-      run: |
-        platformio run -e tasmota32-KO
-    - uses: actions/upload-artifact@v2
-      with:
-        name: firmware
-        path: ./build_output
-
-
-  tasmota32-NL:
-    runs-on: ubuntu-latest
-    continue-on-error: true
-    steps:
-    - uses: actions/checkout@v2
-    - name: Set up Python
-      uses: actions/setup-python@v1
-    - name: Install dependencies
-      run: |
-        pip install -U platformio
-    - name: Run PlatformIO
-      run: |
-        platformio run -e tasmota32-NL
-    - uses: actions/upload-artifact@v2
-      with:
-        name: firmware
-        path: ./build_output
-
-
-  tasmota32-PL:
-    runs-on: ubuntu-latest
-    continue-on-error: true
-    steps:
-    - uses: actions/checkout@v2
-    - name: Set up Python
-      uses: actions/setup-python@v1
-    - name: Install dependencies
-      run: |
-        pip install -U platformio
-    - name: Run PlatformIO
-      run: |
-        platformio run -e tasmota32-PL
-    - uses: actions/upload-artifact@v2
-      with:
-        name: firmware
-        path: ./build_output
-
-
-  tasmota32-PT:
-    runs-on: ubuntu-latest
-    continue-on-error: true
-    steps:
-    - uses: actions/checkout@v2
-    - name: Set up Python
-      uses: actions/setup-python@v1
-    - name: Install dependencies
-      run: |
-        pip install -U platformio
-    - name: Run PlatformIO
-      run: |
-        platformio run -e tasmota32-PT
-    - uses: actions/upload-artifact@v2
-      with:
-        name: firmware
-        path: ./build_output
-
-
-  tasmota32-RO:
-    runs-on: ubuntu-latest
-    continue-on-error: true
-    steps:
-    - uses: actions/checkout@v2
-    - name: Set up Python
-      uses: actions/setup-python@v1
-    - name: Install dependencies
-      run: |
-        pip install -U platformio
-    - name: Run PlatformIO
-      run: |
-        platformio run -e tasmota32-RO
-    - uses: actions/upload-artifact@v2
-      with:
-        name: firmware
-        path: ./build_output
-
-
-  tasmota32-RU:
-    runs-on: ubuntu-latest
-    continue-on-error: true
-    steps:
-    - uses: actions/checkout@v2
-    - name: Set up Python
-      uses: actions/setup-python@v1
-    - name: Install dependencies
-      run: |
-        pip install -U platformio
-    - name: Run PlatformIO
-      run: |
-        platformio run -e tasmota32-RU
-    - uses: actions/upload-artifact@v2
-      with:
-        name: firmware
-        path: ./build_output
-
-
-  tasmota32-SE:
-    runs-on: ubuntu-latest
-    continue-on-error: true
-    steps:
-    - uses: actions/checkout@v2
-    - name: Set up Python
-      uses: actions/setup-python@v1
-    - name: Install dependencies
-      run: |
-        pip install -U platformio
-    - name: Run PlatformIO
-      run: |
-        platformio run -e tasmota32-SE
-    - uses: actions/upload-artifact@v2
-      with:
-        name: firmware
-        path: ./build_output
-
-
-  tasmota32-SK:
-    runs-on: ubuntu-latest
-    continue-on-error: true
-    steps:
-    - uses: actions/checkout@v2
-    - name: Set up Python
-      uses: actions/setup-python@v1
-    - name: Install dependencies
-      run: |
-        pip install -U platformio
-    - name: Run PlatformIO
-      run: |
-        platformio run -e tasmota32-SK
-    - uses: actions/upload-artifact@v2
-      with:
-        name: firmware
-        path: ./build_output
-
-
-  tasmota32-TR:
-    runs-on: ubuntu-latest
-    continue-on-error: true
-    steps:
-    - uses: actions/checkout@v2
-    - name: Set up Python
-      uses: actions/setup-python@v1
-    - name: Install dependencies
-      run: |
-        pip install -U platformio
-    - name: Run PlatformIO
-      run: |
-        platformio run -e tasmota32-TR
-    - uses: actions/upload-artifact@v2
-      with:
-        name: firmware
-        path: ./build_output
-
-
-  tasmota32-TW:
-    runs-on: ubuntu-latest
-    continue-on-error: true
-    steps:
-    - uses: actions/checkout@v2
-    - name: Set up Python
-      uses: actions/setup-python@v1
-    - name: Install dependencies
-      run: |
-        pip install -U platformio
-    - name: Run PlatformIO
-      run: |
-        platformio run -e tasmota32-TW
-    - uses: actions/upload-artifact@v2
-      with:
-        name: firmware
-        path: ./build_output
-
-
-  tasmota32-UK:
-    runs-on: ubuntu-latest
-    continue-on-error: true
-    steps:
-    - uses: actions/checkout@v2
-    - name: Set up Python
-      uses: actions/setup-python@v1
-    - name: Install dependencies
-      run: |
-        pip install -U platformio
-    - name: Run PlatformIO
-      run: |
-        platformio run -e tasmota32-UK
-    - uses: actions/upload-artifact@v2
-      with:
-        name: firmware
-        path: ./build_output
-
-
-  tasmota32-VN:
-    runs-on: ubuntu-latest
-    continue-on-error: true
-    steps:
-    - uses: actions/checkout@v2
-    - name: Set up Python
-      uses: actions/setup-python@v1
-    - name: Install dependencies
-      run: |
-        pip install -U platformio
-    - name: Run PlatformIO
-      run: |
-        platformio run -e tasmota32-VN
-    - uses: actions/upload-artifact@v2
-      with:
-        name: firmware
-        path: ./build_output
-
-
-  Upload:
-    needs: [tasmota-VN, tasmota32-VN, tasmota32-TW, tasmota32-TR]
-    runs-on: ubuntu-latest
-    continue-on-error: true
-    steps:
-    - uses: actions/checkout@v2
-    - uses: actions/download-artifact@v2
-      with:
-        name: firmware
-        path: ./mv_firmware
-    - name: Display structure of downloaded files
-      run: ls -R ./mv_firmware/
-    - name: Release
-      uses: softprops/action-gh-release@v1
-      #if: startsWith(github.ref, 'refs/tags/')
-      with:
-        tag_name: ${{ github.run_number }}
-        files: ./mv_firmware/firmware/*
-      env:
-        GITHUB_TOKEN: ${{ secrets.GITHUB_TOKEN }}
-
-    - name: Move firmware files in sub-folders
-      run: |
-        mkdir -p ./release-firmware/tasmota/languages
-        mkdir -p ./release-firmware/tasmota32/languages
-        mkdir -p ./release-firmware/map
-        [ ! -f ./mv_firmware/map/* ] || mv ./mv_firmware/map/* ./release-firmware/map/
-        [ ! -f ./mv_firmware/firmware/tasmota.* ] || mv ./mv_firmware/firmware/tasmota.* ./release-firmware/tasmota/
-        [ ! -f ./mv_firmware/firmware/tasmota-sensors.* ] || mv ./mv_firmware/firmware/tasmota-sensors.* ./release-firmware/tasmota/
-        [ ! -f ./mv_firmware/firmware/tasmota-minimal.* ] || mv ./mv_firmware/firmware/tasmota-minimal.* ./release-firmware/tasmota/
-        [ ! -f ./mv_firmware/firmware/tasmota-lite.* ] || mv ./mv_firmware/firmware/tasmota-lite.* ./release-firmware/tasmota/
-        [ ! -f ./mv_firmware/firmware/tasmota-ir*.* ] || mv ./mv_firmware/firmware/tasmota-ir*.* ./release-firmware/tasmota/
-        [ ! -f ./mv_firmware/firmware/tasmota-display.* ] || mv ./mv_firmware/firmware/tasmota-display.* ./release-firmware/tasmota/
-        [ ! -f ./mv_firmware/firmware/tasmota-knx.* ] || mv ./mv_firmware/firmware/tasmota-knx.* ./release-firmware/tasmota/
-        [ ! -f ./mv_firmware/firmware/tasmota-zbbridge.* ] || mv ./mv_firmware/firmware/tasmota-zbbridge.* ./release-firmware/tasmota/
-        [ ! -f ./mv_firmware/firmware/tasmota-zigbee.* ] || mv ./mv_firmware/firmware/tasmota-zigbee.* ./release-firmware/tasmota/
-        [ ! -f ./mv_firmware/firmware/tasmota32.* ] || mv ./mv_firmware/firmware/tasmota32.* ./release-firmware/tasmota32/
-        [ ! -f ./mv_firmware/firmware/tasmota32solo1*.* ] || mv ./mv_firmware/firmware/tasmota32solo1*.* ./release-firmware/tasmota32/
-        [ ! -f ./mv_firmware/firmware/tasmota32-ir*.* ] || mv ./mv_firmware/firmware/tasmota32-ir*.* ./release-firmware/tasmota32/
-        [ ! -f ./mv_firmware/firmware/tasmota32-display.* ] || mv ./mv_firmware/firmware/tasmota32-display.* ./release-firmware/tasmota32/
-        [ ! -f ./mv_firmware/firmware/tasmota32-lvgl.* ] || mv ./mv_firmware/firmware/tasmota32-lvgl.* ./release-firmware/tasmota32/
-        [ ! -f ./mv_firmware/firmware/tasmota32-web*.* ] || mv ./mv_firmware/firmware/tasmota32-web*.* ./release-firmware/tasmota32/
-        [ ! -f ./mv_firmware/firmware/tasmota32-odroidgo.* ] || mv ./mv_firmware/firmware/tasmota32-odroidgo.* ./release-firmware/tasmota32/
-        [ ! -f ./mv_firmware/firmware/tasmota32-core2.* ] || mv ./mv_firmware/firmware/tasmota32-core2.* ./release-firmware/tasmota32/
-        [ ! -f ./mv_firmware/firmware/tasmota32-bluetooth.* ] || mv ./mv_firmware/firmware/tasmota32-bluetooth.* ./release-firmware/tasmota32/
-        [ ! -f ./mv_firmware/firmware/tasmota32* ] || mv ./mv_firmware/firmware/tasmota32* ./release-firmware/tasmota32/languages/
-        [ ! -f ./mv_firmware/firmware/* ] || mv ./mv_firmware/firmware/* ./release-firmware/tasmota/languages/
-    - name: Display files
-      run: ls -R ./*
-    - name: Push Firmware files to https://github.com/arendst/Tasmota-firmware
-      uses: dmnemec/copy_file_to_another_repo_action@main
-      env:
-        API_TOKEN_GITHUB: ${{ secrets.API_TOKEN_GITHUB }}
-      with:
-        source_file: 'release-firmware'
-        destination_repo: 'arendst/Tasmota-firmware'
-        user_email: 'github-actions@github.com'
-        user_name: 'github-actions'
-    - name: Creat trigger.txt
-      run: |
-         echo ${GITHUB_SHA}  &> trigger.txt
-         echo "$(<trigger.txt)"
-    - name: Push trigger.txt to start workflow in repo https://github.com/arendst/Tasmota-firmware
-      uses: dmnemec/copy_file_to_another_repo_action@main
-      env:
-        API_TOKEN_GITHUB: ${{ secrets.API_TOKEN_GITHUB }}
-      with:
-        source_file: 'trigger.txt'
-        destination_repo: 'arendst/Tasmota-firmware'
-        destination_branch: 'action-master'
-        user_email: 'github-actions@github.com'
-        user_name: 'github-actions'
-=======
 name: Build_firmware_master
 
 on:
@@ -2765,5 +1389,4 @@
         destination_repo: 'arendst/Tasmota-firmware'
         destination_branch: 'action-master'
         user_email: 'github-actions@github.com'
-        user_name: 'github-actions'
->>>>>>> 6578adad
+        user_name: 'github-actions'