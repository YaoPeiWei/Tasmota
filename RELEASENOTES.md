--- conflicted
+++ resolved
@@ -118,11 +118,6 @@
 - Allow Home Assistant discovery of MCP2300xx output as relay [#12037](https://github.com/arendst/Tasmota/issues/12037)
 - Support for BM8563 RTC chip (I2C) found in M5Stack Core2 and M5StickC
 - Preliminary support for Esp32C3 - RiscV based
-<<<<<<< HEAD
-
-### Breaking Changed
-- ESP32 partition layout changed to accomodate more file space on most and more code space on core2 and odroid-go [#11746](https://github.com/arendst/Tasmota/issues/11746)
-=======
 - Support for voltage and current monitoring when using Shelly dimmer 2 hardware [#11988](https://github.com/arendst/Tasmota/issues/11988)
 - Support for Azure Device Provisioning Service for IoT Hub [#12056](https://github.com/arendst/Tasmota/issues/12056)
 - Show new IP after the Wi-Fi Initial Config [#12091](https://github.com/arendst/Tasmota/issues/12091)
@@ -131,7 +126,9 @@
 - I2S and Interrupt GPIO types [#12192](https://github.com/arendst/Tasmota/issues/12192)
 - Update OpenTherm driver [#12195](https://github.com/arendst/Tasmota/issues/12195)
 - Support for BM8563 RTC chip (I2C) found in M5Stack Core2 and M5StickC [#12199](https://github.com/arendst/Tasmota/issues/12199)
->>>>>>> dd311aeb
+
+### Breaking Changed
+- ESP32 partition layout changed to accomodate more file space on most and more code space on core2 and odroid-go [#11746](https://github.com/arendst/Tasmota/issues/11746)
 
 ### Changed
 - IRremoteESP8266 library from v2.7.16 to v2.7.18
