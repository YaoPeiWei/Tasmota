--- conflicted
+++ resolved
@@ -116,11 +116,7 @@
 
 [Complete list](BUILDS.md) of available feature and sensors.
 
-<<<<<<< HEAD
-## Changelog v13.4.0 Quinta
-=======
 ## Changelog v13.4.0.4
->>>>>>> 20c918ce
 ### Added
 - Command ``Wifi 6`` to enable 11ax on ESP32 Core3
 - Command ``PowerLock`` to disable power control of selected outputs [#21081](https://github.com/arendst/Tasmota/issues/21081)
