--- conflicted
+++ resolved
@@ -40,7 +40,7 @@
 
 Support of ESP8266 Core versions before 2.7.7 and ESP32 Core versions before 3.0.4 have been removed.
 
-### Known issues with v14.1.0
+### Known issues with v14.2.0
 
 Due to the change from ESP32 Arduino Core2/IDF4 to Arduino Core3/IDF5 not all functionality has been restored. The following features are known not to work on ESP32:
 - Wifi Range Extender [#21200](https://github.com/arendst/Tasmota/issues/21200)
@@ -80,7 +80,7 @@
 - http://ota.tasmota.com/tasmota/release
 
 Historical binaries can be downloaded from
-- http://ota.tasmota.com/tasmota/release-14.1.0
+- http://ota.tasmota.com/tasmota/release-14.2.0
 
 The latter links can be used for OTA upgrades too like ``OtaUrl http://ota.tasmota.com/tasmota/release/tasmota.bin.gz``
 
@@ -109,7 +109,7 @@
 - https://ota.tasmota.com/tasmota32/release
 
 Historical binaries can be downloaded from
-- https://ota.tasmota.com/tasmota32/release-14.1.0
+- https://ota.tasmota.com/tasmota32/release-14.2.0
 
 The latter links can be used for OTA upgrades too like ``OtaUrl https://ota.tasmota.com/tasmota32/release/tasmota32.bin``
 
@@ -119,11 +119,7 @@
 
 [Complete list](BUILDS.md) of available feature and sensors.
 
-<<<<<<< HEAD
-## Changelog v14.1.0 Rachel
-=======
-## Changelog v14.1.0.4
->>>>>>> d525200a
+## Changelog v14.2.0 Rita
 ### Added
 - Command ``AdcGpio<gpio> <parameters>`` to better support ADC configuration
 - Support for QMP6988 temperature and pressure sensor
@@ -168,12 +164,9 @@
 - Matter improve internal `inspect`for superclasses [#21824](https://github.com/arendst/Tasmota/issues/21824)
 - Matter support for split lights (`SetOption68 1` and `SetOption37 128`) [#21834](https://github.com/arendst/Tasmota/issues/21834)
 
-<<<<<<< HEAD
-=======
 ### Breaking Changed
 - Berry `energy` module support for 8 phases and move to pseudo-arrays [#21887](https://github.com/arendst/Tasmota/issues/21887)
 
->>>>>>> d525200a
 ### Changed
 - ESP8266 platform update from 2024.01.01 to 2024.06.00 [#21668](https://github.com/arendst/Tasmota/issues/21668)
 - ESP8266 Framework (Arduino Core) from v2.7.6 to v2.7.7 [#21668](https://github.com/arendst/Tasmota/issues/21668)
