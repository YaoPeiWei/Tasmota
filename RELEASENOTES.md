--- conflicted
+++ resolved
@@ -78,11 +78,7 @@
 
 [Complete list](BUILDS.md) of available feature and sensors.
 
-<<<<<<< HEAD
-## Changelog v9.3.1 Kenneth
-=======
-## Changelog v9.3.1.3
->>>>>>> 31734c20
+## Changelog v9.4.0 Leslie
 ### Added
 - Command ``Sensor80 1 <0..7>`` to control MFRC522 RFID antenna gain from 18dB (0) to 48dB (7) [#11073](https://github.com/arendst/Tasmota/issues/11073)
 - Command ``SerialBuffer 256..520`` to change hardware serial receive buffer size from default (256) to max local buffer size (520) [#11448](https://github.com/arendst/Tasmota/issues/11448)
@@ -128,80 +124,6 @@
 - Add HLW8012/BL0937 average pulse calculation by Alex Lovett [#11722](https://github.com/arendst/Tasmota/issues/11722)
 
 ### Fixed
-<<<<<<< HEAD
-- Web request accepts wrong password [#11039](https://github.com/arendst/Tasmota/issues/11039)
-- Ili1942 driver [#11046](https://github.com/arendst/Tasmota/issues/11046)
-- ESP32 Mi32 driver [#11048](https://github.com/arendst/Tasmota/issues/11048)
-- Shutter driver [#11055](https://github.com/arendst/Tasmota/issues/11055)
-- TM1637 driver now needs ``TM1637 CLK`` and ``TM1637 DIO`` to enable [#11057](https://github.com/arendst/Tasmota/issues/11057)
-- Sml driver [#11082](https://github.com/arendst/Tasmota/issues/11082)
-- Ezo drivers [#11083](https://github.com/arendst/Tasmota/issues/11083)
-
-## Changelog v9.3.0 Kenneth
-### Added
-- Command ``CTRange`` to specify the visible CT range the bulb is capable of [#10311](https://github.com/arendst/Tasmota/issues/10311)
-- Command ``L1MusicSync <0|Off>|<1|On>|<2|Toggle>, 1..10, 1..100>`` to control Sonoff L1 Music Sync mode sensitivity and speed [#10722](https://github.com/arendst/Tasmota/issues/10722)
-- Command ``RuleTimer0`` to access all RuleTimers at once [#10352](https://github.com/arendst/Tasmota/issues/10352)
-- Command ``Speed2`` to control a once off fade [#10741](https://github.com/arendst/Tasmota/issues/10741)
-- Command ``VirtualCT`` to simulate or fine tune CT bulbs with 3,4,5 channels [#10311](https://github.com/arendst/Tasmota/issues/10311)
-- Command ``SetOption40 0..250`` to disable button functionality if activated for over 0.1 second re-introduced
-- Command ``SetOption43 1..255`` to control Rotary step [#10407](https://github.com/arendst/Tasmota/issues/10407)
-- Command ``SetOption118 1`` to move ZbReceived from JSON message and into the subtopic replacing "SENSOR" default [#10353](https://github.com/arendst/Tasmota/issues/10353)
-- Command ``SetOption119 1`` to remove the device addr from json payload, can be used with zb_topic_fname where the addr is already known from the topic [#10355](https://github.com/arendst/Tasmota/issues/10355)
-- Zigbee command ``SetOption120 1`` or ``ZbEndpointTopic 1`` to add the zigbee endpoint as suffix in topic when using ``SetOption89 1``
-- Zigbee command ``ZbScan`` to do an energy scan on each radio channel
-- Commands ``ChannelRemap``, ``MultiPWM``, ``AlexaCTRange``, ``PowerOnFade``, ``PWMCT``, ``WhiteBlend`` and ``VirtualCT`` as synonyms for ``SetOption37, 68, 82, 91, 92, 105`` and ``106``
-- Commands ``ZbNameKey``, ``ZbDeviceTopic``, ``ZbNoPrefix``, ``ZbEndpointSuffix``, ``ZbNoAutoBind`` and ``ZbNameTopic`` as synonyms for ``SetOption83, 89, 100, 101, 110`` and ``112``
-- Commands ``ZbNoAutoBind``, ``ZbReceivedTopic`` and ``ZbOmitDevice`` as synonyms for ``SetOption116, 118`` and ``119``
-- Commands ``BuzzerActive`` and ``BuzzerPwm`` as synonyms for ``SetOption67`` and ``111``
-- Filesystem commands ``Ufs``, ``UfsType``, ``UfsSize``, ``UfsFree``, ``UfsDelete``, ``UfsRename`` and ``UfsRun``
-- Support for filesystem ``autoexec.bat`` to execute sequential commands like backlog
-- Milliseconds to console output [#10152](https://github.com/arendst/Tasmota/issues/10152)
-- Gpio ``Option_a1`` enabling PWM2 high impedance if powered off as used by Wyze bulbs [#10196](https://github.com/arendst/Tasmota/issues/10196)
-- Rotary No Pullup GPIO selection ``Rotary A/B_n`` [#10407](https://github.com/arendst/Tasmota/issues/10407)
-- BSSID and Signal Strength Indicator to GUI wifi scan result [#10253](https://github.com/arendst/Tasmota/issues/10253)
-- Support for P9813 RGB Led MOSFET controller [#10104](https://github.com/arendst/Tasmota/issues/10104)
-- Support for GPIO option selection
-- Support for FTC532 8-button touch controller by Peter Franck [#10222](https://github.com/arendst/Tasmota/issues/10222)
-- Support for BS814A-2 8-button touch buttons by Peter Franck [#10447](https://github.com/arendst/Tasmota/issues/10447)
-- Support for up to 4 I2C SEESAW_SOIL Capacitance & Temperature sensors by Peter Franck [#10481](https://github.com/arendst/Tasmota/issues/10481)
-- Support for TOF10120 time of flight sensor by Cyril Pawelko [#10190](https://github.com/arendst/Tasmota/issues/10190)
-- Support for Afrikaans language translations by Christiaan Heerze
-- Support for Frysk language translations by Christiaan Heerze
-- Support for IR inverted leds using ``#define IR_SEND_INVERTED true`` [#10301](https://github.com/arendst/Tasmota/issues/10301)
-- Support for disabling 38kHz IR modulation using ``#define IR_SEND_USE_MODULATION false`` [#10301](https://github.com/arendst/Tasmota/issues/10301)
-- Support for SPI display driver for ST7789 TFT by Gerhard Mutz [#9037](https://github.com/arendst/Tasmota/issues/9037)
-- Support for TM1637 seven segment display by Ajith Vasudevan [#10889](https://github.com/arendst/Tasmota/issues/10889)
-- Support for time proportioned (``#define USE_TIMEPROP``) and optional PID (``#define USE_PID``) relay control [#10412](https://github.com/arendst/Tasmota/issues/10412)
-- Support for 24/26/32/34 bit RFID Wiegand interface (D0/D1) by Sigurd Leuther [#3647](https://github.com/arendst/Tasmota/issues/3647)
-- Support for SM2135 current selection using GPIO ``SM2135 DAT`` index [#10634](https://github.com/arendst/Tasmota/issues/10634)
-- Support for Sugar Valley NeoPool Controller by Norbert Richter [#10637](https://github.com/arendst/Tasmota/issues/10637)
-- Support for Device Groups Device Map [#10898](https://github.com/arendst/Tasmota/issues/10898)
-- Support for Eastron SDM72D-M three phase 100A Modbus energy meter [#10862](https://github.com/arendst/Tasmota/issues/10862)
-- Support for ESP32 ``Module 3`` Odroid Go 16MB binary tasmota32-odroidgo.bin [#8630](https://github.com/arendst/Tasmota/issues/8630)
-- Support for ESP32 ``Module 5`` Wireless Tag Eth01 [#9496](https://github.com/arendst/Tasmota/issues/9496)
-- Support for ESP32 ``Module 7`` M5stack core2 16MB binary tasmota32-core2.bin [#10635](https://github.com/arendst/Tasmota/issues/10635)
-- Support for Berry language on ESP32
-- Support rotary encoder on Shelly Dimmer [#10407](https://github.com/arendst/Tasmota/issues/10407#issuecomment-756240920)
-- Support character `#` to be replaced by `space`-character in command ``Publish`` topic [#10258](https://github.com/arendst/Tasmota/issues/10258)
-- Support trailing silence in buzzer tune [#10694](https://github.com/arendst/Tasmota/issues/10694)
-- Rule trigger string comparisons for EndsWith ``$>``, StartsWith ``$<`` and Contains ``$|`` [#10538](https://github.com/arendst/Tasmota/issues/10538)
-- SPI display driver SSD1331 Color oled by Jeroen Vermeulen [#10376](https://github.com/arendst/Tasmota/issues/10376)
-- Compile time option ``USE_MQTT_TLS_DROP_OLD_FINGERPRINT`` to drop old (less secure) TLS fingerprint
-- ESP8266 Fallback to ``*.bin.gz`` binary when OTA upload of ``*.bin`` binary fails
-
-### Breaking Changed
-- ESP32 switch from default SPIFFS to default LittleFS file system loosing current (zigbee) files
-- Replaced MFRC522 13.56MHz rfid card reader GPIO selection from ``SPI CS`` by ``RC522 CS``
-- Replaced NRF24L01 GPIO selection from ``SPI CS`` by ``NRF24 CS`` and ``SPI DC`` by ``NRF24 DC``
-- Replaced ILI9341 GPIO selection from ``SPI CS`` by ``ILI9341 CS`` and ``SPI DC`` by ``ILI9341 DC``
-- Replaced ST7789 GPIO selection from ``SPI CS`` by ``ST7789 CS`` and ``SPI DC`` by ``ST7789 DC``
-- Replaced ILI9488 GPIO selection from ``SPI CS`` by ``ILI9488_CS``
-- Replaced EPaper29 GPIO selection from ``SPI CS`` by ``EPaper29 CS``
-- Replaced EPaper42 GPIO selection from ``SPI CS`` by ``EPaper42 CS``
-- Replaced SSD1351 GPIO selection from ``SPI CS`` by ``SSD1351 CS``
-- Replaced RA8876 GPIO selection from ``SPI CS`` by ``RA8876 CS``
-=======
 - PN532 on ESP32 Serial flush both Tx and Rx buffers [#10910](https://github.com/arendst/Tasmota/issues/10910)
 - Light scheme related color changes [#11041](https://github.com/arendst/Tasmota/issues/11041)
 - Refactor acceleration function for shutter stepper and servo [#11088](https://github.com/arendst/Tasmota/issues/11088)
@@ -217,5 +139,4 @@
 - HC-SR04 on ESP32 release serial interface if not used [#11507](https://github.com/arendst/Tasmota/issues/11507)
 - Alexa discovery for ZBBridge [#11576](https://github.com/arendst/Tasmota/issues/11576)
 - Telegram chat id incorrect size [#11660](https://github.com/arendst/Tasmota/issues/11660)
-- KNX energy yesterday [#11718](https://github.com/arendst/Tasmota/issues/11718)
->>>>>>> 31734c20
+- KNX energy yesterday [#11718](https://github.com/arendst/Tasmota/issues/11718)