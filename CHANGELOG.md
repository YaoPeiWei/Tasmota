# Changelog
All notable changes to this project will be documented in this file.

## [Released]

## [10.1.0] 20211208
- Release Noelle

<<<<<<< HEAD
=======
## [10.1.0.8]
### Added

### Changed
- From Calendar Versioning (CalVer) back to Semantic Versioning (SemVer) for better major change indication and future support

### Fixed

## [2022.1.4 = 10.1.0.7] 20220205
### Added
- Rule variables %timer1% to %timer16% (#14619)

### Changed
- Version display from 2022.01.3 to 2022.1.4

### Fixed
- SR04 sensor driver regression from 2022.01.2

## [2022.01.3 = 10.1.0.6] 20220204
### Added
- Command ``WebTime <start_pos>,<end_pos>`` to show part of date and/or time in web gui based on "2017-03-07T11:08:02-07:00"
- ESP32 disable serial console when 3 (ESP32) or 2 (Other models) serial interfaces are requested (#14487)
- Support for BME688 with latest Bosch-Sensor-API library (#14513)
- Command ``SetOption44 1..100`` to set base tolerance percentage for matching incoming IR messages (default 25, max 100) (#14555)
- Command ``Json {<Tasmota commands>}`` to enable input of any command as JSON tokens (#14568)
- Rule variable %color% (#14572)
- Command ``SspmDisplay 1`` to display Sonoff SPM energy data in GUI for relays powered on only
- Command ``SspmEnergyTotal<relay>`` to (p)reset Sonoff SPM total energy without today's energy
- Command ``SspmEnergyYesterday<relay>`` to (p)reset Sonoff SPM energy yesterday
- Command ``SspmHistory<relay>`` to retrieve Sonoff SPM daily energy up to last six month (as defined by ARM firmware)
- Command ``SspmIAmHere<relay>`` to (faintly) blink Sonoff SPM-4Relay module error light of requested relay
- Command ``SspmLog<relay> [x]`` to retrieve Sonoff SPM relay power state change and cause logging
- Command ``SspmOverload<relay> <options>`` to set Sonoff SPM overload criteria for any relay
- Command ``SspmScan`` to rescan Sonoff SPM modbus
- Support for MQ analog sensor for air quality by Francesco Adriani (#14581)
- Command ``SetOption134 1`` to disable PWM auto-phasing for lights by default (new behavior) (#14590)
- Increase PWM channels to 16 (Esp32 only)
- Initial support for ESP32S3 with support for 38 configurable GPIOs

### Changed
- BME68x-Sensor-API library from v3.5.9 to v4.4.7
- ESP32 core library from v2.0.2 to v2.0.2.1 (#14553)

### Fixed
- OneWire-Stickbreaker (DS18x20) library support for ESP32S2 (#14338)

## [2022.01.2 = 10.1.0.5] 20220116
### Added
- Tasmota favicon to webbrowser tab (#14322)
- Commands for ESP32 ethernet configuration ``EthIpAddress``, ``EthGateway``, ``EthSubnetmask``, ``EthDnsServer1`` and ``EthDnsServer2`` (#14385)
- Support for Eastron SDM230 modBus energy meter (#13443)

### Changed
- IRremoteESP8266 library from v2.8.0 to v2.8.1

## [2022.01.1 = 10.1.0.4] 20220107
### Added
- Experimental ADE7953 (Shelly EM) reset on restart (#14261)
- Command ``SspmMap 2,1,..`` to map Sonoff SPM scanned module to physical module (#14281)
- Solax X1 modbus RTS support and offline status (#14305)
- DDP schemes for light and WS2812 (#14017)
- ESP32 single binary firmware (#14239)
- ESP32 support for USE_PWM_DIMMER as GPIO ``Option E1``
- Support for Linkind dimmer as GPIO ``Option A6`` (#14004)

### Changed
- PubSubClient library from v2.8.12 to v2.8.13
- TasmotaSerial library from v3.3.0 to v3.4.0
- TasmotaModbus library from v1.2.0 to v3.4.0
- From Semantic Versioning (SemVer) to Calendar Versioning (CalVer)
- ESP32 Set stack size with ``#define SET_ESP32_STACK_SIZE``, added ``StackLowMark`` metrics
- ESP32 Berry stores compiled bytecode into IRAM, freeing space in heap (#14307)

### Fixed
- Intermittent exceptions and heap corruption due to PubSubClient library buffer overflow (#13700)
- Scripter memory corruption (#14268)
- Edit file for SD card (#14229)
- Solax X1 negative temperature support (#14278)
- Modbus serial config regression from v10.1.0.3

## [10.1.0.3] 20211231
### Added
- Command ``SSerialConfig <serialconfig>`` to change Serial Bridge configuration

### Fixed
- DHT support negative temperatures on different hardware (#14173)
- ESP32 Provide proper OTA_URL for tasmota32solo1 (#14202)
- Hardware serial parity and stop bits support (#14212)

### Changed
- LVGL update from 8.0.2 to 8.1.0

## [10.1.0.2] 20211225
### Changed
- TasmotaSerial library from v3.3.0 to v3.4.0 - reverted (#14153)
- Force initial serial configuration even if no serial GPIO's are enabled (#14153)
- Revert change to fix extra flashwrite before QuickPowerDetection (#14153)
- Increase SerialBridge receive buffer from 130 to 256 characters - reverted (#14153)
- ESP8266Audio library from v1.9.2 to v1.9.5 (#14172)
- ESP8266SAM library from v1.0 to v1.0.1 (#14172)

### Fixed
- Serial broken after #14153 - reverted

## [10.1.0.1] 20211223
### Added
- PWM Dimmer two button support (#13993)
- Device Group Send full status item (#14045)
- Support for MAX7219 Dot Matrix displays (#14091)
- ESP32 support for TuyaMcu
- ESP32 Berry features

### Changed
- Mitsubishi HVAC temperature resolution (#13936)
- Remove restriction of topic must differ from mqttclient (#14019)

### Fixed
- EZOO2 sensor message format (#14000)
- ESP32 Webcam exception during flashwrites
- ESP32 LedPwmMode exception (#14073)
- ESP32 Compile error when I2S_Audio is enabled (#14095)

## [Released]

## [10.1.0] 20211208
- Release Noelle

### Added
- Berry added ``tcpclient``

>>>>>>> d40186b5
## [10.0.0.4] 20211208
### Added
- (Internal) Support for FUNC_BUTTON_MULTI_PRESSED in (light)drivers
- Support for GPE Multi color smart light as sold by Action in the Netherlands
- Support for 74xx595 8-bit shift registers (#13921)

### Changed
- (Internal) Range conversion edge values
- NimBLE to v.1.3.3
- MQTT TLS dual mode (CA or fingeprint) in same firmware, ``SetOption132 1`` to force fingerprint
- Toolchains for ESP32x changed from 8.4.0-2021r1 to 8.4.0-2021r2

### Fixed
- Tuya dimmer range issue (#13849)
- BLE Memory leak with update NimBLE v.1.3.1 to v.1.3.3
- Compile error BLE EQ3 driver with core 2.0.x (#13948)

## [10.0.0.3] 20211130
### Added
- Shutter support for venetian blinds with tilt control
- ESP32 Autoconfiguration
- ESP32 fix leftover GPIO configuration after restart
- ESP32 Proof of Concept Sonoff SPM with limited functionality (switching and energy monitoring) (#13447)
- WS2812 scheme 13 stairs effect (#13595)
- ESP32 Preliminary support for Tasmota Apps (.tapp extesions)
- ESP32 Berry support for neopixel (WS2812, SK6812)
- Command ``IfxPeriod `` to overrule ``Teleperiod`` for Influx messages (#13750)
- ESP32 OTA over HTTPS
- ESP32 Berry ``import re`` regex module
- ESP32 HTTPS support to ``WebQuery``

### Changed
- ESP8266 Gratuitous ARP enabled and set to 60 seconds (#13623)
- Removed ILI9488 driver in favor of Unversal Display Driver
- IRremoteESP8266 library from v2.7.20 to v2.8.0 (#13738)
- Ethernet hostname ending in ``_eth`` to ``-eth`` according to RFC952
- ESP32 core library from v2.0.1 to v2.0.1.1 (#13768)

### Fixed
- ESP32 analog NTC temperature calculation (#13703)
- ESP32 ethernet broken by core 2.x
- ESP32 I2C clock stretch issue (#13768)

### Removed
- ILI9488 driver in favour of Universal Display driver (#13719)

## [10.0.0.2] 20211113
### Added
- Support for HDC2010 temperature/humidity sensor by Luc Boudreau (#13633)

### Breaking Changed
- ESP32-S2 TSettings memory usage fixed to 4096 bytes regression from v9.5.0.8

### Changed
- ESP32 core library from v1.0.7.5 to v2.0.1

## [10.0.0.1]
### Added
- Berry add module ``python_compat`` to be closer to Python syntax (#13428)
- 1 second heartbeat GPIO
- Command ``TcpConfig`` for TCPBridge protocol configuration (#13565)

### Changed
- File editor no-wrap (#13427)
- ESP32 core library from v1.0.7.4 to v1.0.7.5
- ESP32-C3 core library from v2.0.0-post to v2.0.1-rc1

### Fixed
- Initial reset RTC memory based variables like EnergyToday and EnergyTotal
- ESP32 Telegram compile error (#13435)
- SML compile error (#13441)
- GUI checkbox MQTT TLS not saved regression from v9.2.0.3 (#13442)
- Discovery of shutters (#13572)
- ESP32-C3 OneWire as used by DS18x20 (#13583)

## [10.0.0] 20211019
- Release Norman

## [9.5.0.9] 20211019
### Added
- Command ``SetOption129 1`` to enable split total energy results (#13030)
- Command ``SetOption130 1`` adding heap size (and ESP32 fragmentation) to logging timestamp for debugging
- Commands ``EnergyTotal<phase>``, ``EnergyToday<phase>`` and ``EnergyYesterday<phase>`` to (re)set energy values
- Commands ``EnergyUsage`` and ``EnergyExport`` to (re)set energy usage and export values
- Berry add module ``import persist``
- Support for BL0942 energy monitor (#13259)
- Support for HM330X SeedStudio Grove Particule sensor (#13250)

### Breaking Changed
- ESP32 LVGL updated to v8.0.2

### Changed
- Removed command ``EnergyReset`` as it is replaced by new commands
- Files starting with underscore in file system are no more hidden
- ESP32 Memory display to exclude IRAM (i.e. less by 40-50KB) (#13294)
- LVGL Berry namespace ``lv.*`` added and removed ``lv_*`` constants

### Fixed
- ESP32 restore GPIO16/17 if no PSRAM was found regression from v9.5.0.3
- Restore functionality as documented when both GPIO_LED1 and GPIO_LED2 are used regression from v8.5.0 (#13368)

## [9.5.0.8] 20210927
### Added
- Command ``WebGetConfig <url>`` if ``#define USE_WEBGETCONFIG`` is enabled to restore/init configuration from external webserver (#13034)
- Berry class ``webclient`` for HTTP/HTTPS requests
- Support for ESP32S2 GPIOs
- ESP32 add GPIO 6/7/8/11 to template and remove GPIO 28-31 (remapping so backwards compatible)
- Crash recorder ``Status 12`` for ESP32/ESP32S2/ESP32C3, supporting Esp-idf 3.3/4.4
- Support for ESP32/ESP32S2 DAC gpio via Berry
- Berry support for Serial
- Support for Sensirion SCD40/SCD41 CO2 sensor (#13139)
- Support for BL0939 energy monitor as used in ESP32 based Sonoff Dual R3 V2 Pow (#13195)
- Command ``WebQuery <url> GET|POST|PUT|PATCH [<headers>] <body>`` to extent HTTP requests (#13209)
- Berry print stack trace when exception, more detailed with line numbers if `#define USE_BERRY_DEBUG`

### Changed
- M5 Stack Core2 uses UNIVERSAL_DISPLAY with enabled LVGL as default now
- ``DisplayDimmer`` has now range 0..100 instead of 0..15
- Minimum PWM Frequency lowered to 2Hz on ESP32 (#13123)
- Use Tasmota Arduino Core32 1.0.7.4 for ESP32 builds (#13154)
- Shrinked Webcam build, uses now `USE_TASMOTA_DISCOVERY` (#13148)
- Berry revamped ``energy`` module to expose all C variables to Berry (read/write)

### Fixed
- OpenTherm invalid JSON (#13028)
- ESP32 crash when PSRAM is absent and ``BOARD_HAS_PSRAM`` set (#13037)
- MQTT TLS related connection timing errors (#13033)

## [9.5.0.7] 20210901
### Added
- Turn HTTP API (command ``SetOption128 1``) default on for backward compatibility
- Support for IEM3155 Wattmeter (#12940)
- Berry support for vararg
- Command ``Subscribe2 ...`` to subscribe to a MQTT topic without appended "/#" (#12858)
- Support for Hydreon RG-15 Solid State Rain sensor (#12974)
- Support for IKEA VINDRIKTNING particle concentration sensor (#12976)
- Berry support for Curve 25519 EC crypto
- Command ``SetOption2 1`` to enable display of global temperature/humidity/pressure info to JSON sensor message

### Changed
- Shelly EM template needs to use GPIO ADE7953_IRQ_2
- IRremoteESP8266 library from v2.7.19 to v2.7.20

### Fixed
- WDT reset on shutters with stepper motors during deceleration (#12849)
- Shelly 2.5 negative power values on relay 1 regression from 9.5.0.5
- Wiegand support for keypad zero key in single key mode using ``SetOption124 1`` (#12960)
- Hass and Tasmota discovery prefix topic notifications (#12972)
- Unable to disable MusicSync mode on Sonoff L1 Lite regression from 9.3.0 (#12930)
- Shelly Dimmer 2 Energy usage (#12815)
- Sonoff L1 (lite) smoother color transitions

## [9.5.0.6] 20210820
### Added
- Version bump to monitor possible HTTP issues releated to ``SetOption128``

### Changed
- Berry now compiling in ``strict`` mode to catch more bugs

### Fixed
- Fixed PWM5 on ESP32C3

## [9.5.0.5] 20210815
### Added
- Inital support for Wi-Fi extender (#12784)
- Neopool commands ``NPPHRes``, ``NPCLRes`` and ``NPIonRes`` (#12813)
- Support for (Yeelight) Mi Desk Pro using binary tasmota32solo1.bin
- Initial support for influxdb using ``#define USE_INFLUXDB`` and several ``Ifx`` commands
- Command ``SetOption128 1`` disabling web referer check default blocking HTTP web commands (#12828)

### Changed
- NeoPixelBus library from v2.6.3 to v2.6.7
- Make Sonoff L1 MusicSync persistent (#12008)
- Relax NTP poll if no ntpserver can be resolved by DNS
- Move firmware binaries to https://github.com/arendst/Tasmota-firmware/tree/main/release-firmware
- Default disable CORS for enhanced security and provide user compile option ``#define USE_CORS`` (#12827)
- Prometheus: All metrics are prefixed with ``tasmota_`` (#12842)
    Memory metrics have been cleaned up to work consistently between ESP8266 and ESP32
    The device name is reported as an info metric

### Fixed
- Neopool communication error (#12813)
- Negative power values for ADE7953 based devices like Shelly EM (#12874)

## [9.5.0.4] 20210801
### Added
- Support for second DNS server
- Optional IP filter to command ``TCPStart`` (#12806)

### Changed
- ESP8266Audio library from v1.5.0 to v1.9.2

## [9.5.0.3] 20210729
### Added
- Command ``SetSensor1..127 0|1`` to globally disable individual sensor driver
- Support for CAN bus and Freedom Won Battery Management System by Marius Bezuidenhout (#12651)
- Berry ESP32 support for I2S audio mp3 playback
- Berry add module ``introspect``
- Berry add ``tasmota.wifi()`` and ``tasmota.eth()``
- LVGL new widget ``lv_wifi_bars``

### Changed
- ESP32 core library from v1.0.7.1 to v1.0.7.3
- Disable PSRAM on unsupported hardware
- Replace spaces by hyphens in final hostname (#12710)
- Message ``Upload buffer miscompare`` into ``Not enough space``
- ESP32 remove GPIO initialization to INPUT from not used GPIOs to allow JTAG support

### Fixed
- Discovery fails when using ``%hostname%`` in a topic (#12710)
- ESP32-Solo OTA upgrade
- ESP32 buzzer in PWM mode exception (#12717)

## [9.5.0.2] 20210714
### Added
- Initial support for Tasmota Mesh (TasMesh) providing node/broker communication using ESP-NOW (#11939)
- MQTT minimum password length restriction in GUI (#12553)
- Command ``SetOption127 1`` to force Wi-Fi in no-sleep mode even if ``Sleep 0`` is not enabled
- Support for Technoline WS2300-15 Anemometer (#12573)
- Support for Telaire T6700 Series CO2 sensor by Alexander Savchenko (#12618)

### Changed
- ESP32 core library from v1.0.7 to v1.0.7.1
- IRremoteESP8266 library from v2.7.18 to v2.7.19
- ESP32 Ethernet Phy Type information to IDF v3+
- Allow buttons to work in AP normal mode (#12518)
- Enable Ping and rule features for any device compiled with more than 1M flash size (#12539)
- ESP32 internal sensor driver id moved from 87 to 127
- Extended supported sensor driver range to 128

### Fixed
- ESP32-C3 settings layout for configuration backup and restore
- ESP32 core v2.0.0 setting hostname
- Berry button handlers and error messages (#12521)
- Scripter and Display MQTT errors due to MQTT_DATA move to String (#12525)
- Scripter moving average and sml input validation (#12541)
- Zigbee Hue angle encoding (#12545)
- AM2320 value reporting (#12552)
- Exception 28 when unable to send MQTT message and a topic name without a slash '/' (#12555)
- Wi-Fi initial setup workaround for 11n only routers (#12566)
- ESP32 do not use chip temperature sensor as global temperature if external temperature sensor is used (#12630)

## [9.5.0.1] 20210701
### Added
- Berry ESP32 partition manager (#12465)
- Rule event support as JSON payload (#12496)
- Support for AM2320 Temperature and Humidity Sensor by Lars Wessels (#12485)

### Changed
- ESP32 core library from v1.0.6 to v1.0.7
- Speed up initial GUI console refresh
- Enable UFILESYS, GUI_TRASH_FILE and GUI_EDIT_FILE for any device compiled with more than 1M flash size
- Simplified configuration for ir-full and removal of tasmota-ircustom
- Refactor platformio (#12442)

### Fixed
- ESP32 Webcam add boundary marker before sending mjpeg image (#12376)
- DDS238-2 wrong reactive power value (#12283)
- NO VALID JSON regression from may 4th (#12440)
- Telegram response decoding stopped working after 20210621 and exception on long result message (#12451)
- Neopool compile error on DEBUG_TASMOTA_SENSOR (#12464)

## [9.5.0] 20210617
- Release Michael (Rossi)

## [9.4.0.6] 20210617
### Added
- Command ``MqttWifiTimeout 100..20000`` to control MQTT Wi-Fi connection timeout default set to 200 mS (#12222)

## [9.4.0.5] 20210615
### Added
- Preliminary support for Esp32C3 - RiscV based

### Changed
- NeoPixelBus library from v2.6.1.4 to v2.6.3 stage
- Allow longer MQTT response messages by removing fixed memory buffer with size 1040 to heap allocated buffer
- Command ``Timers`` layout of JSON message changed to single line
- Command ``Gpio`` layout of JSON message changed to single line
- Command ``Modules`` layout of JSON message changed to single line
- I2C extended MPU6886 to also support MPU9250 (found in Legacy M5Stack Fire)
- ESP32 increase log buffer from 4k to 6k to support longer messages
- Move Settings from DRAM to heap
- WifiManager save Wi-Fi configuration from settings, do it only once (#12242)
- Improving SI7021 reading reliability by adjusting timers (#12256)
- Refactor ESP32 partition selection, now via boards (#12257)
- Refactor platformio configurations by Jason2866
- Use correct template for Home Assistant light (#12317)

## [9.4.0.4] 20210610
### Added
- Version bump to signal new features to Hass
- Command ``Status0`` providing all status information on a single line
- LVGL support for PNG images (#12148)
- Update Sugar Valley Neopool driver (#12171)
- Acer projector support (#12190)
- I2S and Interrupt GPIO types (#12192)
- Update OpenTherm driver (#12195)
- Support for BM8563 RTC chip (I2C) found in M5Stack Core2 and M5StickC (#12199)
- Command ``TuyaSend5`` for hex string (#12211)
- Extend command ``Wifi`` with Wi-Fi Mode Control (#12292)

### Changed
- IRremoteESP8266 library from v2.7.16 to v2.7.18

### Fixed
- PING race condition breaks JSON in rule (#12106)
- Support Tuya powermeter >6500W (#12115)
- Zigbee max end-device (#12159)
- Prevent keep state MCP230xx output fast toggle on reboot (#12264)
- Tuya data type 2 read as 32 bit integer (instead of 16 bit) (#12282)

## [9.4.0.3] 20210515
### Added
- Make Telegram command ``TmState`` persistent (#11965)
- Zigbee firmware for Tube's Zigbee coordinator based on EFR32 and ESP32
- Zigbee firmware 6.7.9 for Sonoff ZBBridge
- Defines ``USER_RULE1``, ``USER_RULE2`` and ``USER_RULE3`` to store rules at compile time
- Define ``USER_BACKLOG`` to store commands at compile time to be executed at firmware load or when executing command ``reset``
- LVGL support for 3 buttons as rotary encoder (#12035)
- LVGL support for touchscreen (#12039)
- Allow home assistant discovery of MCP2300xx output as relay (#12037)
- LVGL support for TrueType fonts via FreeType library (#12087)
- LVGL support for PSRAM (#12062)
- Support for voltage and current monitoring when using Shelly dimmer 2 hardware (#11988)
- Support for Azure Device Provisioning Service for IoT Hub (#12056)
- Commands ``Color2`` and ``Dimmer4`` to allow retaining brightness ratio between white and color channels when setting dimmer for linked lights (#12072)
- Show new IP after the Wi-Fi Initial Config (#12091)

### Fixed
- Avoid erasing of Zigbee data if zigbee is not started (#11961)
- Zigbee XModem retries (#11967)
- Teleinfo standard mode and blacklist feature crash (#11991)
- ESP32 Hue light (#12005)
- Map received CCT channels back in DevGroups (#12044)
- Increase TLS minimum stack thunk to 3800 bytes (#12063)
- Delay discovery of PZEM sensors (#12076)

### Changed
- Shelly Dimmer 1 and 2 stm32 firmware from v51.5 to v51.6

## [9.4.0.2] 20210430
### Added
- Initial support for optional ``Template`` JSON fieldpair ``"CMND":"<any template related command>|<any template related command>|..."`` (#11788)
- ESP32 pulldown buttons ``Button_d`` and ``Button_id`` and switches ``Switch_d`` (#10814)
- Support for MQTT using Azure IoT Hub by Kevin Saye (#11906)
- Zigbee binary supporting cc25xx hardware on 4M flash hardware (#11872)

### Fixed
- Wrong flash size detection when saving Zigbee device information on ESP8266 (#11870)
- Prometheus metrics parse error on DS18x20 (#11931)
- DS18x20 name search id (#11958)

## [9.4.0] 20210423
- Release Leslie

## [9.4.0.1] 20210423
### Added
- Command ``Wifi 0/1`` for ESP8266 to turn Wi-Fi Off and On. When Wi-Fi is Off it is always returned On after a restart except for a wake-up from deepsleep (#11839)

### Changed
- Zigbee refactored storage for device configuration and device last known data (#11838)

### Fixed
- Command ``Power`` should not reset pulsetime (#11805)
- Teleperiod rule handling regression from v9.3.1.2 (#11851)

## [9.3.1.4] 20210422
### Added
- Command ``TuyaTempSetRes 0..3`` to control Tuya Temperature Set Resolution (#11781)
- ESP32 support for LVGL 7.11 with Berry binding by Stephan Hadinger (#11789)
- Add ``Input`` GPIO type with no default action, to be read via Berry

## [9.3.1.3] 20210419
### Added
- Optional GUI file editor enabled with define ``GUI_EDIT_FILE`` by barbudor (#11668)
- Initial support for universal display driver UDisplay by Gerhard Mutz. Enable by selecting any GPIO as ``Option A3`` (#11665)

### Breaking Changed
- ESP32 partition layout changed to accomodate more file space on most and more code space on core2 and odroid-go (#11746)

### Changed
- In tasmota-sensors.bin enabled support for VL53L0X and disabled TSL2561 (#11711)
- Add HLW8012/BL0937 average pulse calculation by Alex Lovett (#11722)
- Redesigned initial GUI Wi-Fi configuration by Adrian Scillato (#11693)
- Redesigned GUI by moving non-configuration buttons from ``Configuration`` to new submenu ``Consoles``

### Fixed
- Telegram chat id incorrect size (#11660)
- KNX energy yesterday (#11718)

## [9.3.1.2] 20210413
### Added
- Commands ``MqttKeepAlive 1..100`` to set Mqtt Keep Alive timer (default 30) and ``MqttTimeout 1..100`` to set Mqtt Socket Timeout (default 4) (#5341)
- Commands ``DisplayType`` to select sub-modules where implemented and ``DisplayInvert`` to select inverted display where implemented
- Command ``SerialBuffer 256..520`` to change hardware serial receive buffer size from default (256) to max local buffer size (520) (#11448)
- Command ``SetOption126 1`` to enable DS18x20 arithmetic mean over teleperiod for JSON temperature based on (#11472)
- Support for TM1638 seven segment display by Ajith Vasudevan (#11031)
- Support for MAX7219 seven segment display by Ajith Vasudevan (#11387)
- Support for Frequency monitoring and zero-cross detection on CSE7761 (Sonoff Dual R3)
- ESP32 support for internal Hall Effect sensor connected to both GPIO36 and GPIO39 only
- Support for multiple CCS811 sensors with baseline control (USE_CCS811_V2) by clanganke (#10858)
- Berry add ``gpio`` module
- Berry add ``light`` module
- Support for dummy energy monitor using user values set by commands ``VoltageSet``, ``CurrentSet``, ``PowerSet`` and ``FrequencySet``. Enable by selecting any GPIO as ``Option A2`` (#10640)
- Command ``Backlog0`` to allow execution of following commands without delay
- Tasmota discovery as alternative to Home Assistant discovery using define ``USE_TASMOTA_DISCOVERY``

### Changed
- PubSubClient library from EspEasy v2.7.12 to Tasmota v2.8.12
- IRremoteESP8266 library from v2.7.15 to v2.7.16
- ESP32 core library from v1.0.5 to v1.0.6
- Limit number of relay/button columns in GUI to 8 (#11546)
- ADC range result from int to float using command ``FreqRes`` for decimal resolution selection (#11545)
- Teleinfo, if raw mode selected also return telemety values in SENSOR data
- Removed overtemp detection on external energy monitoring devices (#11628)

### Fixed
- HC-SR04 on ESP32 release serial interface if not used (#11507)
- Teleinfo, if raw mode selected also always update total energy calculations
- Alexa discovery for ZBBridge (#11576)
- Alexa discovery in hue emulation (#11415)

## [9.3.1.1] 20210320
### Added
- Support for CSE7761 energy monitor as used in ESP32 based Sonoff Dual R3 Pow (#10793)
- Command ``Sensor80 1 <0..7>`` to control MFRC522 RFID antenna gain from 18dB (0) to 48dB (7) (#11073)
- Allow MCP230xx pinmode from output to input (#11104)
- SML VBUS support (#11125)
- Support for NEC and OPTOMA LCD/DLP Projector serial power control by Jan Bubík (#11145)
- Support for XPT2046 touch screen digitizer on ILI9341 display by nonix (#11159)
- Berry improvements (#11163)
- Support for zigbee lumi.sensor_wleak (#11200)
- Crash protection in ext_vnsprintf_P (#11202)
- Extent compile time SetOptions support (#11204)
- ESP32 Extent BLE (#11212)
- ESP32 support for WS2812 hardware driver via RMT or I2S
- ESP32 support for secondary I2C controller
- Support for MPU6886 on primary or secondary I2C bus

### Changed
- ESP32 core library from v1.0.5-rc6 to v1.0.5
- TasmotaSerial library from v3.2.0 to v3.3.0
- TuyaMcu dimmer timeout (#11121)
- Rename epaper 42 commands (#11222)
- DeepSleep announcement topic (#11223)

### Fixed
- PN532 on ESP32 Serial flush both Tx and Rx buffers (#10910)
- Light scheme related color changes (#11041)
- Refactor acceleration function for shutter stepper and servo (#11088)
- LM75AD detection on different addresses (#11096)
- Timer loop when console is scrolled up regression from v9.3.0 (#11108)
- Display exception when no file system is present (#11125)
- Scripter and SML fixes (#11150)
- Zigbee exception when bad frame is received (#11192)
- ESP32 flash script for Odroid and Core2 (#11227)
- ESP32 WS2812 bitbang support (#11248)
- DS18x20 driver timing issue (#11270)

## [9.3.1] 20210223
- Release Kenneth

## [9.3.0.1] 20210223
### Added
- Animate PWM dimmer brightness LEDs during transitions and with variable brightness (#11076)
- Commands ``StateRetain`` and ``InfoRetain`` (#11084)

### Changed
- Remove the need to start filenames with a slash (/) in Ufs commands
- Removed command ``VirtualCT`` as synonym for ``SetOption106`` (#11049)

### Fixed
- Web request accepts wrong password (#11039)
- Ili1942 driver (#11046)
- ESP32 Mi32 driver (#11048)
- Shutter driver (#11055)
- TM1637 driver now needs ``TM1637 CLK`` and ``TM1637 DIO`` to enable (#11057)
- Sml driver (#11082)
- Ezo drivers (#11083)

## [9.3.0] 20210219
- Release Kenneth

## [9.2.0.7] 20210219
### Added
- Support for Device Groups Device Map (#10898)
- Support for Eastron SDM72D-M three phase 100A Modbus energy meter (#10862)
- Support for Frysk language translations by Christiaan Heerze
- ESP8266 Fallback to ``*.bin.gz`` binary when OTA upload of ``*.bin`` binary fails
- Berry language improved Tasmota integration
- Berry file system support
- Filesystem commands ``Ufs``, ``UfsType``, ``UfsSize``, ``UfsFree``, ``UfsDelete``, ``UfsRename`` and ``UfsRun``
- Support for filesystem ``autoexec.bat`` to execute sequential commands like backlog
- Support for TM1637 seven segment display by Ajith Vasudevan (#10889)

### Changed
- IRremoteESP8266 library from v2.7.14 to v2.7.15
- NeoPixelBus library from v2.6.0 to v2.6.1.4
- ILI9341 library from Adafruit_ILI9341-1.2.0-Tasmota-1.0 to ILI9341-gemu-1.0

## [9.2.0.6] 20210210
### Changed
- Remove support for direct migration from versions before v8.1.0 (Doris)
- ESP32 Increase number of switch GPIOs from 8 to 28
- ESP32 Increase number of interlock groups from 4 to 14
- Increase number of button GPIOs from 4 to 8
- Preview of Berry language for Tasmota32

## [9.2.0.5] 20210205
### Changed
- ESP32 increase number of relay GPIOs from 8 to 28

## [9.2.0.4] 20210204
### Added
- Function ``AddLog`` to provide logging for up to 128 (LOGSZ) characters to save stack space
- Commands ``ChannelRemap``, ``MultiPWM``, ``AlexaCTRange``, ``PowerOnFade``, ``PWMCT``, ``WhiteBlend`` and ``VirtualCT`` as synonyms for ``SetOption37, 68, 82, 91, 92, 105`` and ``106``
- Commands ``ZbNameKey``, ``ZbDeviceTopic``, ``ZbNoPrefix``, ``ZbEndpointSuffix``, ``ZbNoAutoBind`` and ``ZbNameTopic`` as synonyms for ``SetOption83, 89, 100, 101, 110`` and ``112``
- Commands ``ZbNoAutoBind``, ``ZbReceivedTopic`` and ``ZbOmitDevice`` as synonyms for ``SetOption116, 118`` and ``119``
- Commands ``BuzzerActive`` and ``BuzzerPwm`` as synonyms for ``SetOption67`` and ``111``
- Support for ESP32 ``Module 5`` Wireless Tag Eth01 (#9496)
- Support trailing silence in buzzer tune (#10694)
- Command ``L1MusicSync <0|Off>|<1|On>|<2|Toggle>, 1..10, 1..100>`` to control Sonoff L1 Music Sync mode sensitivity and speed (#10722)
- Command ``Speed2`` to control a once off fade (#10741)
- Zigbee command ``SetOption120 1`` or ``ZbEndpointTopic 1`` to add the endpoint as suffix in topic when using ``SetOption89 1``
- Zigbee command ``ZbScan`` to do an energy scan on each radio channel

### Changed
- Maximum chars in ``AddLog_P`` logging restored from 128 to 700 (MAX_LOGSZ) to solve broken error messages

## [9.2.0.3] 20210122
### Added
- Support for time proportioned (``#define USE_TIMEPROP``) and optional PID (``#define USE_PID``) relay control (#10412)
- Support rotary encoder on Shelly Dimmer (#10407)
- Command ``SetOption43 1..255`` to control Rotary step (#10407)
- Support for BS814A-2 8-button touch buttons by Peter Franck (#10447)
- Support for up to 4 I2C SEESAW_SOIL Capacitance & Temperature sensors by Peter Franck (#10481)
- ESP8266 Support for 2MB and up linker files with 1MB and up LittleFS
- ESP32 support for TLS MQTT using BearSSL (same as ESP8266)
- Support for 24/26/32/34 bit RFID Wiegand interface (D0/D1) by Sigurd Leuther (#3647)
- Compile time option ``USE_MQTT_TLS_DROP_OLD_FINGERPRINT`` to drop old (less secure) TLS fingerprint
- Command ``SetOption40 0..250`` to disable button functionality if activated for over 0.1 second re-introduced
- Support for SM2135 current selection using GPIO ``SM2135 DAT`` index (#10634)
- Support for ESP32 ``Module 7`` M5stack core2 16MB binary tasmota32-core2.bin (#10635)
- Support for Sugar Valley NeoPool Controller by Norbert Richter (#10637)
- Rule trigger string comparisons for EndsWith ``$>``, StartsWith ``$<`` and Contains ``$|`` (#10538)
- Support for TOF10120 time of flight sensor by Cyril Pawelko (#10190)

### Breaking Changed
- ESP32 switch from default SPIFFS to default LittleFS file system loosing current (zigbee) files
- ESP8266 until now NOT SUPPORTED linker files 2MB and up. Current settings will be overwritten once LittleFS is enabled

### Changed
- Force initial default state ``SetOption57 1`` to scan Wi-Fi network every 44 minutes for strongest signal (#10395)
- Command ``Sleep 0`` removes any sleep from Wi-Fi modem except when ESP32 BLE is active
- PubSubClient MQTT_SOCKET_TIMEOUT from 15 to 4 seconds
- Domoticz fixed 2 decimals resolution by user selectable ``TempRes``, ``HumRes`` and ``PressRes`` resolutions

## [9.2.0.2] 20210105
### Added
- Support for ESP32 ``Module 3`` Odroid Go 16MB binary tasmota32-odroidgo.bin (#8630)
- Command ``CTRange`` to specify the visible CT range the bulb is capable of (#10311)
- Command ``VirtualCT`` to simulate or fine tune CT bulbs with 3,4,5 channels (#10311)
- Command ``SetOption118 1`` to move ZbReceived from JSON message and into the subtopic replacing "SENSOR" default (#10353)
- Command ``SetOption119 1`` to remove the device addr from json payload, can be used with zb_topic_fname where the addr is already known from the topic (#10355)
- Command ``RuleTimer0`` to access all RuleTimers at once (#10352)
- SPI display driver SSD1331 Color oled by Jeroen Vermeulen (#10376)
- IRremoteESP8266 library from v2.7.13 to v2.7.14
- Rotary No Pullup GPIO selection ``Rotary A/B_n`` (#10407)

### Breaking Changed
- Replaced MFRC522 13.56MHz rfid card reader GPIO selection from ``SPI CS`` by ``RC522 CS``
- Replaced NRF24L01 GPIO selection from ``SPI CS`` by ``NRF24 CS`` and ``SPI DC`` by ``NRF24 DC``
- Replaced ILI9341 GPIO selection from ``SPI CS`` by ``ILI9341 CS`` and ``SPI DC`` by ``ILI9341 DC``
- Replaced ST7789 GPIO selection from ``SPI CS`` by ``ST7789 CS`` and ``SPI DC`` by ``ST7789 DC``
- Replaced ILI9488 GPIO selection from ``SPI CS`` by ``ILI9488_CS``
- Replaced EPaper29 GPIO selection from ``SPI CS`` by ``EPaper29 CS``
- Replaced EPaper42 GPIO selection from ``SPI CS`` by ``EPaper42 CS``
- Replaced SSD1351 GPIO selection from ``SPI CS`` by ``SSD1351 CS``
- Replaced RA8876 GPIO selection from ``SPI CS`` by ``RA8876 CS``

### Changed
- Maximum chars in ``AddLog_P`` logging reduced from 700 to 128 (LOGSZ) to enhance stability
- Disabled ``USE_LIGHT`` light support for ZBBridge saving 17.6kB (#10374)

## [9.2.0.1] 20201229
### Added
- Milliseconds to console output (#10152)
- Support for P9813 RGB Led MOSFET controller (#10104)
- Support for GPIO option selection
- Gpio ``Option A1`` enabling PWM2 high impedance if powered off as used by Wyze bulbs (#10196)
- Support for FTC532 8-button touch controller by Peter Franck (#10222)
- Support character `#` to be replaced by `space`-character in command ``Publish`` topic (#10258)
- BSSID and Signal Strength Indicator to GUI Wi-Fi scan result (#10253)
- Support for Afrikaans language translations by Christiaan Heerze
- Support for IR inverted leds using ``#define IR_SEND_INVERTED true`` (#10301)
- Support for disabling 38kHz IR modulation using ``#define IR_SEND_USE_MODULATION false`` (#10301)
- Support for SPI display driver for ST7789 TFT by Gerhard Mutz (#9037)

### Changed
- Logging from heap to stack freeing 700 bytes RAM

### Fixed
- Redesign syslog and mqttlog using log buffer (#10164)
- Shutter stop issue (#10170)
- Scripter script_sub_command (#10181)
- Scripter JSON variable above 32 chars (#10193)
- Shelly Dimmer power on state (#10154, #10182)
- Wemo emulation for single devices (#10165, #10194)
- ESP32 LoadStoreError when using ``#define USER_TEMPLATE`` (#9506)
- Compile error when ``#ifdef USE_IR_RECEIVE`` is disabled regression from 9.1.0.2
- Prometheus memory leak (#10221)

## [9.2.0] 20201221
### Fixed Backported
- Shutter stop issue (#10170)
- Scripter script_sub_command (#10181)
- Scripter JSON variable above 32 chars (#10193)
- Shelly Dimmer power on state (#10154, #10182)
- Wemo emulation for single devices (#10165, #10194)
- ESP32 LoadStoreError when using ``#define USER_TEMPLATE`` (#9506)
- Compile error when ``#ifdef USE_IR_RECEIVE`` is disabled regression from 9.1.0.2

## [9.2.0] 20201216
- Release Julie

## [9.1.0.2] 20201216
### Added
- KNX read reply for Power (#9236, #9891)
- Zigbee persistence of device/sensor data in EEPROM (only ZBBridge)
- Support for common anode sevenseg displays by adding ``#define USE_DISPLAY_SEVENSEG_COMMON_ANODE`` by Ken Sanislo (#9963)
- Support for multiple WeMo devices by Magic73 (#9208)
- Fallback NTP server from x.pool.ntp.org if no ntpservers are configured
- TyuaMcu update 2/3 by Federico Leoni (#10004)
- Optional CCloader support for CC25xx Zigbee or CC26xx BLE by Christian Baars (#9970)
- Command ``RfProtocol`` to control RcSwitch receive protocols by BBBits (#10063)
- Zigbee better support for Tuya Protocol (#10074)
- Support for SPI connected MFRC522 13.56MHz rfid card reader (#9916)
- Letsencrypt R3 in addition to X3 CA (#10086)
- Zigbee add visual map of network
- Command ``SetOption117 1`` for light fading to be fixed duration instead of fixed slew rate (#10109)
- Support ESP32 SPIFFS for internal use

### Breaking Changed
- KNX DPT9 (16-bit float) to DPT14 (32-bit float) by Adrian Scillato (#9811, #9888)

### Changed
- Core library from v2.7.4.7 to v2.7.4.9
- Shelly Dimmer fw upgrade using WebGUI Firmware Upgrade and file from folder `tools/fw_shd_stm32/`
- MQTT Wi-Fi connection timeout from 5000 to 200 mSec (#9886)
- Platformio compiler option `-free -fipa-pta` enabled (#9875)
- IRremoteESP8266 library from v2.7.12 to v2.7.13
- Shelly Dimmer 1 and 2 stm32 firmware from v51.4 to v51.5
- Force bigger Thunk Stack if 4K RSA even without EC ciphers (#10075)
- mDNS has been disabled from all pre-compiled binaries to allow new features

### Fixed
- KNX ESP32 UDP mulicastpackage (#9811)
- Command ``gpio`` using non-indexed functions regression from v9.1.0 (#9962)
- ESP32 TasmotaClient firmware upgrade (#9218)
- Reset to defaults after 6 hours of DeepSleep (#9993)
- Backlog timing wraparound (#9995)
- First LED in addressable string does not fade when using scheme (#10088)
- Improved Opentherm error handling (#10055)
- Platformio compiler option `no target align` removed fixing hardware watchdog exceptions
- Shutter motordelay stop issue (#10033)
- Shutter fix overflow on runtime over 100 seconds (#9800)
- ESP32 CC2530 heap corruption (#10121)
- ESP32 Analog input div10 rule trigger (#10149)

### Removed
- PN532 define USE_PN532_CAUSE_EVENTS replaced by generic rule trigger `on pn532#uid=`

## [9.1.0.1] - 20201116
### Added
- Zigbee support for Mi Door and Contact (#9759)
- Zigbee alarm persistence (#9785)
- Support for EZO PMP sensors by Christopher Tremblay (#9760)
- Commands ``TuyaRGB``, ``TuyaEnum`` and ``TuyaEnumList`` (#9769)
- Zigbee command ``ZbInfo`` and prepare support for EEPROM
- Support for AS608 optical and R503 capacitive fingerprint sensor
- Command ``SetOption115 1`` to enable ESP32 MiBle
- Zigbee command ``ZbLeave`` to unpair a device
- Command ``SetOption116 1`` to disable auto-query of zigbee light devices (avoids network storms with large groups)
- Support for Shelly Dimmer 1 and 2 by James Turton (#9854)
- IRremoteESP8266 library from v2.7.11 to v2.7.12

### Changed
- Core library from v2.7.4.5 to v2.7.4.7
- Platformio compiler option `no target align` enabled (#9749)
- Consolidate `AddLog_P` into `AddLog_P2` and rename to `AddLog_P`
- Sonoff L1 color up scaling and color margin detection (#9545)

### Fixed
- NTP fallback server functionality (#9739)
- Telegram group chatid not supported (#9831)
- KNX buttons, switches and sensors detection regression from v9.1.0 (#9811)
- GUI MqttUser and MqttPassword updates when TLS is compiled in (#9825)

### Removed
- Version compatibility check

## [9.1.0] 20201105
- Release Imogen

## [9.0.0.3] - 20201105
### Added
- TLS in binary tasmota-zbbridge (#9635)
- Support for EZO O2 sensors by Christopher Tremblay (#9619)
- Support for EZO PRS sensors by Christopher Tremblay (#9659)
- Support for EZO FLO sensors by Christopher Tremblay (#9697)
- Support for EZO DO sensors by Christopher Tremblay (#9707)
- Support for EZO RGB sensors by Christopher Tremblay (#9723)
- Zigbee reduce battery drain (#9642)
- Zigbee command ``ZbMap`` to describe Zigbee topology (#9651)
- Zigbee command ``ZbOccupancy`` to configure the time-out for PIR
- Command ``Gpios 255`` to show all possible GPIO configurations
- Command ``SwitchText`` to change JSON switch names by barbudor (#9691)
- Command ``SetOption114 1`` to detach Switches from Relays and enable MQTT action state for all the SwitchModes returning `{"Switch1":{"Action":"ON"}}`
- Command ``DimmerStep 1..50`` to change default dimmer up and down step of 10% by James Turton (#9733)
- HM10 Beacon support and refactoring by Christian Baars (#9702)
- Support for Hass discovery of TuyaMcu and Sonoff Ifan by Federico Leoni (#9727)
- Initial support for iBeacons (Sensor52) on ESP32 using internal BLE by rvbglas (#9732)

### Changed
- PlatformIO library structure redesigned for compilation speed by Jason2866
- Zigbee flash storage refactor adding commands ``ZbProbe``, ``ZbStatus2`` and ``ZbRestore`` (#9641)
- Default otaurl in my_user_config.h to http://ota.tasmota.com/tasmota/release/tasmota.bin.gz
- When ``SetOption73 1`` JSON result from `{"ACTION":"SINGLE"}` to `{"Button1":{"Action":"SINGLE"}}`

### Fixed
- Rule Break not working as expected when ONCE is enabled (#9245)
- Rule expressions using mems corrupts character pool (#9301)
- Button press rules regression introduced by #9589 (#9700)
- Rule handling of JSON ``null`` regression from v8.5.0.1 (#9685)
- Arilux RF remote detection regression from v8.3.0

### Removed
- Auto output selection of decimal or hexadecimal data based on user input. Now only based on ``SetOption17``

## [9.0.0.2] - 20201025
### Added
- Support for Vietnamese language translations by Tâm.NT
- Support for timers in case of no-sunset permanent day by cybermaus (#9543)
- Command ``NoDelay`` for immediate backlog command execution by Erik Montnemery (#9544)
- Command ``SwitchMode 15`` sending only MQTT message on switch change (#9593)
- Command ``ShutterChange`` to increment change position (#9594)
- Command ``SetOption113 1`` to set dimmer low on rotary dial after power off
- Support for EZO Ph and ORP sensors by Christopher Tremblay (#9567)
- Support for EZO RTD sensors by Christopher Tremblay (#9585)
- Support for EZO HUM sensors by Christopher Tremblay (#9599)
- Support for EZO EC sensors by Christopher Tremblay (#9613)
- Support for EZO CO2 sensors by Christopher Tremblay (#9619)
- On ZigbeeBridge support for glowing led when permit join is active (#9581)
- Support for PWM Dimmer multi-press and ledmask (#9584)
- Make button press rules override PWM Dimmer functions (#9589)
- Support for fixed output Hi or Lo GPIO selection
- ESP32 support for Wireless-Tag WT32-ETH01 (#9496)
- ESP32 MI32 Beacon support, RSSI at TELEPERIOD, refactoring by Christian Baars (#9609)

### Changed
- Command ``Gpio17`` replaces command ``Adc``
- Command ``Gpios`` replaces command ``Adcs``
- Management of serial baudrate (#9554)
- TLS fingerprint ``#define MQTT_FINGERPRINT`` from string to hexnumbers (#9570)
- Rotary driver adjusted accordingly if Mi Desk Lamp module is selected (#9399)
- Tasmota Arduino Core v2.7.4.5 allowing webpassword over 47 characters (#9687)
- Webserver code optimizations (#9580, #9590)

### Fixed
- Convert AdcParam parameters from versions before v9.0.0.2
- Telegram message decoding error regression from v8.5.0.1
- Correct Energy period display shortly after midnight by gominoa (#9536)
- Rule handling of Var or Mem using text regression from v8.5.0.1 (#9540)
- TuyaMcu energy display regression from v8.5.0.1 (#9547)
- Tuyamcu dimmers MQTT topic (#9606)
- MQTT data corruption on ``MQTTLog 4`` (#9571)
- Scripter memory alignment (#9608)
- Zigbee battery percentage (#9607)
- HassAnyKey anomaly (#9601)
- ESP32 Webcam broken regression from #9590

## [9.0.0.1] - 20201010
### Added
- Optional support for Mitsubishi Electric HVAC by David Gwynne (#9237)
- Optional support for Orno WE517-Modbus energy meter by Maxime Vincent (#9353)
- SDM630 three phase ImportActive Energy display when ``#define SDM630_IMPORT`` is enabled by Janusz Kostorz (#9124)
- Optional support for inverted NeoPixelBus data line by enabling ``#define USE_WS2812_INVERTED`` (#8988)
- PWM dimmer color/trigger on tap, SO88 led, DGR WITH_LOCAL flag by Paul Diem (#9474)
- Support for stateful ACs using ``StateMode`` in tasmota-ir.bin by Arik Yavilevich (#9472)
- Zigbee command ``ZbData`` for better support of device specific data
- Support for analog buttons indexed within standard button range

### Changed
- Redesigning ESP8266 GPIO internal representation in line with ESP32 changing ``Template`` layout too
- New IR Raw compact format (#9444)
- MAX31865 driver to support up to 6 thermocouples selected by ``MX31865 CS`` instead of ``SSPI CS`` (#9103)
- A4988 optional microstep pin selection
- Pulsetime to allow use for all relays with 8 interleaved so ``Pulsetime1`` is valid for Relay1, Relay9, Relay17 etc. (#9279)
- ``Status`` command output for disabled status types
- IRremoteESP8266 library from v2.7.10 to v2.7.11
- NeoPixelBus library from v2.5.0.09 to v2.6.0

### Fixed
- Template conversion when GPIO17 is 0
- Template using ``#define USER_TEMPLATE`` (#9506)
- Ledlink blink when no network connected regression from v8.3.1.4 (#9292)
- Exception 28 due to device group buffer overflow (#9459)
- Shutter timing problem due to buffer overflow in calibration matrix (#9458)
- Light wakeup exception 0 (divide by zero) when ``WakeupDuration`` is not initialised (#9466)
- ADC initalization sequence (#9473)
- Thermostat sensor status corruption regression from v8.5.0.1 (#9449)

### Removed
- Support for direct upgrade from Tasmota versions before v7.0
- Auto config update for all Friendlynames and Switchtopic from Tasmota versions before v8.0

## [8.5.1] - 20201002
- Release Hannah

## [8.5.0.1] - 20200907
### Added
- Command ``SetOption110 1`` to disable Zigbee auto-config when pairing new devices
- Command ``SetOption111 1`` to enable frequency output for buzzer GPIO (#8994)
- Command ``SetOption112 1`` to enable friendly name in zigbee topic (use with SetOption89)
- ``#define USE_MQTT_AWS_IOT_LIGHT`` for password based AWS IoT authentication
- ``#define MQTT_LWT_OFFLINE`` and ``#define MQTT_LWT_ONLINE`` to user_config.h (#9395)
- New shutter modes (#9244)
- Zigbee auto-config when pairing
- Support for MLX90640 IR array temperature sensor by Christian Baars
- Support for VL53L1X time of flight sensor by Johann Obermeier

### Changed
- Replace ArduinoJson with JSMN for JSON parsing
- ``WakeUp`` uses 256 steps instead of 100 (#9241)
- Major redesign of TuyaMcu adding shutter, light and multiple dimmer support by Federico Leoni (#9330)

### Fixed
- Energy total counters (#9263, #9266)
- Crash in ``ZbRestore``
- Reset BMP sensors when executing command ``SaveData`` and define USE_DEEPSLEEP enabled (#9300)
- ``status 0`` message when using define USE_MQTT_TLS due to small log buffer (#9305)
- ``status 13`` exception 9 when more than one shutter is configured
- ``status 13`` json message
- Shelly 2.5 higher temperature regression from 8.2.0.1 (#7991)

## [8.5.0] - 20200907
- Release Hannah

## [8.4.0.3] - 20200823
### Added
- Command ``PowerDelta1`` to ``PowerDelta3`` to trigger on up to three phases (#9134)
- Zigbee web ui widget for Lights
- ``SetOption109 1`` to force gen1 Alexa mode, for Echo Dot 2nd gen devices only
- Zigbee web ui for power metering plugs
- Experimental support for ESP32 TTGO Watch and I2S Audio by Gerhard Mutz

### Changed
- References from http://thehackbox.org/tasmota/ to http://ota.tasmota.com/tasmota/

## [8.4.0.2] - 20200813
### Added
- Command ``SetOption103 0/1`` to set TLS mode when TLS is selected
- Command ``SetOption104 1`` to disable all MQTT retained messages
- Command ``SetOption106 1`` to create a virtual White ColorTemp for RGBW lights
- Command ``SetOption107 0/1`` to select virtual White as (0) Warm or (1) Cold
- Command ``SetOption108 0/1`` to enable Teleinfo telemetry into Tasmota Energy MQTT (0) or Teleinfo only (1) - Add better config corruption recovery (#9046)
- Virtual CT for 4 channels lights, emulating a 5th channel
- Support for DYP ME007 ultrasonic distance sensor by Janusz Kostorz (#9113)
- Zigbee web gui widget for Temp/Humidity/Pressure sensors
- Zigbee battery icon

### Changed
- White blend mode moved to using ``SetOption 105`` instead of ``RGBWWTable``

### Fixed
- Display power control (#9114)

### Removed
- Support for direct upgrade from versions before 6.6.0.11 to versions after 8.4.0.1

## [8.4.0.1] - 20200730
### Added
- Zigbee better support for IKEA Motion Sensor
- ESP32 Analog input support for GPIO32 to GPIO39
- Zigbee options to ``ZbSend`` ``Config`` and ``ReadConfig``
- Command ``Restart 2`` to halt system. Needs hardware reset or power cycle to restart (#9046)
- Command ``SetOption102 0/1`` to switch between Teleinfo French Metering mode, legacy 1200 bps (0) or Linky standard 9600 bps (1)

### Changed
- Triple-mode TLS via configuration in a single firmware (TLS AWS IoT, Letsencrypt and No-TLS)
- Berry C mapping moved to a separate ``berry_mapping`` library

### Fixed
- ESP32 PWM range

## [8.4.0] - 20200730
- Release George

## [8.3.1.7] - 20200716
### Added
- Command ``DzSend<type> <index>,<value1(;value2)|state>`` to send values or state to Domoticz
- Command ``SetOption100 0/1`` to remove Zigbee ``ZbReceived`` value from ``{"ZbReceived":{xxx:yyy}}`` JSON message
- Command ``SetOption101 0/1`` to add the Zigbee source endpoint as suffix to attributes, ex `Power3` instead of `Power` if sent from endpoint 3
- Command (``S``)``SerialSend6`` \<comma seperated values\> (#8937)
- Support for Sonoff Zigbee Bridge as module 75 (#8583)

### Changed
- Limited support of Arduino IDE as an increasing amount of features cannot be compiled with Arduino IDE
- All timer references from ``Arm`` to ``Enable`` in GUI, ``Timer`` command and JSON message
- Domoticz commands prefix from ``Domoticz`` to ``Dz``
- ``Ping`` now reports the hostname instead of IP address (#8948)
- Zigbee randomizing of parameters at first run or after Reset

### Removed
- Remove Arduino ESP8266 Core support for versions before 2.7.1

## [8.3.1.6] - 20200617
### Added
- Command ``Module2`` to configure fallback module on fast reboot (#8464)
- Command ``SetOption97 0/1`` to switch between Tuya serial speeds 9600 bps (0) or 115200 bps (1)
- Command ``SetOption98 0/1`` to provide rotary rule triggers (1) instead of controlling light (0)
- Command ``SetOption99 0/1`` to enable zero cross detection on PWM dimmer
- Support for Energy sensor (Denky) for French Smart Metering meter provided by global Energy Providers, need a adaptater. See dedicated full [blog](http://hallard.me/category/tinfo/) about French teleinformation stuff
- Library to be used for decoding Teleinfo (French Metering Smart Meter)
- Support for single wire LMT01 temperature Sensor by justifiably (#8713)
- Compile time interlock parameters (#8759)
- Compile time user template (#8766)
- Rotary encoder support for light dimmer and optional color temperature if button1 still pressed (#8670)
- Support for switches/relays using an AC detection circuitry e.g. MOES MS-104B or BlitzWolf SS5 (#8606)
- Support for Schneider Electric iEM3000 series Modbus energy meter by Marius Bezuidenhout

### Changed
- ESP32 USER GPIO template representation decreasing template message size
- Define ``USE_TASMOTA_SLAVE`` into ``USE_TASMOTA_CLIENT``
- Commands ``SlaveSend`` and ``SlaveReset`` into ``ClientSend`` and ``ClientReset``
- IRremoteESP8266 library updated to v2.7.8

### Fixed
- Exception or watchdog on rule re-entry (#8757)

## [8.3.1.5] - 20200616
### Added
- ESP32 ethernet commands ``EthType 0/1``, ``EthAddress 0..31`` and ``EthClockMode 0..3``
- Zigbee initial support for EmberZNet protocol (raw send/receive only)

## [8.3.1.4] - 20200615
### Added
- Basic support for ESP32 ethernet adding commands ``Wifi 0/1`` and ``Ethernet 0/1`` both default ON

## [8.3.1.3] - 20200611
### Added
- Initial support for Telegram bot (#8619)
- Support for HP303B Temperature and Pressure sensor by Robert Jaakke (#8638)
- Rule trigger ``System#Init`` to allow early rule execution without Wi-Fi and mqtt initialized yet
- Serial to TCP bridge, ``TCPStart`` and ``TCPBaudRate`` (needs #define USE_TCP_BRIDGE)

## [8.3.1.2] - 20200522
### Added
- Command ``Time 4`` to display timestamp using milliseconds (#8537)
- Command ``SetOption94 0/1`` to select MAX31855 or MAX6675 thermocouple support (#8616)
- Commands ``LedPwmOn 0..255``, ``LedPwmOff 0..255`` and ``LedPwmMode1 0/1`` to control led brightness by George (#8491)
- Three Phase Export Active Energy to SDM630 driver
- Wildcard pattern ``?`` for JSON matching in rules
- Support for unique MQTTClient (and inherited fallback topic) by full Mac address using ``mqttclient DVES_%12X`` (#8300)
- Zigbee options to ``ZbSend`` to write and report attributes
- ``CpuFrequency`` to ``status 2``
- ``FlashFrequency`` to ``status 4``
- Support for up to two BH1750 sensors controlled by commands ``BH1750Resolution`` and ``BH1750MTime`` (#8139)
- Zigbee auto-responder for common attributes
- Support for BL0940 energy monitor as used in Blitzwolf BW-SHP10 (#8175)

### Changed
- Energy JSON Total field from ``"Total":[33.736,11.717,16.978]`` to ``"Total":33.736,"TotalTariff":[11.717,16.978]``
- Energy JSON ExportActive field from ``"ExportActive":[33.736,11.717,16.978]`` to ``"ExportActive":33.736,"ExportTariff":[11.717,16.978]``
- Adafruit_SGP30 library from v1.0.3 to v1.2.0 (#8519)

### Fixed
- Escape of non-JSON received serial data (#8329)

## [8.3.1.1] - 20200518
### Added
- Command ``Rule0`` to change global rule parameters
- More functionality to ``Switchmode`` 11 and 12 (#8450)
- Dump of compressed rules over 512 chars and unishox decompress fix
- Support for VEML6075 UVA/UVB/UVINDEX Sensor by device111 (#8432)
- Support for VEML7700 Ambient light intensity Sensor by device111 (#8432)

### Changed
- IRremoteESP8266 library updated to v2.7.7

## [8.3.1] - 20200518
- Release Fred

## [8.3.0.2] - 20200517
### Added
- Command ``DeviceName`` defaults to FriendlyName1 and replaces FriendlyName1 in GUI

### Changed
- Hass discovery from using template name to new Device name (#8462)

## [8.3.0.1] - 20200514
### Changed
- KNX pow function to approximative pow saving 5k of code space
- Mutichannel Gas sensor pow function to approximative pow saving 5k of code space
- Quick Power Cycle detection from 4 to 7 power interrupts (#4066)

### Fixed
- Fix default state of ``SetOption73 0`` for button decoupling and send multi-press and hold MQTT messages

## [8.3.0] - 20200514
- Release Fred

## [8.2.0.6] - 20200501
### Added
- Experimental basic support for Tasmota on ESP32 based on work by Jörg Schüler-Maroldt
- Support for analog anemometer by Matteo Albinola (#8283)
- Support for OpenTherm by Yuriy Sannikov (#8373)
- Support for Thermostat control by arijav (#8212)
- Automatic compression of Rules to achieve ~60% compression by Stephan Hadinger
- Command ``SetOption93 1`` to control caching of compressed rules
- Rule trigger at root level like ``on loadavg<50 do power 2 endon`` after ``state`` command
- Zigbee support for router and end-device mode

### Changed
- Flash access removing support for any Core before 2.6.3
- HAss discovery by Federico Leoni (#8370)
- Default PWM Frequency to 977 Hz from 223 Hz
- Minimum PWM Frequency from 100 Hz to 40 Hz
- PWM updated to the latest version of Arduino PR #7231
- Philips Hue emulation now exposes modelId and manufacturerId

## [8.2.0.5] - 20200425
### Changed
- Breaking Change Device Groups multicast address and port  (#8270)
- IRremoteESP8266 library updated to v2.7.6

## [8.2.0.4] - 20200417
### Added
- Config version tag
- Command ``SetOption73 1`` for button decoupling and send multi-press and hold MQTT messages by Federico Leoni (#8235)
- Command ``SetOption92 1`` to set PWM Mode from regular PWM to ColorTemp control (Xiaomi Philips ...)
- Command ``SO`` as shortcut for command ``SetOption``

### Changed
- PWM implementation to Arduino #7231 removing support for Core versions before 2.6.3
- Default PWM Frequency to 223 Hz instead of 880 Hz for less interrupt pressure

### Fixed
- Fix Zigbee DimmerUp/DimmerDown malformed

## [8.2.0.3] - 20200329
### Added
- Support for longer template names
- Zigbee command ``ZbBindState`` and ``manuf``attribute
- Zigbee command ``ZbConfig`` and configuration in Settings
- Commands ``CounterDebounceLow`` and ``CounterDebounceHigh`` to control debouncing (#8021)
- Commands ``NrfPage``, ``NrfIgnore``, ``NrfScan`` and ``NrfBeacon`` to NRF24 Bluetooth driver (#8075)
- Command ``SetOption90 1`` to disable non-json MQTT messages (#8044)
- Command ``Sensor10 0/1/2`` to control BH1750 resolution - 0 = High (default), 1 = High2, 2 = Low (#8016)
- Command ``Sensor10 31..254`` to control BH1750 measurement time which defaults to 69 (#8016)
- Command ``Sensor18 0..32000`` to control PMS5003 sensor interval to extend lifetime by Gene Ruebsamen (#8128)
- Command ``SetOption91 1`` to enable fading at startup / power on
- Command ``SetOption41 <x>`` to force sending gratuitous ARP every <x> seconds
- Command ``DevGroupName`` to specify up to four Device Group Names (#8087)
- Command ``DevGroupSend`` to send an update to a Device Group (#8093)
- Command ``Ping`` (#7176)
- Command ``Palette`` to add the ability to specify a palette of colors (#8150)
- Commands ``GlobalTemp`` and ``GlobalHum`` to init sensor data (#8152)
- Quick Wi-Fi reconnect using saved AP parameters when ``SetOption56 0`` (#3189)
- More accuracy to GPS NTP server (#8088)
- Support for an iAQ sensor (#8107)
- Support for Seven Segment display using HT16K33 (#8116)
- Support for AS3935 Lightning Sensor by device111 (#8130)
- ``DimmerRange`` for PWM lights (#8120)

### Changed
- Light scheme 2,3,4 cycle time speed from 24,48,72,... seconds to 4,6,12,24,36,48,... seconds (#8034)
- Remove floating point libs from IRAM
- Remove MQTT Info messages on restart for DeepSleep Wake (#8044)
- IRremoteESP8266 library updated to v2.7.5

### Fixed
- PWM flickering during Wi-Fi connection (#8046)
- Zigbee crash with Occupancy sensor (#8089)
- Prevent multiple pings to run concurrently
- Scheme 2-4 brightness when SetOption68 1 (#8058)

## [8.2.0.2] - 20200328
### Added
- Support for up to four MQTT GroupTopics using the same optional Device Group names (#8014)
- Console command history (#7483, #8015)

## [8.2.0.1] - 20200321
### Added
- Zigbee command ``ZbRestore`` to restore device configuration dumped with ``ZbStatus 2``
- Zigbee command ``ZbUnbind``
- Support for unreachable (unplugged) Zigbee devices in Philips Hue emulation and Alexa
- Support for 64x48 SSD1306 OLED (#6740)

### Changed
- HM-10 sensor type detection and add features (#7962)

### Fixed
- Possible Relay toggle on (OTA) restart
- Zigbee sending wrong Sat value with Hue emulation

## [8.2.0] - 20200321
- Release Elliot

## [8.1.0.11] - 20200313
### Added
- HAss Discovery support for Button and Switch triggers by Federico Leoni (#7901)
- Support for HDC1080 Temperature and Humidity sensor by Luis Teixeira (#7888)
- Commands ``SwitchMode 13`` PushOn and ``SwitchMode 14`` PushOnInverted (#7912)
- Command ``HumOffset -10.0 .. 10.0`` to set global humidity sensor offset (#7934)
- Zigbee support for Hue emulation by Stephan Hadinger
- Dew Point to Temperature and Humidity sensors
- Support for ElectriQ iQ-wifiMOODL RGBW light by Ian King (#7947)

### Changed
- Zigbee simplification of devices probing, saving Flash and memory

## [8.1.0.10] - 20200227
### Added
- Support for Jarolift rollers by Keeloq algorithm
- Zigbee features and improvements and remove support for Zigbee commands starting with ``Zigbee...``
- Support for MaxBotix HRXL-MaxSonar ultrasonic range finders by Jon Little (#7814)
- Support for Romanian language translations by Augustin Marti
- Support for La Crosse TX23 Anemometer by Norbert Richter (#3146, #7765)
- Command ``SetOption89 0/1`` for Zigbee distinct MQTT topics per device for SENSOR, allowing retained messages (#7835)

### Changed
- Default my_user_config.h driver and sensor support removing most sensors and adding most drivers
- IRremoteESP8266 library updated to v2.7.4
- Revert switchmode 6 according to issue 7778 (#7831)
- Hue emulation code optimization

## [8.1.0.9] - 20200220
### Added
- Initial support for Sensors AHT10 and AHT15 by Martin Wagner (#7596)
- Support for Wemos Motor Shield V1 by Denis Sborets (#7764)
- Zigbee enhanced commands decoding, added ``ZbPing``
- Commands ``SetOption85 0/1`` and ``DevGroupShare`` supporting UDP Group command using ``GroupTopic`` without MQTT by Paul Diem (#7790)
- Support for Martin Jerry/acenx/Tessan/NTONPOWER SD0x PWM dimmer switches by Paul Diem (#7791)
- Command ``SetOption86 0/1`` for PWM dimmer to turn brightness LED's off 5 seconds after last change
- Command ``SetOption87 0/1`` for PWM dimmer to turn red LED on when powered off
- Command ``SetOption88 0/1`` for PWM dimmer to let buttons control remote devices

### Changed
- Revert most wifi connectivity changes introduced in 8.1.0.5 (#7746, #7602, #7621)

### Fixed
- Zigbee auto-increment transaction number (#7757)

## [8.1.0.8] - 20200212
### Added
- Another new DHT driver based on ESPEasy. The old driver can still be used using define USE_DHT_OLD. The previous new driver can be used with define USE_DHT_V2 (#7717)

### Changed
- MQTT message size with additional 200 characters
- Some wifi code to attempt faster connection (#7621)
- Display of some date and time messages from "Wed Feb 19 10:45:12 2020" to "2020-02-19T10:45:12"

### Fixed
- Relation between RSSI and signal strength

## [8.1.0.7] - 20200210
### Added
- New DHT driver. The old driver can still be used using define USE_DHT_OLD (#7468)

### Fixed
- wrong encoding of Zigbee persistent data

## [8.1.0.6] - 20200205
### Added
- Support for sensors DS18x20 and DHT family on Shelly 1 and Shelly 1PM using Shelly Add-On adapter (#7469)
- Commands ``SwitchMode 11`` PushHoldMulti and ``SwitchMode 12`` PushHoldMultiInverted (#7603)
- Command ``Buzzer -1`` for infinite mode and command ``Buzzer -2`` for following led mode (#7623)
- Support for MI-BLE sensors using HM-10 Bluetooth 4.0 module by Christian Staars (#7683)
- BootCount Reset Time as BCResetTime to ``Status 1``
- ``ZbZNPReceived``and ``ZbZCLReceived`` being published to MQTT when ``SetOption66 1``
- Optional Wifi AccessPoint passphrase define WIFI_AP_PASSPHRASE in my_user_config.h (#7690)
- Support for FiF LE-01MR energy meter by saper-2 (#7584)

### Fixed
- HAss sensor discovery part 1/4 by Federico Leoni (#7582, #7548)
- MaxPower functionality (#7647)

## [8.1.0.5] - 20200126
### Added
- ``SetOption84 0/1`` sends AWS IoT device shadow updates (alternative to retained)
- ``ZbBind`` (experimental) and bug fixes

### Changed
- Wifi connectivity stability (#7602)
- IRremoteESP8266 library updated to v2.7.3

### Fixed
- PWM flickering at low levels (#7415)

## [8.1.0.4] - 20200116
### Added
- Web page sliders when ``SetOption37 128`` is active allowing control of white(s)
- Zigbee persistence and friendly names
- Most SetOptions as defines to my_user_config.h
- SoftwareSerial to CSE7766 driver allowing different GPIOs (#7563)
- Optional parameter ``<startcolor>`` to command ``Scheme <scheme>, <startcolor>`` to control initial start color
- Rule trigger on one level deeper using syntax with two ``#`` like ``on zigbeereceived#vibration_sensor#aqaracubeside=0 do ...``

### Changed
- Zigbee command prefix from ``Zigbee*`` to ``Zb*``

### Fixed
- ``PowerDelta`` zero power detection (#7515)
- OTA minimal gzipped detection regression from 8.1.0.3
- ``RGBWWTable`` ignored (#7572)

## [8.1.0.3] - 20200106
### Added
- Support for gzipped binaries
- ``SwitchMode 8`` ToggleMulti, ``SwitchMode 9`` FollowMulti and ``SwitchMode 10`` FollowMultiInverted (#7522)

### Changed
- Commands ``Prefix``, ``Ssid``, ``StateText``, ``NTPServer``, and ``FriendlyName`` displaying all items
- IRremoteESP8266 library updated to v2.7.2

### Fixed
- ``WakeUp <x>`` ignores provided value (#7473)
- Exception 9 restart on log message in Ticker interrupt service routines NTP, Wemos and Hue emulation (#7496)

## [8.1.0.2] - 20191230
### Added
- Support for ``AdcParam`` parameters to control ADC0 Current Transformer Apparent Power formula by Jodi Dillon (#7100)
- Optional support for Prometheus using file xsns_91_prometheus.ino (#7216)
- Command ``ShutterButton <parameters>`` to control shutter(s) by to-scho (#7403)
- Command ``SetOption82 0/1`` to limit the CT range for Alexa to 200..380
- Experimental support for NRF24L01 as BLE-bridge for Mijia Bluetooth sensors by Christian Baars (#7394)
- Support to BMP driver to enter reset state (sleep enable) when deep sleep is used in Tasmota

### Fixed
- LCD line and column positioning (#7387)
- Display handling of hexadecimal escape characters (#7387)
- Improved fade linearity with gamma correction
- Wrong gamma correction for Module 48 lights (PWM5 for CT)

## [8.1.0.1] - 20191225
### Added
- Command ``SetOption79 0/1`` to enable reset of counters at teleperiod time by Andre Thomas (#7355)
- SerialConfig to ``Status 1``
- WifiPower to ``Status 5``
- Support for DS1624, DS1621 Temperature sensor by Leonid Myravjev
- Zigbee attribute decoder for Xiaomi Aqara Cube

### Changed
- Lights: simplified gamma correction and 10 bits internal computation

### Fixed
- Sonoff Bridge, Sc, L1, iFan03 and CSE7766 serial interface to forced speed, config and disable logging
- Serial initialization regression from previous fix
- Commands ``Display`` and ``Counter`` from overruling command processing (#7322)
- ``White`` added to light status (#7142)

## [8.1.0] - 20191225
- Release Doris

## [8.0.0.3] - 20191224
### Changed
- Version bump due to internal Settings change

## [8.0.0.2] - 20191223
### Added
- Zigbee better support for Xiaomi Double Switch and Xiaomi Vibration sensor
- Support for ``AdcParam`` parameters to control ADC0 Moisture formula by Federico Leoni (#7309)
- Commands ``WebButton1`` until ``WebButton16`` to support user defined GUI button text (#7166)

### Changed
- Settings variable namings
- Number of ``FriendlyName``s from 4 to 8

## [8.0.0.1] - 20191221
### Added
- Support for max 150 characters in most command parameter strings (#3686, #4754)
- Support for GPS as NTP server by Christian Baars and Adrian Scillato
- Zigbee coalesce sensor attributes into a single message
- Deepsleep start delay based on Teleperiod if ``Teleperiod`` differs from 10 or 300

### Changed
- Settings text handling allowing variable length text within a total text pool of 699 characters
- Smoother ``Fade`` using 100Hz instead of 20Hz animation (#7179)
- Number of rule ``Var``s and ``Mem``s from 5 to 16 (#4933)

## [7.2.0] - 20191221
- Release Constance
### Changed
- Basic version string to lite (#7291)

### Fixed
- Arduino IDE compile error (#7277)
- Restore ShutterAccuracy, MqttLog, WifiConfig, WifiPower and SerialConfig (#7281)
- No AP on initial install (#7282)
- Failing downgrade (#7285)

### 7.1.2.6 20191214

- Change some more Settings locations freeing up space for future single char allowing variable length text
- Change tasmota-basic.bin and FIRMWARE_BASIC to tasmota-lite.bin and FIRMWARE_LITE
- Fix DeepSleep in case there is no wifi by Stefan Bode (#7213)
- Fix Fade would ignore ``savedata 0`` and store to flash anyways (#7262)
- Add Zigbee send automatic ZigbeeRead after sending a command
- Add Zigbee improving Occupancy:false detection for Aqara sensor
- Add fallback support from version 8.x
- Add restriction if fallback firmware is incompatible with settings resulting in unreachable device
- Add support for DHT12 Temperature and Humidity sensor by Stefan Oskamp

### 7.1.2.5 20191213

- Change some Settings locations freeing up space for future single char allowing variable length text
- Add Zigbee support for Xiaomi Aqara Vibration Sensor and Presence Sensor by Stephan Hadinger
- Add Shutter functions ramp up/down and MQTT reporting by Stefan Bode

### 7.1.2.4 20191209

- Change HTTP CORS from command ``SetOption73 0/1`` to ``Cors <cors_domain>`` allowing user control of specific CORS domain by Shantur Rathore (#7066)
- Change GUI Shutter button text to Up and Down Arrows based on PR by Xavier Muller (#7166)
- Change amount of supported DHT sensors from 3 to 4 by Xavier Muller (#7167)
- Revert removal of exception details from MQTT info on restart
- Add Wifi Signal Strength in dBm in addition to RSSI Wifi Experience by Andreas Schultz (#7145)
- Add Yaw, Pitch and Roll support for MPU6050 by Philip Barclay (#7058)
- Add reporting of raw weight to JSON from HX711 to overcome auto-tare functionality by @tobox (#7171)
- Add command ``Sensor34 9 <weight code>`` to set minimum delta to trigger JSON message by @tobox (#7188)
- Fix flashing H801 led at boot by Stephan Hadinger (#7165, #649)
- Fix duplicated ``Backlog`` when using Event inside a Backlog by Adrian Scillato (#7178, #7147)
- Fix Gui Timer when using a negative zero offset of -00:00 by Peter Ooms (#7174)

### 7.1.2.3 20191208

- Change Exception reporting removing exception details from both MQTT info and ``Status 1``. Now consolidated in ``Status 12`` if available.

### 7.1.2.2 20191206

- Remove rule trigger ``tele_power1#state`` due to compatibility
- Add command ``SerialConfig 0..23`` or ``SerialConfig 8N1`` to select Serial Config based in PR by Luis Teixeira (#7108)
- Add save call stack in RTC memory in case of crash, command ``Status 12`` to dump the stack by Stephan Hadinger
- Add Home Assistant force update by Frederico Leoni (#7140, #7074)

### 7.1.2.1 20191206

- Add SML bus decoder syntax support for byte order by Gerhard Mutz (#7112)
- Add rule var ``%topic%`` by Adrian Scillato (#5522)
- Add rule triggers ``tele_power1#state`` and multiple ``tele-wifi1#xxx`` by Adrian Scillato (#7093)
- Add experimental support for stepper motor shutter control by Stefan Bode
- Add optional USE_MQTT_TLS to tasmota-minimal.bin by Bohdan Kmit (#7115)

### 7.1.2 20191206

- Maintenance Release

### 7.1.1.1 20191201

- Fix lost functionality of GPIO9 and GPIO10 on some devices (#7080)
- Fix Zigbee uses Hardware Serial if GPIO 1/3 or GPIO 13/15 and SerialLog 0 (#7071)
- Fix WS2812 power control (#7090)
- Change light color schemes 2, 3 and 4 from color wheel to Hue driven with user Saturation control
- Change log buffer size from 520 to 700 characters accomodating full rule text (#7110)

### 7.1.1 20191201

- Maintenance Release

### 7.1.0.1 20191130

- Fix slider for devices with one or two channels like only white or white/yellow
- Fix TasmotaSlave buffer overrun on Tele
- Fix light scheme 4 speed (#7072)
- Add support for TasmotaSlave executing commands on Tasmota

### 7.1.0 20191129

- Release Doris

### 7.0.0.6 20191122

- Add colorpicker to WebUI by Christian Staars (#6984)
- Change new Fade system much smoother, Speed now up to 40 (#6942, #3714)
- Fix Arduino IDE function prototyping compile error (#6982)
- Change update lib IRremoteESP8266 updated to v2.7.1, -2.7k flash and -1.5k RAM for Tasmota-IR
- Fix auto--power on/off when setting channel to non-zero or zero value, when SetOption68 1
- Fix postpone saving settings to flash until Fade is complete, avoids pause in Fade
- Add command ``SetOption77 0/1`` to keep power on when slider is far left

### 7.0.0.5 20191118

- Fix boot loop regression
- Add command ``TempOffset -12.6 .. 12.6`` to set global temperature sensor offset (#6958)
- Fix check deepsleep for valid values in Settings (#6961)
- Fix Wifi instability when light is on, due to sleep=0 (#6961, #6608)
- Add hardware detection to be overruled with ``SetOption51`` (#6969)

### 7.0.0.4 20191108

- Add command ``WifiPower 0 .. 20.5`` to set Wifi Output Power which will be default set to 17dBm
- Change supported PCF8574 I2C address range to 0x20 - 0x26 allowing other I2C devices with address 0x27 to be used at the same time
- Change supported PCF8574A I2C address range to 0x39 - 0x3F allowing other I2C devices with address 0x38 to be used at the same time
- Change supported MCP230xx I2C address range to 0x20 - 0x26 allowing other I2C devices with address 0x27 to be used at the same time
- Add Keep last channels values when Color command end with '=' (#6799)
- Add support for I2C sensor TLS2591 Light Intensity sensor (#6873)
- Change Kept only NEC/RC5/RC6/HASH IR protocols in standard Tasmota, all other protocols require Tasmota-IR, saving 4K
- Add command ``SetOption76 0/1`` to enable incrementing bootcount when deepsleep is enabled (#6930)
- Change Reset erase end address from as seen by SDK (getFlashChipSize) to full flash size (getFlashChipRealSize)
- Change Zigbee log verbosity reduction

### 7.0.0.3 20191103

- Add command ``I2cDriver`` for I2C driver runtime control using document I2CDEVICES.md
- Fix random crash caused by UPNP flood
- Add support for Honeywell HPMA115S0 particle concentration sensor by David Hunt (#6843)
- Remove driver xsns_12_ads1115_i2cdev replaced by xsns_12_ads1115

### 7.0.0.2 20191102

- Add command ``WebColor19`` to control color of Module and Name (#6811)
- Add support for Honeywell I2C HIH series Humidity and Temperetaure sensor (#6808)
- Fix wrong Dimmer behavior introduced with #6799 when ``SetOption37`` < 128
- Change add DS18x20 support in Tasmota-IR
- Add Zigbee command support, considered as v1.0 for full Zigbee support
- Fix Reduce flash size after change to IRremoteESP8266 v2.7.0

### 7.0.0.1 20191027

- Remove update support for versions before 6.0
- Change default GUI to dark theme
- Add command ``SetOption73 0/1`` to re-enable HTTP Cross-Origin Resource Sharing (CORS) now default disabled (#6767)
- Add frequency to ADE7953 energy monitor as used in Shelly 2.5 by ljakob (#6778)
- Add command ``SetOption74 0/1`` to enable DS18x20 internal pull-up and remove define DS18B20_INTERNAL_PULLUP (#6795)
- Fix better control of RGB/White when ``SetOption37`` >128, added ``Dimmer1`` and ``Dimmer2`` commands (#6714)
- Add hide Alexa objects with friendlyname starting with '$' (#6722, #6762)
- Add command ``SetOption75 0/1`` to switch between grouptopic (0) using fulltopic replacing %topic% or (1) is cmnd/\<grouptopic\> (#6779)
- Change IRremoteESP8266 library to v2.7.0

### 6.7.1.1 20191026

- Change ArduinoSlave to TasmotaSlave
- Add support for Tuya battery powered devices (#6735)
- Change repository name from Sonoff-Tasmota to Tasmota and all code references from Sonoff to Tasmota

### 6.7.1 20191026

- Release Allison
- Fix on energy monitoring devices using PowerDelta Exception0 with epc1:0x4000dce5 = Divide by zero (#6750)
- Fix Script array bug (#6751)

### 6.7.0 20191025

- Release

### 6.6.0.21 20191022

- Remove support for WPS and SmartConfig in favour of Web server (!) based WifiManager (#6680)
- Remove binary sonoff-classic (#6680)
- Remove command ``SetOption2``

### 6.6.0.20 20191018

- Add command ``SetOption65 0/1`` to disable (1) fast power cycle detection fixing unwanted brownout trigger
- Add absolute PowerDelta using command ``PowerDelta 101..32000`` where 101 = 101-100 = 1W, 202 = 202-100 = 102W (#5901)
- Add support for EX-Store WiFi Dimmer V4 (#5856)
- Add ``ZigbeeRead`` command and many improvements (#6095)
- Add ArduinoSlave driver (EXPERIMENTAL)

### 6.6.0.19 20191018

- Replace obsolete xsns_23_sdm120 with xnrg_08_sdm120 and consolidate define USE_SDM120
- Replace obsolete xsns_25_sdm630 with xnrg_10_sdm630 and consolidate define USE_SDM630
- Replace obsolete xsns_49_solaxX1 with xnrg_12_solaxX1 (#6677)

### 6.6.0.18 20191010

- Add command ``DimmerRange`` in Light module to support 2 byte dimming ranges from Tuya
- Add Zigbee additional commands and sending messages to control devices (#6095)
- Fix Rules were not triggered with IR unknown protocol or in sonoff-it (#6629)
- Add define USE_DEEPSLEEP and command ``DeepSleepTime 0 or 10..86400`` (seconds) to enter deepsleep mode (#6638)
- Add define USE_SONOFF_RF to enable/disable Sonoff Rf support (#6648)
- Add incremental beeps to Ifan03 remote control fan speed buttons (#6636)
- Add rule support after every command execution like Fanspeed#Data=2 (#6636)
- Fix handling of ligth channels when pwm_multichannel (Option68) is enabled
- Add WebUI for multiple, independent PWM channels
- Remove default DS18B20 driver and only support define DS18x20 (#6647)
- Add support for PMS3003 dust particle sensor
- Change Sonoff L1 support by adding define USE_SONOFF_L1

### 6.6.0.17 20191009

- Add command ``SetOption34 0..255`` to set backlog delay. Default value is 200 (mSeconds) (#6562)
- Add command ``Gpio 255`` to show physical GPIO configuration of all non-flash pins (#6407)

### 6.6.0.16 20191008

- Change PZEM004T default address mask from 0.0.0.x to 192.168.1.x for legacy reason (#6585)
- Fix PZEM004T, PZEMAC and PZEMDC autodetection (#6585)
- Change light drivers internals to ease management

### 6.6.0.15 20191003

- Change command ``PulseTime`` JSON message format and allow display of all pulsetimer information (#6519)
- Add support for Chint DDSU666 Modbus energy meter by Pablo Zerón
- Add support for SM2135 as used in Action LSC Smart Led E14 (#6495)
- Add command ``SetOption72 0/1`` to switch between software (0) or hardware (1) energy total counter (#6561)
- Add Zigbee tracking of connected devices and auto-probing of Manuf/Model Ids
- Fix better handling of PWM White Temperature mode for Module 48 (#6534)

### 6.6.0.14 20190925

- Change command ``Tariffx`` to allow time entries like 23 (hours), 1320 (minutes) or 23:00. NOTE: As this is development branch previous tariffs are lost! (#6488)
- Remove support for define USE_DS18x20_LEGACY and legacy DS18x20 driver (#6486)
- Add initial support for MQTT logging using command ``MqttLog <loglevel>`` (#6498)
- Add Zigbee more support - collect endpoints and clusters, added ZigbeeDump command
- Add initial support for shutters by Stefan Bode (#288)
- Add command to MCP230xx: ``sensor29 pin,0/1/2`` for OFF/ON/TOGGLE
- Add initial support for PCF8574 I2C I/O Expander (currently output only) by Stefan Bode
- Add command ``SetOption71 0/1`` to switch between different Modbus Active Energy registers on DDS238-2 energy meters (#6531)
- Change command ``SetOption43`` to make it more general. Now supports PS_16_DZ driver too (#6544)
- Change command handling by moving buffers up in chain solving MQTTlog support (#6529)
- Change detection of non-MQTT commands by allowing non-space characters as delimiter (#6540)
- Fix TasmotaSerial: move serial send to IRAM for high speed baud rates

### 6.6.0.13 20190922

- Add command ``EnergyReset4 x,x`` to initialize total usage for two tarrifs
- Add command ``EnergyReset5 x,x`` to initialize total export (or production) for two tarrifs
- Add command ``Sensor34 8,0`` and ``Sensor34 8,1`` to disable/enable JSON message on weight change over 4 gram
- Add JSON array index support to rules evaluation allowing trigger on ENERGY#POWER[2]>0.60 from JSON ..,"Power":[0.00,0.68],.. (#6160)

### 6.6.0.12 20190910

- Redesign command ``Tariff`` to now default to 0 (=disabled) and allowing to set both Standard Time (ST) and Daylight Savings Time (DST) start hour
-  Commands ``Tariff1 22,23`` = Tariff1 (Off-Peak) ST,DST   Tariff2 (Standard) 6,7 = Tariff2 ST,DST   Tariff9 0/1 = Weekend toggle (1 = Off-Peak during weekend)
- Change rename "Data" to "Hash" and limit to 32 bits when receiving UNKNOWN IR protocol (see DECODE_HASH from IRremoteESP8266)
- Add command ``Gpios 255/All`` to show all available GPIO components (#6407)
- Change JSON output format for commands ``Adc``, ``Adcs``, ``Modules``, ``Gpio`` and ``Gpios`` from list to dictionary (#6407)
- Add Zigbee support phase 3 - support for Xiaomi lumi.weather air quality sensor, Osram mini-switch
- Change energy sensors for three phase/channel support
- Add support for Shelly 2.5 dual energy (#6160)
- Add initial support for up to three PZEM-014/-016 on serial modbus connection with addresses 1 (default), 2 and 3 (#2315)
- Add initial support for up to three PZEM-004T on serial connection with addresses x.x.x.1 (default), 2 and 3 (#2315)
- Add initial support for up to three PZEM-003/-017 on serial modbus connection with addresses 1 (default), 2 and 3 (#2315)
- Add driver USE_SDM630_2 as future replacement for USE_SDM630 - Pls test and report
- Add command ``ModuleAddress 1/2/3`` to set Pzem module address when a single module is connected (#2315)

### 6.6.0.11 20190907

- Change Settings crc calculation allowing short term backward compatibility
- Add support for up to 4 INA226 Voltage and Current sensors by Steve Rogers (#6342)
- Change Improve reliability of TasmotaSerial at 115200 bauds and reduce IRAM usage for Stage/pre-2.6
- Add support for A4988 stepper-motor-driver-circuit by Tim Leuschner (#6370)
- Add support for Hiking DDS238-2 Modbus energy meter by Matteo Campanella (#6384)

### 6.6.0.10 20190905

- Redesign Tuya support by Shantur Rathore removing commands SetOption34, 41, 44, 45, 46 and 65 (#6353)
- Add command Reset 99 to reset bootcount to zero (#684, #6351)
- Change command Time 1/2/3 to select JSON time format ISO, ISO + Epoch or Epoch for legacy reason

### 6.6.0.9 20190828

- Change theoretical baudrate range to 300..19660500 bps in 300 increments (#6294)
- Add Full support of all protocols in IRremoteESP8266, to be used on dedicated-IR Tasmota version. Warning: +81k Flash when compiling with USE_IR_REMOTE_FULL
- Add compile time define USE_WS2812_HARDWARE to select hardware type WS2812, WS2812X, WS2813, SK6812, LC8812 or APA106 (DMA mode only)
- Add 'sonoff-ir' pre-packaged IR-dedicated firmware and 'sonoff-ircustom' to customize firmware with IR Full protocol support
- Add Zigbee support phase 2 - cc2530 initialization and basic ZCL decoding
- Add driver USE_SDM120_2 with Domoticz P1 Smart Meter functionality as future replacement for USE_SDM120 - Pls test and report
- Add command Power0 0/1/2/Off/On/Toggle to control all power outputs at once (#6340)
- Add time to more events (#6337)
- Add command Time 1/2/3 to select JSON time format ISO + Epoch, ISO or Epoch

### 6.6.0.8 20190827

- Add Tuya Energy monitoring by Shantur Rathore
- Add phase 1 Domoticz P1 Smart Meter support using energy sensors handled by xdrv_03_energy.ino based on an idea by pablozg
-   Add commands Tariff1 0..23 (start Off-Peak hour), Tariff2 0..23 (start Standard hour) and Tariff3 0/1 (Saturday and Sunday Off-Peak)

### 6.6.0.7 20190825

- Expand Settings area to 4k for future use

### 6.6.0.6 20190819

- Add I2C display driver for SH1106 oled by Gerhard Mutz
- Add SPI display drivers for epaper 4.2 inch, ILI9488 TFT, SSD1351 Color oled and RA8876 TFT by Gerhard Mutz
- Add support for HM17 bluetooth LE passive scan of ibeacon devices by Gerhard Mutz

### 6.6.0.5 20190816

- Add command WebSensor<sensor number> 0/1 to control display of sensor data in web GUI (#6085)
- Change some table locations from RAM to Flash
- Fix wrong telemetry message when SetOption68 1 (#6191)
- Add support for RDM6300 125kHz RFID Reader by Gerhard Mutz

### 6.6.0.4 20190806

- Add support for CHIRP soil moisture sensor by Christian Baars
- Add debug compile features using defines DEBUG_TASMOTA_CORE, DEBUG_TASMOTA_DRIVER and DEBUG_TASMOTA_SENSOR.
-   See DEBUG_CORE_LOG example in sonoff.ino and DEBUG_DRIVER_LOG example in xdrv_09_timers.ino
- Add support for Solax X1 inverter by Pablo Zerón
- Add ZigBee support phase 1 - low level MQTT ZNP messages for CC2530 devices
- Add command Buzzer with optional parameters <number of beeps>,<duration of beep in 100mS steps>,<duration of silence in 100mS steps> enabled when a buzzer is configured (#5988)
- Add support for PAJ7620 gesture sensor by Christian Baars

### 6.6.0.3 20190725

- Change filename of configuration backup from using FriendlyName1 to Hostname solving diacritic issues (#2422)
- Change Store AWS IoT Private Key and Certificate in SPI Flash avoiding device-specific compilations
- Upgrade library IRRemoteEsp8266 to 2.6.4, now using sendPioneer()
- Add support for MAX31865 Thermocouple sensor by Alberto Lopez Siemens
- Add option 0 to Width1 (Marker), Width2 (Second), Width3 (Minute) and Width4 (Hour) disabling display (#6152)
- Add MqttCount metric to STATE (#6155)
- Add define USE_ENERGY_MARGIN_DETECTION to disable Energy Margin and Power Limit detection
- Add define USE_ENERGY_POWER_LIMIT to disable Energy Power Limit detection while Energy Margin detection is active
- Add allow repeat/longpress for IRSend raw, introduced IRSend<r> option (#6074)
- Add SetOption68 to enable multi-channel PWM instead of a single light (#6134)

### 6.6.0.2 20190714

- Change commands Var and Mem to show all parameters when no index is given (#6107)
- Add command SetOption67 0/1 to disable or enable a buzzer as used in iFan03
- Add command DisplayWidth to set pixel width on supported devices
- Add command DisplayHeight to set pixel height on supported devices
- Add support for Sonoff iFan03 as module 71 (#5988)
- Add support for a buzzer
- Add support for IRSend long press ('repeat' feature from IRRemoteESP8266) (#6074)
- Add support for IRHVAC Midea/Komeco protocol (#3227)
- Add support for more IRSend protocols enabled in my_user_config.h
- Add support for IRSend Pioneer protocol (#6100)
- Add Oled reset GPIO option "OLED reset"

### 6.6.0.1 20190708

- Fix Domoticz battery level set to 100 if define USE_ADC_VCC is not used (#6033)
- Fix Force Elliptic Curve for Letsencrypt TLS #6042
- Fix WeMo emulation for 1G echo and 2G echo dot (#6086)
- Fix Xiaomi Philips brightness (#6091)
- Change defines USE_TX20_WIND_SENSOR and USE_RC_SWITCH in my_user_config.h to disable to lower iram usage enabling latest core compilation (#6060, #6062)
- Add blend RGB leds with White leds for better whites (#5895, #5704)
- Add command SetOption41 0..8 to control number of Tuya switches (#6039)
- Add command SetOption42 0..255 to set overtemperature (Celsius only) threshold resulting in power off all on energy monitoring devices. Default setting is 90 (#6036)
- Add command SetOption66 0/1 to enable or disable Tuya dimmer range 255 slider control
- Add command Time to disable NTP and set UTC time as Epoch value if above 1451602800 (=20160101). Time 0 re-enables NTP (#5279)
- Add AZ7798 automatic setting of clock display (#6034)
- Add Epoch and UptimeSec to JSON messages (#6068)
- Add support for up to 4 INA219 sensors (#6046)

### 6.6.0 20190707

- Remove support of TLS on core 2.3.0 and extent support on core 2.4.2 and up
- Remove MQTT uptime message every hour
- Refactor some defines to const
- Refactor webserver HTML input, button, textarea, and select name based on id
- Refactor webserver sensor data collection
- Refactor TLS based on BearSSL, warning breaking change for fingerprints validation
- Refactor management of lights, using classes and integers instead of floats
- Refactor UDP initial message handling from string to char using static memory and add debug info (#5505)
- Refactor IRSend and receive for 64-bit support (#5523)
- Refactor MQTT which might solve issue (#5755)
- Refactor IRSend by using heap when more than 199 values need to be send. May need increase of define MQTT_MAX_PACKET_SIZE too (#5950)
- Refactor double to float in rules, and replaced trigonometric functions from stdlib with smaller versions (#6005)
- Change pubsubclient MQTT_KEEPALIVE from 10 to 30 seconds for AWS IoT support
- Change gamma correction as default behavior, ie "Ledtable 1"
- Change PWM resolution from 8 to 10 bits for low brightness lights
- Change IRSend Panasonic protocol to 64-bit (#5523)
- Change ADC0 to enabled by default in my_user_config.h (#5671)
- Change define USE_EMULATION by USE_EMULATION_HUE and USE_EMULATION_WEMO (#5826)
- Change default PowerDelta from 80% to 0% on new installations (#5858, #5028, #4813, #4130, #4145, #3795, #3778, #3660, #3648)
- Fix display Bug in KNX webmenu for Physical Address
- Fix the Unescape() function and the SendSerial3 behaviour
- Fix webserver multiple Javascript window.onload functionality
- Fix TasmotaSerial at 9600 bps solving DFPlayer comms (#5528)
- Fix Configure Timer Web GUI (#5568)
- Fix Shelly 2.5 I2C address priority issue when VEML6070 code is present by disabling VEML6070 for Shelly 2.5 (#5592)
- Fix use of SerialDelimiter value 128 (#5634)
- Fix Sonoff Pow R2 / S31 invalid energy increments (#5789)
- Fix core 2.5.x ISR not in IRAM exception (#5837)
- Fix Philips Hue emulation Alexa issue by using part of MAC address for LightId (#5849)
- Fix missing white channel for WS2812 (#5869)
- Fix PZem startup issue (#5875)
- Fix exception 9 when syslog is enabled and NTP is just synced (#5917)
- Fix Toggle functionality to button double press when one button and two devices are detected (#5935)
- Fix channel command for dual dimmers (#5940)
- Fix not restoring white value on power off/power on (#5993)
- Add command AdcParam to control ADC0 Temperature and Light formula parameters
- Add command LedMask to assign which relay has access to power LED (#5602, #5612)
- Add extended LED power control using command LedPowerX where X is 1 to 4. Enabled when "LedLink(i)" is configured too (#5709)
- Add command Sensor20 1..255 to change Nova Fitness SDS01 working period in minutes (#5452)
- Add command SetOption38 6..255 to set IRReceive protocol detection sensitivity mimizing UNKNOWN protocols (#5853)
- Add command SetOption39 1..255 to control CSE7766 (Pow R2) or HLW8032 (Blitzwolf SHP5) handling of power loads below 6W. Default setting is 128 (#5756)
- Add command SetOption40 0..250 to disable button functionality if activated for over 0.1 second. Needs SetOption1 1 and SetOption13 0 (#5449)
- Add command SetOption63 0/1 to disable relay state feedback scan at restart (#5594, #5663)
- Add command SetOption64 0/1 to switch between "-" or "_" as sensor index separator impacting DS18X20, DHT, BMP and SHT3X sensor names (#5689)
- Add command SetOption65 0/1 and more Tuya Serial based device support (#5815)
- Add command WebColor to change GUI colors on the fly
- Add support for AWS IoT with TLS 1.2 on core 2.4.2 and up. Full doc here: https://github.com/arendst/Tasmota/wiki/AWS-IoT
- Add support for Badger HR-E Water Meter (#5539)
- Add support for Shelly 2.5 Energy and overtemp Monitoring (#5592)
- Add support for color and colortone for Philips Hue emulation via Alexa (#5600 #4809)
- Add support for Scripts as replacement for Rules. Default disabled but can be enabled in my_user_config.h (#5689)
- Add support for up to four LEDs related to four power outputs. Enabled when "LedLink(i)" is configured too (#5709)
- Add support for Shelly 1PM Template {"NAME":"Shelly 1PM","GPIO":[56,0,0,0,82,134,0,0,0,0,0,21,0],"FLAG":2,"BASE":18} (#5716)
- Add support for SPS30 Particle sensor thanks to Gerhard Mutz (#5830)
- Add support for VL53L0x time of flight sensor. Might interfere with TSL2561 using same I2C address (#5845)
- Add support for Sonoff L1 thanks to reef-actor (#6002)
- Add rule Http#Initialized
- Add rule System#Save executed just before a planned restart
- Add rule support for single JSON value pair like {"SSerialReceived":"on"} by expanding it to {"SSerialReceived":{"Data":"on"}} allowing for trigger SSerialReceived#Data=on (#5638)
- Add define USE_COUNTER to my_user_config.h to save space in sonoff-basic.bin and sonoff-minimal.bin
- Add define USE_DHT to my_user_config.h to save space in sonoff-basic.bin
- Add defines USE_EMULATION_WEMO and USE_EMULATION_HUE to my_user_config.h to control emulation features at compile time (#5826)
- Add Toggle functionality to button double press when more devices are detected
- Add device OverTemp (>73 Celsius) detection to Energy Monitoring devices with temperature sensor powering off all outputs
- Add Tuya Dimmer 10 second heartbeat serial packet required by some Tuya dimmer secondary MCUs
- Add all temperature, humidity and pressure for global access
- Add validation check when loading settings from flash
- Add HX711 weight restore after controlled restart or after power restore just before executing command Sensor34 7 (#5367, #5786)
- Add GUI hexadecimal color options in my_user_config.h (#5586)
- Add alternative IRSend command syntax IRSend raw,\<freq\>,\<header mark\>,\<header space\>,\<bit mark\>,\<zero space\>,\<one space\>,\<bit stream\> (#5610)
- Add user configurable ADC0 to Module and Template configuration compatible with current FLAG options (#5671)
- Add AriLux RF control GPIO option "ALux IrSel" (159) replacing "Led4i" (59) for full LED control (#5709)
- Add LED GPIO option "LedLink" (157) and "LedLinki" (158) to select dedicated link status LED (#5709)
- Add all 5 PWM channels individually adressable with LEDs. (#5741)
- Add reset of Energy values when connection to sensor is lost for over 4 seconds (#5874, #5881)
- Add checkbox to GUI password field enabling visibility during password entry only (#5934)

### 6.5.0 20190319

- Remove commands SetOption14 and SetOption63 as it has been superseded by command Interlock
- Remove command SetOption35 0-255 for mDNS start-up delay (#4793)
- Remove support for MQTT_LIBRARY_TYPE, MQTT_ARDUINOMQTT and MQTT_TASMOTAMQTT (#5474)
- Change webserver content handling from single String to small Chunks increasing RAM
- Change code use of boolean to bool and byte to uint8_t
- Change code uint8_t flags to bool flags
- Change sonoff_template.h layout regarding optional module flags like ADC0
- Change sonoff_template.h module lay-out by removing non-configurable GPIOs
- Change button driver making it modular
- Change switch driver making it modular and introduce input filter (#4665, #4724)
- Change switch input detection by optimizing switch debounce (#4724)
- Change web authentication (#4865)
- Change image name BE_MINIMAL to FIRMWARE_MINIMAL and USE_xyz to FIRMWARE_xyz (#5106)
- Change GUI weblog from XML to plain text solving possible empty screens (#5154)
- Fix most compiler warnings
- Fix Display exception 28 when JSON value is nullptr received
- Fix epaper driver (#4785)
- Fix HAss Sensor Discovery Software Watchdog restart (#4831, #4988)
- Fix allowable MAX_RULE_VARS to 16 (#4933)
- Fix mDNS addService (#4938, #4951)
- Fix HAss discovery of MHZ19(B) sensors (#4992)
- Fix some exceptions and watchdogs due to lack of stack space (#5215)
- Fix GUI wifi password acception starting with asteriks (*) (#5231, #5242)
- Fix command WebSend intermittent results (#5273, #5304)
- Fix additional characters in fallbacktopic, hostname and mqttclient on core 2.5.0 (#5359, #5417)
- Fix Energy TotalStartTime when commands EnergyReset0 and/or EnergyReset3 used (#5373)
- Fix DS18S20 temperature calculation (#5375)
- Fix float calculations in range from 0 to -1 (#5386)
- Fix exception on GUI Configure Logging and Configure Other (#5424)
- Add commands PowerCal, VoltageCal and CurrentCal for HLW8012, HJL01 and BL0937 based energy sensors
- Add command SerialDelimiter 128 to filter reception of only characters between ASCII 32 and 127 (#5131)
- Add command SSerialSend5 \<hexdata\> to SerialBridge
- Add command Interlock 0 / 1 / 1,2 3,4 .. to control interlock ON/OFF and add up to 8 relays in 1 to 4 interlock groups (#4910, #5014)
- Add command Template 255 to copy module configuration over to current active template and store as user template named Merged (#5371)
- Add command WifiConfig 7 to allow reset of device in AP mode without admin password (#5297)
- Add command SetOption36 to control boot loop default restoration (#4645, #5063)
- Add command SetOption37 for RGBCW color mapping (#5326)
- Add command SetOption55 0/1 and define MDNS_ENABLE to disable/enable mDNS (#4793, #4923)
- Add command SetOption62 0/1 to disable retain on Button or Switch hold messages (#5299)
- Add support for Smanergy KA10 Smart Wall Socket with Energy monitoring
- Add support for commands in sensor drivers
- Add support for MAX31855 K-Type thermocouple sensor using softSPI (#4764)
- Add support for Near Field Communication (NFC) controller PN532 using Serial (#4791, #5162)
- Add support for OBI Power Socket 2 (#4829)
- Add support for YTF IR Bridge (#4855)
- Add support for Mi LED Desk Lamp with rotary switch (#4887)
- Add support for Digoo DG-SP202 Smart Socket with Energy monitoring (#4891)
- Add support for MAX44009 Ambient Light sensor (#4907)
- Add support for inverted buttons and inverted buttons without pullup (#4914)
- Add support for Luminea ZX2820 Smart Socket with Energy monitoring (#4921)
- Add support for multiple ADS1115 I2C devices (#5083)
- Add support for online template change using command Template or GUI Configure Other (#5177)
- Add support for Korean language translations (#5344)
- Add support for sensor SCD30 (#5434)
- Add parameter CFG_HOLDER to status 1 message (#5206)
- Add SetOption32 until SetOption49 diagnostic information to Status 3 report as replacement for second property value in SetOption property name
- Add Resolution property to Status 3 report providing previous SetOption second value property
- Add property MqttCount to status 6 message representing number of Mqtt re-connections
- Add property LinkCount to state and status 11 message representing number of Wifi Link re-connections
- Add property Downtime to state and status 11 message representing the duration of wifi connection loss
- Add variable %timestamp% to rules (#4749)
- Add rule support for "==", "!=" ">=" and "<=" (#5122)
- Add rule expression enabled by define USE_EXPRESSION in my_user_config.h (#5210)
- Add Power status functionality to LED2 when configured leaving LED1 for Link status indication
- Add user configuration of HLW8012 and HJL-01/BL0937 Energy Monitoring as used in Sonoff Pow and many Tuya based devices
- Add user configuration of MCP39F501 Energy Monitoring as used in Shelly2
- Add online template configuration using both commands and Configure Template menu option in GUI
- Add (S)SerialSend3 escape sequence \x to allow hexadecimal byte value (#3560, #4947)
- Add define DS18B20_INTERNAL_PULLUP to select internal input pullup when only one DS18B20 sensor is connected eliminating external resistor (#4738)
- Add button control when no relay configured (#4682)
- Add startup delay of 4 seconds to button control (#4829)
- Add core version conditional compile options to provided PWM files (#4917)
- Add resiliency to saved Settings (#5065)
- Add MHZ19 Temperature as Domoticz Temperature selection (#5128)
- Add HAss status sensor (#5139)
- Add status message to former declined group commands (#5145)
- Add 0x to IRRemote (SetOption29) and RCSwitch (SetOption28) received hexadecimal data (#5431)

### 6.4.1 20181224

- Change RAM usage BMP/BME I2C sensors
- Change FallbackTopic from cmnd/\<mqttclient\>/ to cmnd/\<mqttclient\>_fb/ to discriminate from Topic (#1528)
- Change FallbackTopic detection (#4706)
- Change Hass discovery to short MQTT messages as used by Hass 0.81 and up (#4711)
- Change MQTT GUI password handling (#4723)
- Fix possible dtostrf buffer overflows by increasing buffers
- Fix wifi strongest signal detection (#4704)
- Fix Alexa "this value is outside the range of the device". Needs power cycle and Alexa deletion/discovery cycle. (#3159, #4712)
- Add Slovak language file (#4663)
- Add support for AZ-Instrument 7798 CO2 meter/datalogger (#4672)
- Add define WIFI_SOFT_AP_CHANNEL in my_user_config.h to set Soft Access Point Channel number between 1 and 13 as used by Wifi Manager web GUI (#4673)
- Add define USE_MQTT_TLS_CA_CERT for checking MQTT TLS against root ca using Let's Encrypt cert from sonoff_letsencrypt.h - not supported with core 2.3.0 (#4703)

### 6.4.0 20181217

- Change GUI Configure Module by using AJAX for data fetch to cut page size (and memory use) by 40%
     In case of web page errors clear your browser cache or do Page Reload (F5 or Ctrl+R)
- Change enforcing flashmode dout but it is still mandatory
- Change bootcount update (being first) flash write to 10 seconds after restart
- Change display and epaper drivers
- Change command WebSend Host header field from IP address to hostname (#4331)
- Change log buffer size from 512 to 520 to accommodate http sensor data (#4354)
- Change default WIFI_CONFIG_TOOL from WIFI_WAIT to WIFI_RETRY in my_user_config.h (#4400)
- Change webgui refresh time delay for Save Settings and local OTA Upload (#4423)
- Change SR-04 driver to use NewPing library (#4488)
- Change MCP230xx driver to support interrupt retention over teleperiod (#4547)
- Change support for MPU6050 using DMP (#4581)
- Fix unintended function overload of WifiState
- Fix wifi connection errors using wifi disconnect and ESP.reset instead of ESP.restart
- Fix Sonoff Pow R2 and Sonoff S31 Serial interface hang caused by Sonoff Basic R2 driver delay implementation (and possibly core bug)
- Fix MQTT connection error after restart
- Fix wifi re-scan connection baseline
- Fix possible strncat buffer overflows
- Fix intermittent Pzem sensor energy overflow calculation error
- Fix shelly2 ghost switching caused by lack of pull-up inputs (#4255)
- Fix hardware serial pin configuration. To keep using hardware serial swap current Rx/Tx pin configuration only (#4280)
- Fix MqttRetry values above 255 seconds (#4424)
- Fix WifiManager functionality on initial installation (#4433)
- Fix ArduinoOTA for Core 2.5.0 (#4620)
- Add minutes to commands Timezone to allow all possible world timezones
- Add more strict checks for GPIO selections
- Add code image and optional commit number to version
- Add dynamic delay to main loop providing time for wifi background tasks
- Add additional start-up delay during initial wifi connection
- Add support for decoding Theo V2 sensors as documented on https://sidweb.nl using 434MHz RF sensor receiver
- Add support for decoding Alecto V2 sensors like ACH2010, WS3000 and DKW2012 weather stations using 868MHz RF sensor receiver
- Add user definition of defines WIFI_RSSI_THRESHOLD (default 10) and WIFI_RESCAN_MINUTES (default 44)
- Add command SetOption58 0/1 to enable IR raw data info in JSON message (#2116)
- Add command IRSend <frequency>|0,<rawdata1>,<rawdata2>,.. to allow raw data transmission (#2116)
- Add command SetOption56 0/1 to enable wifi network scan and select highest RSSI (#3173)
- Add command SetOption57 0/1 to enable wifi network re-scan every 44 minutes with a rssi threshold of 10 to select highest RSSI (#3173)
- Add support for SDM220 (#3610)
- Add default sleep 1 to sonoff-basic to lower energy consumption (#4217)
- Add wifi status to Tuya (#4221)
- Add delays to reduce CPU usage at boot time (#4233)
- Add command SetOption24 0/1 to select pressure unit as hPa or mmHg (#4241)
- Add optional hardware serial when GPIO13(Rx) and GPIO15(Tx) are selected removing hardware serial from GPIO01(Tx) and GPIO03(Rx) (#4288)
- Add support for Gosund SP1 v2.3 Power Socket with Energy Monitoring (#4297)
- Add support for Armtronix dimmers. See wiki for info (#4321)
- Add to command WebSend option to send a direct path when command starts with a slash (#4329)
- Add support for LG HVac and IrRemote (#4377)
- Add initial support for Hass sensor discovery (#4380)
- Add support for Fujitsu HVac and IrRemote (#4387)
- Add support for I2C MGC3130 Electric Field Effect sensor by Christian Baars (#3774, #4404)
- Add command CalcRes to set number of decimals (0 - 7) used in commands ADD, SUB, MULT and SCALE (#4420)
- Add CPU average load to state message (#4431)
- Add command SetOption59 0/1 to change state topic from tele/STATE to stat/RESULT (#4450)
- Add support for SM Smart Wifi Dimmer PS-16-DZ (#4465)
- Add support for Teckin US Power Socket with Energy Monitoring (#4481)
- Add command SetOption60 0/1 to select dynamic sleep (0) or sleep (1) (#4497)
- Add support for iFan02 Fanspeed in Domoticz using a selector (#4517)
- Add support for GPIO02 for newer Sonoff Basic (#4518)
- Add Announce Switches to MQTT Discovery (#4531)
- Add support for Manzoku Power Strip (#4590)

### 6.3.0 20181030

- Change web Configure Module GPIO drop down list order for better readability
- Change status JSON message providing more switch and retain information
- Change xsns_17_senseair.ino to use TasmotaModbus library
- Change MCP230xx driver
- Change PubSubClient Mqtt library to non-blocking EspEasy version
- Change energy monitoring using energy sensor driver modules
- Change Webserver page handler for easier extension (thx to Adrian Scillato)
- Change pinmode for no-pullup defined switches to pullup when configured as switchmode PUSHBUTTON (=3 and up) (#3896)
- Change default OTA Url to http://thehackbox.org/tasmota/release/sonoff.bin (#4170)
- Remove support for MQTT Client esp-mqtt-arduino by #define MQTT_LIBRARY_TYPE MQTT_ESPMQTTARDUINO
- Remove commands PowerCal, VoltageCal and CurrentCal as more functionality is provided by commands PowerSet, VoltageSet and CurrentSet
- Remove restart after ntpserver change and force NTP re-sync (#3890)
- Fix showing Period Power in energy threshold messages
- Fix header file execution order by renaming user_config.h to my_user_config.h
- Fix some TSL2561 driver issues (#3681)
- Fix KNX PA exception. Regression from 6.2.1 buffer overflow caused by subStr() (#3700, #3710)
- Fix setting and getting color temperature for Philips Hue emulation (#3733)
- Fix ButtonRetain to not use default topic for clearing retain messages (#3737)
- Fix syslog when emulation is selected (#2109, #3784)
- Fix rule trigger POWER1#STATE execution after restart and SetOption0 is 0 (#3856)
- Fix Home Assistant forced light discovery (#3908)
- Fix invalid configuration restores and decode_config.py crc error when savedata = 0 (#3918)
- Fix timer offset -00:00 causing 12:00 hour offset (#3923)
- Fix I2CScan invalid JSON error message (#3925)
- Fix exception when wrong Domoticz JSON message is received (#3963)
- Fix Sonoff Bridge RfRaw receive (#4080, #4085)
- Fix possible wifi connection error (#4044, #4083)
- Fix invalid JSON floating point result from nan (Not a Number) and inf (Infinity) into null (#4147)
- Fix rule mqtt#connected trigger when mqtt is disabled (#4149)
- Add support for LCD, Matrix, TFT and Oled displays
- Add support for Neo Coolcam Wifi Smart Power Plug
- Add support for Michael Haustein ESP Switch
- Add support for MQTT Client based on lwmqtt to be selected by #define MQTT_LIBRARY_TYPE MQTT_ARDUINOMQTT
- Add support for Neo Coolcam Wifi Smart Power Plug
- Add support for Michael Haustein ESP Switch
- Add support for MQTT Client based on lwmqtt to be selected by #define MQTT_LIBRARY_TYPE MQTT_ARDUINOMQTT
- Add support for DS3231 Real Time Clock
- Add support for HX711 Load Cell with optional web GUI scale interface to demonstrate easy GUI plug-in
- Add support for serial 8N2 communication to TasmotaModbus and TasmotaSerial libraries
- Add support for RF transceiving using library RcSwitch (#2702)
- Add support for Shelly 1 and Shelly 2 (#2789)
- Add support for La Crosse TX20 Anemometer (#2654, #3146)
- Add support for MP3 player using DFRobot RB-DFR-562 (#3723)
- Add Support for Xiaomi-Philips Bulbs (#3787)
- Add support for PCA9685 12bit 16pin hardware PWM driver (#3866)
- Add support for EXS Relay V5.0 (#3810)
- Add support for OBI Power Socket (#1988, #3944)
- Add support for Teckin Power Socket with Energy Monitoring (#3950)
- Add support for Pzem-003/017 DC Energy monitoring module (#3694)
- Add support for Pzem-014/016 AC Energy monitoring module (#3694)
- Add support for CSL Aplic WDP 303075 Power Socket with Energy Monitoring (#3991, #3996)
- Add support for Tuya Dimmer (#469, #4075)
- Add command Display to show all settings at once
- Add command SerialSend5 to send raw serial data like "A5074100545293"
- Add command WebRefresh 1000..10000 to control web page refresh in milliseconds. Default is 2345
- Add command WeightRes 0..3 to control display of decimals for kilogram
- Add command RGBWWTable to support color calibration (#3933)
- Add command Reset 4 (reset to defaults but keep wifi params) and Reset 5 (as reset 4 and also erase flash) (#4061)
- Add command SetOption35 0..255 (seconds) to delay mDNS initialization to control possible Wifi connect problems
- Add command SetOption52 0/1 to control display of optional time offset from UTC in JSON messages (#3629, #3711)
- Add command SetOption53 0/1 to toggle gui display of Hostname and IP address (#1006, #2091)
- Add authentication to HTTP web pages
- Add decimals as input to commands PowerSet, VoltageSet and CurrentSet
- Add tools/decode-config.py by Norbert Richter to decode configuration data. See file for information
- Add define USE_DISPLAYS for selecting image sonoff-display
- Add define USE_BASIC for selecting image sonoff-basic without most sensors
- Add auto reload of main web page to some web restarts
- Add TasmotaModbus library as very basic modbus wrapper for TasmotaSerial
- Add more API callbacks and document API.md
- Add Apparent Power and Reactive Power to Energy Monitoring devices (#251)
- Add token %hostname% to command FullTopic (#3018)
- Add Wifi channel number to state message (#3664)
- Add user configurable GPIO02 and GPIO03 on H801 devices (#3692)
- Add toggle function RGBW lights (#3695, #3697)
- Add network information to display start screen (#3704)
- Add sleep to Nova Fitness SDS01X sensor (#2841, #3724, #3749)
- Add Analog input AD0 enabled to sonoff-sensors.bin (#3756, #3757)
- Add power value below 5W to Sonoff Pow R2 and S31 (#3745)
- Add RF Receiver control to module MagicHome to be used on Arilux LC10 (#3792)
- Add userid/password option to decode-status.py (#3796)
- Add delay after restart before processing rule sensor data (#3811)
- Add force_update to Home Assistant discovery (#3873)
- Add rule triggers SWITCH1#BOOT and POWER1#BOOT (#3904, #3910)
- Add Hebrew language file (#3960)
- Add TotalStartTime to Energy JSON message (#3971)
- Add whitespace removal from RfRaw and SerialSend5 (#4020)
- Add support for two BMP/BME sensors (#4195)

### 6.2.1 20180905

- Fix possible ambiguity on command parameters if StateText contains numbers only (#3656)
- Fix Wemo emulation to select the first relay when more than one relay is present (#3657)
- Fix possible exception due to buffer overflow (#3659)
- Fix lost energy today and total energy value after power cycle (#3689)

### 6.2.0 20180901

- Allow user override of define MAX_RULE_VARS and MAX_RULE_TIMERS (#3561)
- Disable wifi sleep for both Esp8266/Arduino core 2.4.1 and 2.4.2 to solve device freeze caused by Espressif SDK bug (#3554)
- Change DS18B20 driver to provide better instant results
- Change some sensor drivers to provide instant results
- Change define USE_ALL_SENSORS to USE_SENSORS as it doesn't contain all sensors due to duplicate I2C addresses
- Change some sensor update timings: AdcEvery 200 -> 250, Senseair 300 -> 250, SDM120 300 -> 250, SDM630 300 -> 250
- Change default Wifi config option from WPS to Wifi Manager if WPS is disabled or Wifi Smartconfig if webserver is disabled or Wifi Serial input if Smartconfig is disabled
- Change SHT1x driver to provide better instant results and fix I2C interference
- Change DHT driver to provide better instant results and add decimals to DHT11 (#3164)
- Change DS18x20 driver to provide better instant results (#3169)
- Change CounterType 1 from milliseconds to microseconds (#3437)
- Change scheduler for better sleep support using Uptime, Delay, PulseTime and TelePeriod, Blinktime (#3581)
- Remove unused functionality from Sonoff-minimal to save space
- Remove WPS and SmartConfig from sonoff-minimal saving 56k code space
- Remove TSL2561 debug message and update library (#2415)
- Remove forced restart when sleep command is executed (#3554)
- Fix invalid response using more than 4 switches and domoticz
- Fix sonoff-minimal not using default settings
- Fix unsecure main webpage update
- Fix DHT driver mixing values for different sensors (#1797)
- Fix EnergyReset3 regression not clearing total energy (#2723)
- Fix rules once regression from v6.1.0 (#3198, #3226)
- Fix command Scale buffer overflow (#3236)
- Fix possible WDT due to long MQTT publish handling (#3313)
- Fix command TimeDst/TimeStd invalid JSON (#3322)
- Fix handling of default names when using names starting with shortcut character ",0,1 or 2 (#3392, #3600, #3618)
- Fix LM75AD I2C sensor detection (#3408)
- Fix iFan02 power on state (#3412, #3530)
- Fix some Pow R2 and S31 checksum errors using optimized re-sync (#3425)
- Fix SDM120 reporting wrong negative values to Domoticz (#3521)
- Fix MQTT reconnection detection when using TasmotaMqtt library (#3558)
- Fix OtaMagic when file path contains a dash (-) (#3563)
- Fix Sonoff Bridge data reception when using Portisch EFM8 firmware using in data buffer length (#3605)
- Add read sensor retry to DS18B20, DS18x20, DHT, SHT1X and HTU21
- Add user selection of Wifi Smartconfig as define USE_SMARTCONFIG in user_config.h
- Add boot loop detection and perform some solutions
- Add wifi and mqtt status led blinkyblinky to be disabled by SetOption31 1. Does not work when LedPower is On (deliberate) (#871, #2230, #3114, #3155)
- Add support for TM1638 switch (#2226)
- Add GPIO options ButtonXn, SwitchXn and CounterXn to select INPUT mode instead of INPUT_PULLUP (#2525)
- Add support for APDS9960 proximity sensor (#3051)
- Add support for MPR121 controller in input mode for touch buttons (#3142)
- Add support for MCP230xx for general purpose input expansion and command Sensor29 (#3188)
- Add default Wifi Configuration tool as define WIFI_CONFIG_NO_SSID in user_config.h if no SSID is configured (#3224)
- Add command Timers 0/1 to globally disable or enable armed timers (#3270)
- Add support for CCS811 sensor (#3309)
- Add Turkish language file (#3332)
- Add command SerialSend4 to send binary serial data (#3345)
- Add initial support for sensor MPU6050 (#3352)
- Add rule triggers Wifi#Connected and Wifi#Disconnected (#3359)
- Add option + to command Rule to concatenate new rule with existing rules (#3365)
- Add message when JavaScript is not enabled in webbrowser (#3388)
- Add build time setting of ButtonTopic and SwitchTopic (#3414)
- Add iFan02 Fanspeed + and Fanspeed - command options (#3415)
- Add Individual HSBColorX commands (#3430, #3615)
- Add output support on MCP23008/MCP23017 (#3436)
- Add modulo option to rules like rule1 on Time#Minute|5 do backlog power on;delay 200;power off endon (#3466)
- Add RGB support for Domoticz (#3547)
- Add all ruletimer values to command RuleTimer result message (#3571)
- Add command Publish2 for publishing retained MQTT messages (#3593)
- Add commands ButtonDebounce 40..1000 and SwitchDebounce 40..1000 to have user control over debounce timing. Default is 50mS (#3594)
- Add RuleX debug options 8,9,10 (StopOnError) to control RuleX execution status after an exception restart (#3607)
- Add rule variables %sunrise%, %sunset%, %uptime% and %time% (#3608)
- Add optional MQTT_TELE_RETAIN to Energy Margins message (#3612, 3614)

### 6.1.1 20180714

- Revert wifi changes (#3177)
- Revert sonoff-minimal removals causing failure of wifi connection (#3177)

### 6.1.0 20180706

- Remove version 3, 4 and pre 5.2 settings auto-upgrade. See https://github.com/arendst/Tasmota/wiki/Upgrading#migration-path
- Change default CFG_HOLDER from 0x20161209 to 4617 (=0x1209) - no impact on default upgrades
- Change number of supported switches from 4 to 8 (#2885, #3086)
- Change BME680 driver from Adafruit to Bosch BME680 library (#2969)
- Fix Pzem004T checksum error
- Fix KNX bug when doing reply of sensors values
- Fix rules induced LWT message
- Fix possible wifi connection problem (#1366)
- Fix some Pow R2 and S31 checksum errors (#1907)
- Fix display selection of un-available GPIO options in Module Configuration webpage (#2718)
- Fix timer re-trigger within one minute after restart (#2744)
- Fix IRSend not accepting data value of 0 by David Conran (#2751)
- Fix vars on rules by Adrian Scillato (#2769)
- Fix bug in KNX menu by Adrian Scillato (#2770)
- Fix anomalies in rules (#2778)
- Fix HUE bridge V1 software version by Heiko Krupp (#2788)
- Fix Hardware Watchdog restart when using event command (#2853)
- Add Ukrainian language file
- Add KNX support for DS18S20 Temperature sensor
- Add CRC to Settings making future upgrades more fail-safe
- Add feature information to Status 4
- Add tools folder with python script decode-status.py for decoding some status fields like SetOption and Features
- Add Slots on the KNX Web Menu to select Group Addess to receive data to trigger rules
- Add two rule sets of 511 characters using commands rule1, rule2 and rule3
- Add Console Commands to send KNX Commands and KNX Values
- Add Slots on the KNX Web Menu to select Group Addess to send data from console commands
- Add Events to trigger rules when a command or read requests is received from KNX
- Add command SetOption30 to enforce Hass discovery as light group (#1784)
- Add support for BlitzWolf BW-SHP2 (and Homecube, Gosund SP1) Energy Monitoring Smart Socket (#2223)
- Add time in minutes to rule Time#Initialized, Time#set and Time#Minute (#2669)
- Add Eastron SDM630 energy meter by Gennaro Tortone (#2735)
- Add KNX communication enhancement by Adrian Scillato (#2742)
- Add KNX energy data by Adrian Scillato (#2750)
- Add rule support for IrReceive and RfReceive (#2758)
- Add python script fw-server.py in tools folder to create a simple OTA server by Gennaro Tortone (#2759)
- Add rule variables %time% for minutes since midnight, %uptime%, %sunrise% and %sunset% giving time in minutes (#2669)
- Add rules %mem1% to %mem5% variable names storing data in flash (#2780)
- Add rules test on %varx% or %memx% (#2780)
- Add optional token %id% substituting the unique MAC address to fulltopic by Michael Graf (#2794)
- Add support for Sonoff S26 Smart Socket (#2808)
- Add command WebSend [<host>(:<port>,<user>:<password>)] <command> (#2821)
- Add increment and decrement value to command Counter (#2838)
- Add support for Sonoff iFan02 as module 44 introducing command FanSpeed 0..3 (#2839)
- Add source information to command execution to be shown with logging option 3 (#2843)
- Add support for uploading Sonoff Bridge firmware found in tools/fw_efm8bb1 folder build by Portisch using Web Gui File Upload (#2886)
- Add command RfRaw to control Portisch firmware features
- Add support for I2C temperature sensor LM75AD (#2909)
- Add option 0 to command Timers disarming all timers (#2962)
- Add performance improvement when updating multiple individual WS2812 pixels (#3007)
- Add command SetOption28 to switch between hex or decimal Sonoff Bridge RF received data format (#3008)
- Add command SetOption29 to switch between hex or decimal IR received data format
- Add decimal values support for commands ADD, SUB, MULT and SCALE (#3083, #3089)
- Add support for bitflags SetOption50 .. SetOption81 (#3118)

### 5.14.0 20180515

- Update language files
- Update TasmotaSerial to 2.0.0 allowing Hardware Serial Fallback when correct connections are configured
- Change command handling
- Change user_config(_override).h defines TIME_STD and TIME_DST
- Change user_config(_override).h otaurl to http://sonoff.maddox.co.uk/tasmota/sonoff.bin (#2588, #2602)
- Fix configuration restore regression from 5.13.1
- Fix compile error when ADC is enabled and Rules are disabled (#2608)
- Fix rule power trigger when no backlog command is used (#2613)
- Fix several timer data input and output errors (#2597, #2620)
- Fix KNX config error (#2628)
- Fix sensor MHZ-19 vanishing data over time (#2659)
- Fix KNX reconnection issue (#2679)
- Fix DST and STD time for Southern Hemisphere by Adrian Scillato (#2684, #2714)
- Add Portuguese in Brazil language file
- Add SetOption26 to enforce use of indexes even when only one relay is present (#1055)
- Add support for sensor SI1145 UV Index / IR / Visible light (#2496)
- Add rule state test for On/Off in addition to 0/1 (#2613)
- Add hardware serial option to MHZ-19 sensor (#2659)
- Add Eastron SDM120 energy meter by Gennaro Tortone (#2694)
- Add user entry DST/STD using commands TimeStd and TimeDst (See wiki for parameter syntax) (#2721)

### 5.13.1 20180501

- Fix JSON buffers size too small for execution in some situations (#2580)
- Fix configuration restore (#2591)
- Add define MODULE for user selecting default model although it preferably should not be changed (#569, #2589)

### 5.13.0 20180430

- Change platformio option sonoff-ds18x20 to sonoff-allsensors enabling ds18x20 and all other sensors in one image
- Change status display of Ssid and SetOption
- Change default option SetOption15 from 0 to 1 providing better initial PWM experience
- Change webpage parameter communication
- Change max number of commands in Backlog from 15 to 30 and ignore commands overflowing
- Change TSL2561 driver to joba library and delete Adafruit library (#1644)
- Change default parameters in user_config.h to undefined for easy installation (#1851)
- Change max user configurable hold time from 10 to 25 seconds (#1851)
- Change Sonoff SC JSON format (#1939)
- Change Polish language to using Diacritics (#2005)
- Change user_config_override usage by providing user_config_override_sample.h (#2228)
- Change MQTT response topic for Energy changes from ENERGY to SENSOR (#2229, #2251)
- Change default Reset configuration time from 4 seconds to 40 seconds on Button hold (#2268)
- Change ESP8266 Analog JSON message from {"Analog0:123"} to {"ANALOG":{"A0:123"}} to accomodate rules (#2560)
- Change Counter JSON message from {"Counter1":0,"Counter3":0} to {"COUNTER":{"C1":0,"C3":0}} to accomodate rules
- Change ADS1115 JSON message from {"ADS1115":{"Analog0":123,"Analog1":123}} to {"ADS1115":{"A0":123,"A1":123}}
- Fix intermittent exception when dns lookup is used while sleep is enabled
- Fix 5.4.0 regression turning off single press after button hold during 4x hold time
- Fix possible wifi connection problem by erasing sdk configuration parameters
- Fix NTP sync to Thu Jan 01 08:00:10 1970 results in uptime 17651+ days (core2.4.1/sdk2.2.1)
- Fix MAX31850 higher temperatures (#1269)
- Fix freeing more code space when emulation is disabled (#1592)
- Fix providing web page configuratin option for Friendly Name when no device (relay or light) is configured (#1850)
- Fix compile error when define HOME_ASSISTANT_DISCOVERY_ENABLE is not set (#1937)
- Fix MQTT TLS fingerprint validation (#2033)
- Fix update temperature on DS18x20 drivers (#2328)
- Fix compile error when not defined USE_TIMERS (#2400)
- Fix configuration filename truncation when it contains spaces (#2484, #2490)
- Fix Energy Today and Yesterday overflow (#2543)
- Add serial debug info
- Add Portuguese language file
- Add Czech language file
- Add Bulgarian language file
- Add Domoticz dust (custom) sensors to PMS5003 and NovaFitness SDS drivers as PM1, PM2.5 and PM10
- Add commands Publish, Rule, RuleTimer and Event. See Wiki about Rule restriction, usage and examples
- Add sonoff-classic, sonoff-allsensors and sonoff-knx
- Add some coloring to important web buttons
- Add support for sensor HC-SR04 ultrasonic (#113, #1964, #2444)
- Add define MQTT_TELE_RETAIN compile option default set to 0 (#1071)
- Add 16 timers using commands Timer and Timers (#1091)
- Add optional Timer configuration webpage to be enabled in user_config.h with define USE_TIMERS_WEB
- Add Multichannel Gas sensor using MultiChannel_Gas_Sensor library (#1245)
- Add Domoticz Battery and RSSI Quality (#1604)
- Add command HSBColor Hue,Sat,Bri (#1642, #2203)
- Add compile time support for WS2812 BRG and RBG led configurations to be defined in user_config.h (#1690)
- Add optional usage of %d or %X suffices in MQTT client to append chipid (#1871)
- Add optional usage of %d or %X suffices in MQTT topic to append chipid (#1871)
- Add optional usage of %d or %04d in ota url to be replaced with chipid (#1871)
- Add Sonoff Bridge command RfKey<x> 5 to show current RF key values either default or learned (#1884)
- Add user configurable serial GPIOs to MagicHome and Arilux modules (#1887)
- Add Russian language file (#1909)
- Add Webserver upload preflight request support (#1927)
- Add Home Assistant clear other device (#1931)
- Add Restart time to Status 1 (#1938)
- Add optional TSL2561 driver using library Joba_Tsl2561 to be enabled in user_config.h with define USE_TSL2561_JOBA (#1951)
- Add support for sensor SHTC3 (#1967)
- Add compiler check for stable lwIP version v1.4 (#1940)
- Add support for multiple SHT3X sensors (#1949, #2110)
- Add always suffix with device number in Mqtt discovery topic (#1962)
- Add support for optional MQTT drivers to be selected in user_config.h (#1992)
- Add optional Arduino OTA support to be enabled in user_config.h (#1998)
- Add diacritics to Polish language file (#2005)
- Add Hungarian language file (#2024)
- Add support for Nova Fitness SDS011 and possibly SDS021 particle concentration sensor (#2070)
- Add single decimal precision to Nova Fitness SDS0x1 sensor values (#2093)
- Add Chinese (Traditional) in Taiwan language file (#2108)
- Add Sonoff SC domoticz support for Sound level as Counter and Air quality (#2118)
- Add a second TLS fingerprint to allow switching keys in TLS mode (#2033, #2102)
- Add display of remaining pulse time to command PulseTime (#2085)
- Add additional time offset to Wifi Retry based on device mac address (#2089)
- Add command Color6 RRGGBB for Clock hour marker color and command Rotation pixels for Clock rotation (#2092)
- Add HTML language header in local language (#2123)
- Add command PowerDelta 0..100 (percentage) to Energy monitoring devices to report on active power load change (#2157)
- Add Restart Reason to Status 1 report (#2161)
- Add command Channel 0..100 to control dimmer value for individual color channels (#2111, #2203)
- Add support for Hardware Serial bridge using commands SerialDelimiter, Baudrate and SerialSend. Supports 8N1 and text only (#2182)
- Add support for Software Serial bridge using commands SerialDelimiter, SBaudrate and SSerialSend. Supports 8N1 and text only (#2190)
- Add support for Zengge WF017 PWM Led strip controller (#2202)
- Add PWM status to command State if PWM enabled (#2203)
- Add all FriendlyNames to Status information (#2208)
- Add Channel status information (#2211)
- Add hexadecimal Data entry to command IrSend using 0x notation (#1290, #2314)
- Add Home Assistant MQTT Discovery for Buttons and change SetOption19 response (#2277)
- Add multiple color entry support for command Led like Led2 120000 001200 000012 setting led2 as Red, Led3 as Green and Led4 as Blue (#2303)
- Add hexadecimal RGB color entry on RGBCW leds (#2304)
- Add support for SGP30 gas and air quality sensor (#2307)
- Add optional Sunrise and Sunset timers with commands Latitide and Longitude to be enabled with define USE_SUNRISE in user_config.h (#2317)
- Add timer sunrise and sunset offset (#2378)
- Add user selectable defines for Sunrise/set Dawn option (#2378)
- Add optional KNX IP Protocol Support (#2402)
- Add random window to timers (#2447)
- Add Greek language file (#2491)
- Add support for Sonoff Pow R2 (#2340)
- Add GPIO_User to GPIO02 for all Sonoff T1 (#2524)

### 5.12.0 20180209

- Change library PubSubClient.h define MQTT_MAX_PACKET_SIZE from 512 to 1000 for Home Assistant  support
- Change relation of define MESSZ being dependent on PubSubClient.h define MQTT_MAX_PACKET_SIZE
- Change command color parameter input checks to less strict for Home Assistant support
- Change command Ina219Mode into command Sensor13
- Change commands HlwPCal, HlwUCal and HlwICal to PowerCal, VoltageCal and CurrentCal to be used for both Pow and S31 calibration
- Change commands HlwPSet, HlwUSet and HlwISet to PowerSet, VoltageSet and CurrentSet to be used for both Pow and S31 calibration
- Change uptime from hour to second resulting in a display of 123T13:45:21 where 123 is days
- Change module name Wemos D1 mini into Generic (#1220)
- Change HTML from width=100% to style=width:100% supporting HTML5 (#1358)
- Change OSWATCH_RESET_TIME (Blocked loop) from 30 to 120 seconds to allow slow networks (#1556)
- Change WIFI_MANAGER_SEC into WIFI_CONFIG_SEC (#1616)
- Change function pointers code to save code space and memory (#1683)
- Change webserver argument processing gaining 5k code space (#1705)
- Change weblog memory usage (#1730, #1793, #1819)
- Update TasmotaSerial library to 1.1.0
- Update language files Italian (#1594), Dutch (#1723) and Spanish (#1722)
- Fix Non-English JSON temperature unit attachement
- Fix Arilux RF induced exception by moving interrupt handler to iram on non ESP8266/Arduino lib v2.3.0
- Fix truncated command names and wrong response for DomoticzSwitchIdx (#1571)
- Fix %-sign issue as printf escape character in Humidity and Sonoff SC (#1579)
- Fix DS18B20 temperature JSON decimal dot (#1561)
- Fix Energy JSON message (#1621)
- Fix IRSend parameter translation (#1636)
- Fix TSL2561 device detection (#1644, #1825)
- Fix BME680 teleperiod resistance measuring (#1647)
- Fix Energy Monitoring Energy Today and Energy Total reading after restart (#1648)
- Fix IRReceive Data value (#1663)
- Fix Energy Monitoring Energy Period roll-over (#1688)
- Fix compiler warnings (#1774)
- Fix command PWM response if no PWM channel is configured (#1783)
- Add locale Decimal Separator to Web sensor page
- Add ColorTemperature to light status message
- Add command PowerOnState option 5 which inverts PulseTime and allows for delayed always on after power on
- Add OtaMagic two step Web server OTA upgrade using filename-minimal image if OTA free space is too small
- Add support for PMS5003 and PMS7003 particle concentration sensor
- Add command SetOption21 1 to allow Energy Monitoring when power is off on Sonoff Pow and Sonoff S31 (#1420)
- Add Chinese language file (#1551)
- Add French language file (#1561)
- Add Spanish language file (#1589)
- Add HTTP Allow Cross Origin removed from ESP8266/Arduino lib v2.4.0 (#1572)
- Add Home Assistant MQTT Discovery for switch and light to be enabled by command SetOption19 1 (#1534) or define HOME_ASSISTANT_DISCOVERY_ENABLE in user_config.h (#1685)
- Add command State to retrieve device state information (same data as teleperiod state and status 11 in slightly different JSON format)
- Add optional login to Webserver AP mode (#1587, #1635)
- Add command Sensor15 2 to start MHZ19(B) Zero Point Calibration (#1643)
- Add support for Sonoff S31 Smart Socket with Power Consumption Detection (#1626)
- Add command SetOption20 to allow update of Dimmer/Color/Ct without turning power on (#1719, #1741)
- Add NTP sync time slot based on chip id (#1773)
- Add cursor pointer to web button (#1836)

### 5.11.1 20180107

- Fix Sonoff Pow command handling (#1542)

### 5.11.0 20180107

- Minor webpage HTML optimizations (#1358)
- Updated German translation (#1438)
- Change Sonoff Pow Energy MQTT data message and consolidate Status 8 into Status 10
- Change ADS1115 default voltage range from +/-2V to +/-6V (#1289)
- Change text to Active for 3 minutes (#1364)
- Change Wemo SetBinaryState to distinguish from GetBinaryState (#1357)
- Change output of HTTP command to valid JSON and Array only (#1363)
- Removed all MQTT, JSON and Command language defines from locale files and set fixed to English (#1473)
- Renamed commands Color2,3,4 to Color3,4,5
- Fix BME280 calculation (#1051)
- Fix Sonoff Bridge missed learned key if learned data contains 0x55 (End of Transmission) flag (#1095, #1294)
- Fix PWM initialization in Dimmer/Color mode (#1321)
- Fix Wemo Emulation (#1357)
- Fix display of build date and time in non-english locale (#1465)
- Fix Wemo and Hue emulation by adding M-Search response delay (#1486)
- Add libraries Adafruit_BME680-1.0.5, Adafruit_Sensor-1.0.2.02, TasmotaSerial-1.0.0 and TSL2561-Arduino-Library
- Add command Color2 to set color while keeping same dimmer value
- Add device function pointers
- Add support for SenseAir S8 CO2 sensor
- Add color led signal to Carbon Dioxide (CO2) sensors using defines CO2_LOW and CO2_HIGH in user_config.h
- Add support for Domoticz Air Quality sensor to be used by MH-Z19(B) and SenseAir sensors
- Add support for PZEM004T energy sensor
- Add support for iTead SI7021 temperature and humidity sensor by consolidating DHT22 into AM2301 and using former DHT22 as SI7021 (#735)
- Add support for BME680 using adafruit libraries (#1212)
- Add support for MH-Z19(B) CO2 sensor (#561, #1248)
- Add multipress support and more user configurable GPIO to Sonoff Dual R2 (#1291)
- Add support for TSL2561 using adafruit library (#661, #1311)
- Add support for SHT3x (#1314)
- Add support for Arilux LC06 (#1414)
- Add Italian language file (#1449)
- Add 2nd Gen Alexa support to Wemo emulation discovery (#1357, #1450)
- Add define for additional number of WS2812 schemes (#1463)

### 5.10.0 20171201

- Upgrade library ArduinoJson to 5.11.2
- Upgrade library IRRemoteEsp8266 to 2.2.1 + 2 commits but disabled some protocols (code size reduction)
- Upgrade library NeoPixelBus to 2.2.9
- Upgrade library OneWire to 2.3.3 + 6 commits and disabled CRC lookup-table (#define ONEWIRE_CRC8_TABLE 0) (code size reduction)
- Update library PubSubClient to 2.6 + 9 commits and additional delay (#790)
- Update core_esp8266_wiring_digital.c to latest (staged) level
- Patch library I2Cdevlib-Core for esp8266-core 2.4.0-rc2 compatibility
- Remove command EnergyReset 1..3 now replaced by EnergyReset1 to EnergyReset3
- Remove spaces in JSON messages (code size reduction)
- Renamed xsns_05_ds18x20.ino to xsns_05_ds18x20_legacy.ino still using library OneWire and providing dynamic sensor scan
- Fix possible iram1_0_seg compile error by shrinking ICACHE_RAM_ATTR code usage
- Fix PWM watchdog timeout if Dimmer is set to 100 or Color set to 0xFF (#1146)
- Fix Sonoff Bridge Learn Mode hang caused by unrecognised RF code (#1181)
- Fix blank console log window by using XML character encoding (#1187)
- Fix wrong response name for command HlwISet (#1214)
- Fix DHT type sensor timeout recognition by distinguish "signal already there" from "timeout" (#1233)
- Add fixed color options 1..12 to command Color
- Add + (plus) and - (minus) to commands Dimmer (+10/-10), Speed and Scheme
- Add + (plus) and - (minus) to command Color to select 1 out of 12 preset colors
- Add + (plus) and - (minus) to command Ct to control ColdWarm led ColorTemperature (+34/-34)
- Add commands EnergyReset1 0..42500, EnergyReset2 0..42500 and EnergyReset3 0..42500000
-  to (Re)set Energy Today, Yesterday or Total respectively in Wh (#406, #685, #1202)
- Add optional ADS1115 driver as alternative for unsupported I2Cdevlib in esp8266-core 2.4.0-rc2
- Add support for INA219 Voltage and Current sensor to be enabled in user_config.h with define USE_INA219
- Add support for Arilux LC11 (Clearing RF home code when selecting no Arilux module)
- Add support for WS2812 RGBW ledstrips to be enabled in user_config.h with define USE_WS2812_CTYPE (#1156)
- Add SettingsSaveAll routine to command SaveData to be used before controlled power down (#1202)
- Add option PUSHBUTTON_TOGGLE (SwitchMode 7) to allow toggling on any switch change (#1221)
- Add new xdrv_05_ds18x20.ino free from library OneWire and add the following features:
-  Add support for DS1822
-  Add forced setting of 12-bit resolution for selected device types (#1222)
-  Add read temperature retry counter (#1215)
-  Fix lost sensors by performing sensor probe at restart only thereby removing dynamic sensor probe (#1215)
-  Fix sensor address sorting using ascending sort on sensor type followed by sensor address
-  Rewrite JSON resulting in shorter message allowing more sensors in default firmware image:
-   "DS18B20-1":{"Id":"00000483C23A","Temperature":19.5},"DS18B20-2":{"Id":"0000048EC44C","Temperature":19.6}
- Add additional define in user_config.h to select either single sensor (defines disabled), new multi sensor (USE_DS18X20) or legacy multi sensor (USE_DS18X20_LEGACY)
- Add clock support for more different pixel counts (#1226)
- Add support for Sonoff Dual R2 (#1249)
- Add FriendlyName to web page tab and add program information to web page footer (#1275)

### 5.9.1 20171107

- Add external sensor function pointer interface to enable easy sensor addition
- Add support for ADS1115 to be enabled in user_config.h and needs libraries i2cdevlib-Core and i2cdevlib-ADS1115 (#338, #660)
- Fix Backup Configuration file download failure by defining proper file size (#1115)
- Fix Exception 26 and empty console screen after usage of command WakeupDuration (#1133)
- Fix some changed iTead web links in README.md (#1137)

### 5.9.0 20171030

- Rewrite code (partly) using Google C++ Style Guide (https://google.github.io/styleguide/cppguide.html)
- Rewrite code by using command lookup tables and javascript (client side) web page expansions
- Change HTML/CSS to enable nicer form field entry
- Change default PWM assignments for H801 RGB(CW) led controller to support optional Color/Dimmer control
-   GPIO04 (W2)    from GPIO_PWM2 to GPIO_USER to be user configurable for GPIO_PWM5 (second White - Warm if W1 is Cold)
-   GPIO12 (Blue)  GPIO_PWM3 no change
-   GPIO13 (Green) from GPIO_PWM4 to GPIO_PWM2
-   GPIO14 (W1)    from GPIO_PWM1 to GPIO_USER to be user configurable for GPIO_PWM4 (first White - Cold or Warm)
-   GPIO15 (Red)   from GPIO_PWM5 to GPIO_PWM1
- Change default PWM assignments for MagicHome RGB(W) led controller to support optional Color/Dimmer control
-   GPIO05 (Green) from GPIO_PWM4 to GPIO_PWM2
-   GPIO12 (Blue)  from GPIO_PWM5 to GPIO_PWM3
-   GPIO13 (White) GPIO_USER to be user configurable for GPIO_PWM4 (White - Cold or Warm)
-   GPIO14 (Red)   from GPIO_PWM3 to GPIO_PWM1
- Change default PWM assignment for Witty Cloud to support optional Color/Dimmer control (#976)
-   GPIO12 (Green) from GPIO_PWM4 to GPIO_PWM2
-   GPIO13 (Blue)  from GPIO_PWM5 to GPIO_PWM3
-   GPIO15 (Red)   from GPIO_PWM3 to GPIO_PWM1
- Change when another module is selected now all GPIO user configuration is removed
- Change command name IRRemote to IRSend (#956)
- Remove Arduino IDE version too low warning as it interferes with platformio.ini platform = espressif8266_stage
- Fix command FullTopic entry when using serial or console interface
- Fix possible UDP syslog blocking
- Fix minimum TelePeriod of 10 seconds set by web page
- Fix command GPIOx JSON response (#897)
- Fix inverted relay power on state (#909)
- Fix compile error when DOMOTICZ_UPDATE_TIMER is not defined (#930)
- Fix alignment of web page items in some browsers (#935)
- Fix setting all saved power settings to Off when SetOption0 (SaveState) = 0 (#955)
- Fix timezone range from -12/12 to -13/13 (#968)
- Fix Southern Hemisphere TIME_STD/TIME_DST (#968)
- Fix TLS MQTT SSL fingerprint test (#970, #808)
- Fix virtual relay status message used with Color/Dimmer control (#989)
- Fix command IRSend and IRHvac case sensitive parameter regression introduced with version 5.8.0 (#993)
- Fix pressure calculation for some BMP versions regression introduced with version 5.8.0i (#974)
- Fix Domoticz Dimmer set to same level not powering on (#945)
- Fix Blocked Loop when erasing large flash using command reset 2 (#1002)
- Fix relay power control when light power control is also configured as regression from 5.8.0 (#1016)
- Fix Mqtt server mDNS lookup only when MqttHost name is empty (#1026)
- Add debug information to MQTT subscribe
- Add translations to I2Cscan
- Add translation to BH1750 unit lx
- Add light scheme options (Color cycle Up, Down, Random) and moving WS2812 schemes up by 3
- Add Domoticz counter sensor to IrReceive representing Received IR Protocol and Data
- Add option 0 to MqttHost to allow empty Mqtt host name
- Add support for Arilux AL-LC01 RGB Led controller (#370)
- Add esp8266 de-blocking to PubSubClient library (#790)
- Add Domoticz sensors for Voltage and Current (#903)
- Add platformio OTA upload support (#928, #934)
- Add warning to webpage when USE_MINIMAL is selected (#929)
- Add smoother movement of hour hand in WS2812 led clock (#936)
- Add support for Magic Home RGBW and some Arilux Led controllers (#940)
- Add command SetOption15 0 (default) for command PWM control or SetOption15 1 for commands Color/Dimmer control to PWM RGB(CW) leds (#941)
- Add Domoticz counter sensor to Sonoff Bridge representing Received RF code (#943)
- Add support for Luani HVIO board (https://luani.de/projekte/esp8266-hvio/) (#953)
- Add PWM initialization after restart (#955)
- Add IR Receiver support. Disable in user_config.h (#956)
- Add support for inverted PWM (#960)
- Add Sea level pressure calculation and Provide command Altitude (#974)
- Add support for up to 8 relays (#995)
- Add commands RfSync, RfLow, RfHigh, RfHost and RfCode to allow sending custom RF codes (#1001)
- Add retain to ENERGY messages controlled by command SensorRetain (#1013)
- Add commands Color2, Color3, Color4, Width2, Width3, Width4 and SetOption16 to set Ws2812 Clock parameters (#1019)
- Add German language file (#1022)
- Add support for connecting to MQTT brokers without userid and/or password (#1023)
- Add support for esp8266 core v2.4.0-rc2 (#1024)
- Add commands PwmRange 1,255..1023 and PwmFrequency 1,100..4000 (#1025)
- Add Polish language file (#1044, #1047)
- Add support for KMC 70011 Power Monitoring Smart Plug (#1045)
- Add support for VEML6070 I2C Ultra Violet level sensor (#1053)
- Add light turn Off Fade (#925)
- Add IrSend command option Panasonic as IrSend {"Protocol":"Panasonic", "Bits":16388, "Data":\<Panasonic data\>}
-   where 16388 is 0x4004 hexadecimal (#1014)
- Add retry counter to DHT11/21/22 sensors (#1082)

### 5.8.0 20170918

- Remove the need for NeoPixelBus library for Hue support
- Consolidate WS2812 into Sonoff Led for flexible future led strip library changes
- Invert WS2812 fade speed to align with Sonoff led (Speed 1 = fast, Speed 8 = slow)
- Remove upper case MQTT receive buffer
- Reduce code and string length for output of commands Modules and GPIOs
- Add Sonoff SC debug information
- Change syslog service
- Removed webserver syslog disable as now no longer needed
- Increased default MQTT message size from 368 to 405 bytes while keeping MQTT_MAX_PACKET_SIZE = 512 (because we can)
- Fix MQTT Offline or Remove MQTT retained topic code
- Fix Domoticz loop when Emulation is selected
- Add blink to WS2812 and Sonoff Led (#643)
- Add option WIFI_WAIT (5) to command WifiConfig to allow connection retry to same AP without restart or update flash (#772, #869)
- Add support for Witty Cloud (#794)
- Add GPIO14 to Sonoff Dual (#797, #839)
- Add support for Yunshan Wifi Relay (#802)
- Add GPIO16 input pulldown (#827)
- Add timeout to DHT and DS18B20 sensors (#852)
- Fix watchdog timeout caused by lack of stack space by moving to heap (#853)
- Allow LogPort and MqttPort up to 65535 and add LogPort tot Status 3 (#859)
- Allow command SwitchTopic in group mode (#861)
- Allow command SwitchMode if no switches are defined (#861)
- Add optional dimmer parameter to command Wakeup for WS2812, AiLight, Sonoff B1, Led and BN-SZ01 (#867)
- Fix basic On, Off, Toggle, Blink and BlinkOff commands when other language is selected (#874)

### 5.7.1 20170909

- Remove leading spaces from MQTT data
- Fix webconsole special character entry
- Allow # as prefix for color value
- Fix Alexa detection and Hue App Update Request (#698, #854)

### 5.7.0 20170907

- Shrink module configuration webpage
- Fix settings order during startup to allow for displaying debug messages
- Fix some string length issues
- Add more string length tests by using strncpy
- Add Ai-Thinker RGBW led (AiLight)
- Add Power check and add PulseTime to power check at startup (#526)
- Add Supla Espablo support (#755)
- Add more precision to Sonoff Pow period and power results using command WattRes 0|1 (#759)
- Add basic internationalization and localization (#763)
- Add more Sonoff Pow range checking (#772)
- Fix invalid JSON (#786, #822)
- Add duplicate check to received RF signal within 2 seconds for Sonoff Bridge (#810)

### 5.6.1 20170818

- Change module list order in webpage
- Fix Sonoff T1 1CH and 2CH configuration (#751)

### 5.6.0 20170818

- Fix Sonoff Pow intermittent exception 0
- Change Sonoff Pow sending Domoticz telemetry data only
- Add Ai-Thinker RGBW led (AiLight) (experimental)
- Add NeoPixelBus library to Sonoff Led for Hue support
- Add user configurable GPIO4 and GPIO5 to module Sonoff Bridge
- Add Sonoff B1 RGBCW led support with command Color RRGGBBCCWW (#676)
- Add command CT 152..500 to Sonoff Led and Sonoff B1 to control Color Temperature
- Add Cold-Warm slider to web page for Sonoff Led and Sonoff B1
- Add CT parameter to Hue
- Add Sonoff T1 support (#582)
- Add AnalogInput0 if configured as Analog Input to webpage (#697, #746)
- Add command SetOption14 0|1 to enable interlock mode (#719, #721)
- Fix Mitsubishi HVAC IR power controll (#740)

### 5.5.2 20170808

- Extent max number of WS2812 pixels from 256 to 512 (#667)
- Add OTA handling if server responds with no update available (#695)
- Removed undocumented command FlashMode (#696)
- Fix compile time error message due to increased message buffer size (#703)

### 5.5.1 20170805

- Fix Sonoff Rf Bridge issues
- Add Sonoff RF Bridge MQTT messages on received and learned RF signal
- Add command VoltRes 0|1 to select voltage resolution to 0.1 V (#654)
- Add averaging to Analog input (#686)
- Add Energy tele data on Sonoff Pow Threshold change (#688)
- Fix inconsistent property names in Messages (#690)

### 5.5.0 20170730

- Reduce code space by removing the following commands as they are replaced by SetOption alternatives:
-   SaveState = SetOption0
-   ButtonRestrict = SetOption1
-   Units = SetOption2
-   MQTT = SetOption3
-   MQTTResponse = SetOption4
-   TempUnit = SetOption8
- Smoothing WS2812 animation poll, invert fade speed and max allowed wakeup time down to 3000 seconds
- Fix initial button press detection
- Add support for Sonoff RF Bridge 433 using command RfKey
- Fix regression from 5.0.7 by increasing message buffer size from 360 to 368 to accomodate 4 x DS18x20 sensors (#637)
- Add GroupTopic to Topic test when using ButtonTopic/SwitchTopic to send either ON/OFF or TOGGLE (#642)
- Adjust HLW calibration limits to accomodate HuaFan device and add commands HlwPSet, HlwUSet and HlwISet (#654)

### 5.4.0 20170725

- Fix command reset regression introduced in 5.2.0
- Increase polling from 0.1 second to 0.05 second
- Add multipress to all buttons
- Fix button 1 double press behaviour on multi relay devices
- Add support for Hua Fan Smart Socket (#479)
- Add support for Sonoff 4ch Pro (#565)
- Add command SetOption13 1 to allow immediate action on single button press
-   (disables multipress, hold and unrestricted commands) (#587)

### 5.3.0 20170715

- Major Hue rewrite which might introduce Alexa problems. If so, initiate an issue
- Add support for Sonoff Led and BN-SZ01 Ceiling Led brightness control to Hue
- Fix Sonoff Led Power, Dimmer and Color MQTT response (#176)
- Add commands Delay and Backlog to allow multiple commands at once separated by ";" (#593)
- Use default flashmode DOUT to solve restart hangs on esp8285 chips (#453, #598)
- Change Web console column width from 99 to 300 (#599)

### 5.2.4 20170703

- Removed flash mode update after selecting different module solving esp8285 related problems
- Add device type flag to sonoff_template.ino
- Change Sonoff Led Wakeup and add support for Sonoff BN-SZ01 Led (#567)

### 5.2.3 20170630

- Change Sonoff Led color conversion code
- Fix SetOption12 handling
- Simplify auto configuration upgrade
- Add option Upgrade \<version_number\> to only upgrade to any higher version (Old PR #213)
- Change FallbackTopic to cmnd/\<MQTTClient\>/\<command\> \<parameter\> bypassing FullTopic and Prefix (#538)

### 5.2.2 20170625

- Add configuration SaveAddress to Status 1 and Information Page
- Change Sonoff Led Color conversion from AtoH to strtol
- Fix possible wrong uploads due to configuration overwrites (#542)
- Fix payload negative numbers (#547)

### 5.2.1 20170622

- Fix Restore Configuration in case of lower version
- Revert auto configuration upgrade allowing easy upgrade which was removed in version 5.2.0
- Fix config auto upgrade from versions below version 4.1.1 (#530)

### 5.2.0 20170619

- Add command SetOption12 1 to disable newly released configuration flash rotate to reduce flash wear
- Fix command CounterDebounce by removing test for active GPIO (#524)
- Add command SetOption33 1..250 to allow user configure POW Max_Power_Retry count (#525)

### 5.1.7 20170616

- Prep removal of SetOptions alternatives
- Restore webpage upgrade error messages removed in 5.1.5
- Add hold button functionality to buttons 2 to 4
- Add command SetOption32 1..100 to set Key Hold Time from 0.1 seconds to 10 seconds (#200)
- Allow slashes in Topic, GroupTopic, ButtonTopic and SwitchTopic (#507)
- Changed webpage form actions from post to get and use relative path url (#434, #522)

### 5.1.6 20170606

- Shrink code
- Removed online configuration of Domoticz In and Domoticz Out MQTT strings
- Removed commands DomoticzInTopic and DomoticzOutTopic
- Add define KEY_HOLD_TIME to configure button hold threshold before sending MQTT Hold message
- Add command StateText4 to configure button MQTT Hold text (= MQTT_CMND_HOLD)
- Add command SetOption11 0|1 to swap pushbutton single and double press functionality (#200)
- Add command SwitchMode<x> 5 (PUSHBUTTONHOLD) and 6 (PUSHBUTTONHOLD_INV) (#489)

### 5.1.5 20170604

- Shrink code in preparation to ESP8266-Arduino 2.4.0-rc1
- Add effect parameter to HUE Device (#464)

### 5.1.4 20170601

- Removed pre-compiled versions from repository as they are available within the release
- Changed HUE Device type to color supporting version (#464)
- Fix compile error when BE_MINIMAL is selected (#467, #476)
- Add multiple compiled versions to release using updated Travis script and platformio.ini (#467)

### 5.1.3 20170520

- Add Domoticz Counter

### 5.1.2 20170519

- Fix Counter/Timer JSON message and update Counter/Timer on webpage
- Fix WS2812 Domoticz related regression issues

### 5.1.1 20170517

- Allow command FullTopic in group mode
- Prepare for more use of RTC memory
- Add independant WS2812 led string power control (#386, #390)
- Add command Counter<x> to control up to four GPIO falling edge interrupt counters or timers (#459)
- Add command CounterType<x> to select between pulse counting or pulse timing
- Add command CounterDebounce to select global counter debounce time in mSec

### 5.1.0 20170513

- Fix Offline/Removal of retained topic when FullTopic is changed
- Add FullTopic to MQTT Configuration and Information web pages
- Add license model GPLv3 (#188)

### 5.0.7 20170511

- Fix possible exception 28 on empty command
- Add command SetOption0 as replacement for SaveState
- Add command SetOption1 as replacement for ButtonRestrict
- Add command SetOption2 as replacement for Units
- Add command SetOption4 as replacement for MqttResponse
- Add command SetOption8 as replacement for TempUnit
- Add command SetOption10 On|Off to select between Offline or Removing previous retained topic (#417, #436)

### 5.0.6 20170510

- Remove hyphen in case of a single DHT sensor connected (#427)
- Add command MqttRetry <seconds> to change default MQTT reconnect retry timer from minimal 10 seconds (#429)

### 5.0.5 20170508

- Add command FullTopic with tokens %topic% (replaced by command Topic value) and
-  %prefix% (replaced by command Prefix<x> values) for more flexible topic definitions (#244)
-  See wiki > MQTT Features https://github.com/arendst/Tasmota/wiki/MQTT-Features for more information

### 5.0.4 20170505

- Add Sonoff Pow Energy Total up to 40 MWh
- Add command EnergyReset 1|2|3 to reset Energy counters (#406)
- Fix Domoticz Energy logging (#411)
- Add command PowerOnState 4 to keep relay always on and disabling all power control (#418)

### 5.0.3 20170504

- Add command SensorRetain on|off to enable retaining of mqtt message tele/sonoff/SENSOR (#74)
- Change WifiConfig timeout from 60 seconds to 180 seconds (#212)
- Change Sonoff Touch command Ledstate functionality by turning led on if power is off (#214)
- Add 4 seconds delay after power on before enabling button to workaround Wemos D1 mini RTS circuit (#380)

### 5.0.2 20170503

- Reset SaveData, SaveState and MqttResponse to default values due to rearranging settings
- Moved some settings to flag area
- Add command TempUnit Celsius|Fahrenheit for selecting Celsius or Fahrenheit (#347)
- Add command TempRes 0..3 for selecting Temperature Resolution (#347)
- Add command HumRes 0..3 for selecting Humidity Resolution (#347)
- Add command PressRes 0..3 for selecting Pressure Resolution (#347)
- Add command EnergyRes 0..5 for selecting Energy Resolution (#347)
- Add "TempUnit":"C|F" to sensor JSON output (#347)
- Add support for up to three DHT type sensors each using a different GPIO (#339, #404)

### 5.0.1 20170429

- Adjust Sonoff SC messages to prepare for display feature
- Move static data from RAM to Flash
- Fix PowerOnState for some devices not reporting "Power on" state (#284, #380, #383)

### 5.0.0 20170425

- Memory status message update
- Fix setting migration to better preserve settings during move (#382)
- Best practice is first doing a Backup Configuration before installing version 5.0.0
- Reset save count after setting move
- Start using new linker script without SPIFFS

### 4.2.0 20170424

- Prepare for SPIFFS removal by moving settings to EEPROM area
- Fix compilation error when webserver is disabled (#378)

### 4.1.3 20170410

- Add user configuarble GPIO to module S20 Socket and Slampher
- Add support for Sonoff SC (#112)
- Set PWM frequency from 1000Hz to 910Hz as used on iTead Sonoff Led firmware (#122)
- Set Sonoff Led unconfigured floating outputs to 0 to reduce exceptions due to power supply instabilities (#122)
- Add Access Point Mac Address to Status 11 and Telemetry (#329)
- Fix DS18B20 negative temperature readings (#334)

### 4.1.2 20170403

- Rename Unrecognised command to Unknown command
- Remove all command lists
- Remove command SmartConfig (superseded by WifiConfig)
- Fix boot loop when selecting module Sonoff 4CH or Sonoff Touch on non ESP8285 hardware
- Add optional support for Toshiba and Mitsubishi HVAC IR control (needs updated IRremote8266 library) (#83, #257)
- Add all configured switches to Domoticz Configuration web page (#305)
- Fix compile error when selecting WS2812 DMA (#313)

### 4.1.1 20170329

- Fix default Telemetry for command Prefix3
- Fix webserver Module parameters for disabled select
- Fix sensor status for enabled switches
- Remove Light as alternative for Power (save code space)
- Remove migration option from pre V3 (code cleanup)
- Remove unofficial SPIFFS support (code cleanup)
- Remove command list when unknown command is entered (save code space)
- Rename Status11 json from StatusPWR to unique StatusSTS
- Rename command Gateway to IPAddres2, Subnetmask to IPAddress3 and DnsServer to IPAddress4 (save code space)
- Add Command MqttResponse to select either command or RESULT topic as response (#258)
- Add command StateText1 to StateText3 to assign MQTT_STATUS_OFF, MQTT_STATUS_ON and MQTT_CMND_TOGGLE respectively (#286)
- Remove restart after IPAddress changes (#292)
- Add support for MAX31850 in xsns_ds18x20.ino (#295)
- Fix possible uptime update misses (#302)

### 4.1.0 20170325

- Change static IP addresses in user_config.h from list (using commas) to string (using dots)
- Unify display result of commands Modules, Module and Gpios
- Rewrite Module selection web page to bring size down from 18651 to 4319 bytes (!) (#234, #240)
- Add basic support for (Lixada) H801 RGBWW controller (#252)
- Add command Prefix1 to Prefix3 to assign SUB_PREFIX, PUB_PREFIX and PUB_PREFIX2 respectively (#255)
- Add static ip addresses to flash (#262)
- Add commands IpAddress, Gateway, Subnetmask and DnsServer to select static ip addresses (#273)

### 4.0.8 20170321

- Fix entering non-numeric webpassword
- Force selection between TLS or Webserver due to memory restraint (#240)
- Allow entering empty string using "0" for selected commands (#242)
- Fix exception when posting commands to web console containing % (#250)

### 4.0.7 20170319

- Increased Sonoff Led PWM frequency from 432 to 1000
- Fix possible watch dog reboot after changing module type on web page
- Fix reporting of GPIO usage from web page
- Fix Sonoff Led blank during firmware upgrade
- Fix Sonoff Led flicker and possible flash corruption by using latest Arduino-esp8266 versions of pwm core files included in sonoff library (#211)
- Add PWM output control with commands PWM1 to PWM5 using user selectable GPIOs (#211)
- Fix exceptions due to low values of commands HlwPCal (10000), HlwUCal (1000) and HlwICal (2500) (#223)
- Add Switch state to sensor status (#227, #233)
- Add user configuarble GPIO to module Sonoff Touch (#228)
- Add define WEB_PORT to user_config.h to change default web server port from 80 (#232)
- Fix failed Ota Firmware upgrade started from Web page (#235)

### 4.0.6 20170316

- Fix to better find device by Wifi hostname
- Fix compile error when some I2C devices are disabled
- Add (experimental) support for SHT1X emulating I2C (#97)
- Add ADC to ElectroDragon (#203)
- Add support for Sonoff Dev (#206)

### 4.0.5 20170314

- Add command Status 11 to show power status with Vcc if define USE_ADC_VCC is enabled (default)
- Add ADC input to Sonoff SV and Wemos D1 mini - Needs recompile with define USE_ADC_VCC disabled (#137)
- Add MQTT host:port to timeout message (#199)

### 4.0.4 20170312

- Add pulse timers for up to 4 relays (#106)
- Fix Sonoff Led power state when dimmer or color is 0 (#176)
- Add command NtpServer<x> to configure up to three NTP servers (#177)
- Delete module User Test as module Wemos D1 mini has same/more user configurable GPIO (#178)
- Add more user configurable GPIO to module ElectroDragon (#183)

### 4.0.3 20170309

- Renamed Module NodeMCU to WeMos D1 mini
- Add GPIO1 as user option to some modules
- Add Buttons, Relays and Leds to user configurable options (#159)
- Add description on Module parameters web page to some well known GPIOs (#107, #171)

### 4.0.2 20170308

- Restore correct seriallog level after Serial logging was disabled
- Add simple dimmer slider to Sonoff Led web page
- Reduced root webpage size by 31%
- Expand Status 2 with Build date/time and core version
- Fix webserver redirection when not in WifiManager mode (#156)
- Add command ButtonRestrict On/Off to restrict access to button hold and button multi press options above 2 (#161)
- Fix DS18S20 negative temperature readings (#165)
- Fix crlf compilation error due to bad syntax (#144, #167)

### 4.0.1 20170305

- Fix char default sizes and set MESSZ to 360 (#143)
- Fix SerialLog setting status
- Disable syslog when emulation is active
- Add DS18B20 web page display refresh

### 4.0.0 20170303

- Add define to remove config migration code for versions below 3.0 (See Wiki-Upgrade-Migration path)
- Free memory by switching from String to char[]
- Raised Sonoff Led PWM frequency from 200Hz to 432Hz in search of stability (hardware watchdog timeouts) (#122)
- Increase message size and suggested minimum MQTT_MAX_PACKET_SIZE to 512 (#114, #124)
- Remove runtime warning message regarding MQTT_MAX_PACKET_SIZE too small as it is now moved to compile time (#124)
- Fix possible panics with web console and http commands while UDP syslog is active (#127)
- Add optional static IP address (#129)
- Add define ENERGY_RESOLUTION in user_config.h to allow user control over precision (#136)

### 3.9.22 20170228

- Update web console
- Fix Status 4 JSON message
- Add Exception info during restart if available
- Add osWatch service to detect loop hangs that might happen during (OTA) upgrades
- Add WiOn support for relay and switch only (#82, #102)
- Allow for user specified relay count up to four in sonoff_template.h (#109)
- Add support for HTU21 compatible I2C sensors SI7013, SI7020 and SI7021 (#118)
- Add NodeMCU or Wemos configuration option (#119)

### 3.9.21 20170224

- Add ajax to web root page and web console (#79)
- Add commands SwitchMode1..4 and enable user switches 2, 3 and 4 (#84, #88)
- Fix MQTT upgrade when webserver is active

### 3.9.20 20170221

- Add minimal basic authentication to Web Admin mode (#87)
- Fix Hue and add HSB support (#89)

### 3.9.19 20170219

- Sonoff Led: Made GPIO04, 05 and 15 available for user
- Sonoff Led: Add commands Fade, Speed, WakupDuration, Wakeup and LedTable

### 3.9.18 20170218

- Fix ledstate 0 to turn off led
- Fix Sonoff Led dimmer range (#16)
- Change Sonoff Led command Dimmer to act on both cold and warm color
- Add Sonoff Led command Color CCWW where CCWW are hexadecimal values fro 00 - FF
- Reduce Sonoff Led flickering by disabling interrupts during flash save and disabling
-   Led during OTA upgrade and Web upload (#16)

### 3.9.17 20170217

- Fix possible ArduinoJSON related memory fragmentation
- Changed console logging using less memory
- Add GPIO04 as user selectable for Sonoff Dual (#75)

### 3.9.16 20170214

- Update latching relay handler
- Add support for IR led using IRremoteESP8266 library (#59)
- Add Hue argument passing using ArduinoJSON library (#59)

### 3.9.15 20170213

- Change JSON float values from string to number according to http://json.org (#56)
- Add support for exs latched relay module https://ex-store.de/ESP8266-WiFi-Relay-V31 (#58)
- Add support for inverted relays
- Changed MAX_LOG_LINES from 70 to 60 to preserve memory

### 3.9.14 20170211

- Add False and True as alternatives for 0/Off and 1/On (#49)
- Fix Status10 JSON format (#52)
- Fix DS18x20 using OneWire library (#53)

### 3.9.13 20170210

- Add FlashChipMode to Status 4
- Removed redundant DHT2 option and code
- Add Sonoff SV GPIO pin 05 configuration (#40)
- Add configuration file backup and restore via web page
- Fix latency due to light_sleep mode even if sleep was set to zero (#50)

### 3.9.12 20170208

- Fix compile error when webserver is disabled (#30)
- Fix possible ESP8285 flash problem by updating Flash Chip Mode to DOUT during OTA upload
- Fix hostname issues by not allowing user entry of string formatting and removing from user_config.h (#36)

### 3.9.11 20170204

- Fix command I2Cscan
- Fix not allowed spaces in Topic, ButtonTopic and SwitchTopic
- Make all TELEMETRY, STATUS and COMMAND message topics unique (#4)
- Advertise command topic to be used by iobroker (#299)
- Fix butten (non)detection if no GPIO_KEY1 is defined (#13)
- Change WeMo serialnumber from 7 decimal chars to 8 hexadecimal chars (#18)
- Update web page with Build Date/Time, Emulation and mDNS Discovery and Advertise information (#21)

### 3.9.10 20170130

- Add WS2812 Color Type selection (RGB or GRB) to user_config.h (#7)
- Hue api changes to support HUE App(s) (#8)

### 3.9.9 20170130

- Add command status 10 showing sensor data
- Fix hlw status messages if hlw is disabled

### 3.9.8 20170130

- Remove GPIO07 and GPIO08 from user selectable (#5)

### 3.9.7 20170129

- Fix possible WS2812 exceptions when using emulation
- Add command Emulation to dynamic configure Belkin WeMo and Hue Bridge for Alexa

### 3.9.6 20170129

- Add dynamic sleep for WS2812 animation (#1)

### 3.9.5 20170128

- Fix error message in case of wrong Domoticz command

### 3.9.4 20170127

- Fix Sonoff Dual Relay switching (#287)

### 3.9.3 20170127

- Add confirmation before Restart via webpage
- Expand Domoticz Configuration webpage with Key, Switch and Sensor Index and
-   add commands DomoticzSwitchIdx and DomoticzSensorIdx (#86) (#174) (#219)
- Fix default DHT11 sensor driver selection
- Fix LedPower status after button press (#279)
- Add command Sleep 0 - 250 mSec for optional light sleep mode to lower energy consumption (#272)
-   (Expect overall button/key/switch misses and wrong values on Sonoff Pow)
- Add Hue brightness extension (#281)
- Fix Hue brightness and change to call by reference (#283)

### 3.9.2 20170124

- Add confirmation before Reset Configuration via webpage (#244)
- Add WS2812 features (see Wiki commands)

### 3.9.1 20170124

- Change PowerOnState function to only trigger when Power On (and not just restart) (#238)
- Move HLW interrupts back to RAM and make WS2812_DMA optional as it generates Exception on Pow (#264)
- Add charset=utf-8 to webpages (#266)
- Update Hue emulation (#268)
- Fix status module number
- Add support for domoticz Dimmer on Sonoff_Led and WS2812
- Fix possible ESP8285 flash problem by updating Flash Chip Mode to DOUT during web upload

### 3.2.6a 20170120

- Fix Sonoff Pow compile error (#255)
- Move HLW interrupts back to ROM (Needed for WS2812 DMA interrupts)
- Removed all IO config from user_config.h as this will be done by commands or webpage
- Removed MessageFormat and supports JSON only except POWER/LIGHT status
- Add command LedPower to control main led (#247)
- Add more FriendlyNames for Hue (#254)
- Add DMA support for WS2812 when using pin 3 while other pins work just as well in my case...
- Add HUE emulation for Alexa (#229)
- Add basic WS2812 support (#229)
- Fix Wemo when MQTT is disabled (#245)
- Revert ButtonTopic and change SwitchTopic1 - 4 to one SwitchTopic
- Rename MqttUnits to Units
- Add Mqtt command to enable/disable MQTT

### 3.2.2a 20170115

- Add dynamic (Sonoff) Module, user GPIO and sensor selection (one size fits (almost) all)
- Add support for Sonoff LED
- Add Seriallog disable after 600 seconds for Sonoff Dual and 4 Channel
- Add ButtonTopic2 - 4, SwitchTopic1 - 4 and SwitchRetain

### 3.2.2 20170113

- Fix PowerOnState 2 functionality after re-applying power (#230)

### 3.2.1 20170113

- Fix some failed command decoding (#228)
- Removed passwords from status messages (#216)

### 3.2.0 20170111

- Add I2C BH1750 sensor (#222)
- Sensor rewrite preparing for online selection

### 3.1.16 20170109

- Fix Domoticz possible error condition
- Remove Wifi password from connection message (#216)
- Add Configure Other menu item to web page (#209)
- Add command FriendlyName, field Friendly Name and define FRIENDLY_NAME to be used by Alexa
-   eliminating current use of MQTT_CLIENT_ID (#209)
- Add friendlyname to webpage replacing former hostname

### 3.1.15 20170108

- Fix Domoticz send key regression with Toggle command

### 3.1.14 20170107

- Add support for command TOGGLE (define MQTT_CMND_TOGGLE) when ButtonTopic is in use and not equal to Topic (#207)

### 3.1.13 20170107

- Fix web console command input when SUB_PREFIX contains '/' (#152)
- Add command response to web command (#200)
- Add option to disable MQTT as define USE_MQTT in user_config.h (#200)

### 3.1.12 20170106

- Add OTA retry to solve possible HTTP transient errors (#204)
- Fix MQTT host discovery

### 3.1.11 20170105

- Add mDNS to advertise webserver as <hostname>.local/

### 3.1.10 20170105

- Fix ButtonTopic when SUB_PREFIX = PUB_PREFIX
- Add workaround for possible MQTT queueing when SUB_PREFIX = PUB_PREFIX
- Add optional MQTT host discovery using define USE_DISCOVERY in user_config.h (#115)

### 3.1.9 20170104

- Fix Power Blink start position (toggled)
- Change PulseTime increments: 1 .. 111 in 0.1 sec (max 11 seconds) and 112 .. 64900 in seconds (= 12 seconds until 18 hours) (#188)
- Add support for SUB_PREFIX = PUB_PREFIX (#190)

### 3.1.8 20170103

- Add retain flag to LWT offline and only send "tele/sonoff/LWT Offline" (#179)
- Change retained LWT Online message to only send "tele/sonoff/LWT Online"

### 3.1.7 20161231

- Add retained message LWT Online when sonoff makes MQTT connection (#179)

### 3.1.6 20161230

- Add blinking using commands BlinkTime, BlinkCount and Power Blink|3|BlinkOff|4 (#165)

### 3.1.5 20161228

- Fix serial space command exception (28)

### 3.1.4 20161227

- Fix MQTT subscribe regression exception (3) (#162)
- Fix serial empty command exception (28)

### 3.1.3 20161225

- Extent Domoticz configuration webpage with optional indices (#153)
- Fix multi relay legacy tele message from tele/sonoff/2/POWER to tele/sonoff/POWER2
- Add support for iTead Motor Clockwise/Anticlockwise

### 3.1.2 20161224

- Extent command PowerOnState with toggle at power on (option 2 is now option 3!) (#156)

### 3.1.1 20161223

- Add support for Sonoff Touch and Sonoff 4CH (#40)
- Update DomoticzIdx and DomoticzKeyIdx with relay/key index (DomoticzIdx1/DomoticzKeyIdx1)
- Add command PowerOnState to control relay(s) at power on (#154)

### 3.1.0 20161221

- Add Sonoff Pow measurement smoothing
- Fix serial command topic preamble error (#151)
- Fix 2.x to 3.x migration inconsistencies (#146)

### 3.0.9 20161218

- Add Sonoff Pow voltage reading when relay is on but no load present (#123)

### 3.0.8 20161218

- Add temperature conversion to Fahrenheit as option in user_config.h (TEMP_CONVERSION) (#145)

### 3.0.7 20161217

- Add user_config_override.h to be used by user to override some defaults in user_config.h (#58)
- Fix Sonoff Pow low power (down to 4W) intermittent measurements (#123)

### 3.0.6 20161217

- Fix MQTT_CLIENT_ID starting with % sign as in "%06X" (#142)
- Add auto power off after PulseTime### 0.1 Sec to relay 1 (#134)

### 3.0.5 20161215

- Add more control over LED with command LedState options (#136, #143)
-   LED_OFF (0), LED_POWER (1), LED_MQTTSUB (2), LED_POWER_MQTTSUB (3), LED_MQTTPUB (4), LED_POWER_MQTTPUB (5), LED_MQTT (6), LED_POWER_MQTT (7)
- Add option WIFI_RETRY (4) to command WifiConfig to allow connection retry to other AP without restart (#73)

### 3.0.4 20161211

- Fix intermittent Domoticz update misses (#133)

### 3.0.3 20161210

- Fix compiler warnings (#132)
- Remove redundant code
- Fix Domoticz pushbutton support

### 3.0.2 20161209

- Add pushbutton to SwitchMode (#130)

### 3.0.1 20161209

- Fix initial config

### 3.0.0 20161208

- Migrate and clean-up flash layout
-   Settings from version 2.x are saved but settings from version 3.x can not be used with version 2.x
- Change SEND_TELEMETRY_RSSI to SEND_TELEMETRY_WIFI and add AP and SSID to telemetry
- Split long JSON messages
- Fix inconsistent status messages
- Fix all status messages to return JSON if enabled
- Remove relay index in cmnd/sonoff/<relay>/POWER now changed
-   to cmnd/sonoff/POWER for single relay units
-   and cmnd/sonoff/POWER<relay> for multi relay units like Sonoff dual
- Add retain option to Power/Light status controlled by command PowerRetain On|Off (#126)

### 2.1.2 20161204

- Add support for second wifi AP (#73)
- Update command WifiConfig
- Fix possible WifiManager hang

### 2.1.1a 20161203

- Fix scan for wifi networks if WeMo is enabled
- Fix syslog setting using web page

### 2.1.1 20161202

- Add support for ElectroDragon second relay and button (only toggle with optional ButtonTopic) (#110)

### 2.1.0 20161202

- Add optional EXPERIMENTAL TLS to MQTT (#49)
- Fix MQTT payload handling (#111)
- Optimzed WeMo code

### 2.0.21a 20161201

- Fix WeMo PowerPlug emulation

### 2.0.21 20161130

- Add Belkin WeMo PowerPlug emulation enabled with USE_WEMO_EMULATION in user_config.h (Heiko Krupp) (#105, #109)

### 2.0.20 20161130

- Relax MQTTClient naming but only allows hexadecimal uppercase numbers (#107)
- Add I2C support with command I2CScan
- Add I2C sensor driver for HTU21 as alternate sensor using TH10/16 connectors (Heiko Krupp) (#105)
- Add I2C sensor driver for BMP085/BMP180/BMP280/BME280 as alternate sensor using TH10/16 connectors

### 2.0.19a 20161127

- Add support for ButtonTopic and ButtonRetain to wall switch function
- Add pullup to SWITCH_PIN and command SwitchMode to syntax

### 2.0.18 20161126

- Add SUB_PREFIX multi level support allowing 'cmnd' or 'cmnd/level2/level3'
- Add wall switch function to GPIO14 and command SwitchMode (Alex Scott) (#103)

### 2.0.17 20161123

- Calibrate HLWPCAL from 12345 to 12530
- Add alternative sensor driver DHT2 using Adafruit DHT library
- Add define MESSAGE_FORMAT to user_config.h
- Throttle console messages
- Shorten JSON messages
- Fix possible Panic
- Fix User mode webserver security

### 2.0.16 20161118

- Add alternative sensor driver DS18x20 using OneWire library (#95)
- Change sensor MQTT message from tele/sonoff/TEMPERATURE to tele/sonoff/DHT/TEMPERATURE or
-   tele/sonoff/DS18B20/TEMPERATURE or tele/sonoff/DS18x20/1/TEMPERATURE
- Add sensors to root webpage and auto refresh every 4 seconds (#92)
- Add optional JSON messageformat to all telemetry data
- Enforce minimum TelePeriod to be 10 seconds
- Fix Energy Yesterday reset after restart
- Add Energy Today restore after controlled restart

### 2.0.15 20161116

- Change TODAY_POWER and PERIOD_POWER to TODAY_ENERGY and PERIOD_ENERGY
- Fix serial regression
- Fix syslog hangs when loghost is unavailable

### 2.0.14 20161115

- Add HLW threshold delay
- Fix HLW intermittent current deviation
- Fix button functionality during wificonfig
- Add CRC check to DS18B20 sensor (#88)

### 2.0.13 20161113

- Add additional upload error code descriptions
- Add PlatformIO support (#80)

### 2.0.12 20161113

- Fix Serial and Web response regression when no MQTT connection available
- Fix Sonoff Dual power telemetric data for second relay
- Removed MQTT password from Information web page
- Hide MQTT password from Configure MQTT web page

### 2.0.11 20161111

- Rewrite button and web toggle code
- Fix NTP sync
- Add HLW calibration commands HLWPCAL, HLWUCAL and HLWICAL (need define USE_POWERCALIBRATION)
- Fix power threshold tests

### 2.0.10 20161109

- Add additional Domoticz define (#63)
- Add defines MQTT_STATUS_ON and MQTT_STATUS_OFF in user_config.h to select status On/Off string
- Fix status response differences (#65)
- Fix divide by zero exception (#70)
- Fix syslog loop exception

### 2.0.9 20161108

- clarify MODULE in user_config.h
- Fix hlw false values

### 2.0.8 20161108

- Add initial status after power on
- Seperate driver files
- Fix hlw code and calibrate Pow
- Move user config defines to user_config.h (#61)

### 2.0.7 20161030

- Make Ticker mandatory
- Add Domoticz support (Increase MQTT_MAX_PACKET_SIZE to 400) (#54)
- Add command MessageFormat 0|1 to select either legacy or JSON output

### 2.0.6 20161024

- Add Sonoff Pow power factor
- Initial support for up to four relays using iTEAD PSB (4Channel)
-   - Currently only supports one button (All buttons behave the same)
-   - Use command MODEL 4 to select four relay option
-     (After first power on it will support 2 relays like Sonoff Dual)
- Fix ledstate
- Add command Status 9 to display Sonoff Pow thresholds
- Add commands PowerLow, PowerHigh, VoltageLow, VoltageHigh, CurrentLow and CurrentHigh for use
-   with Sonoff Pow thresholds

### 2.0.5 20161018

- Add updates to user_config.h - moved SEND_TELEMETRY_DS18B20 and SEND_TELEMETRY_DHT to module area.
-   As Sonoff TH10/16 does not have the logic installed for GPIO04 You'll have to select ONE of both
- Add Sonoff Pow support (experimental until Pow tested)
- Add command Status 8 to display Sonoff Pow energy values
- Add command MqttUnits On|Off to add units to values
- Change web main page header character size
- Change On/Off to ON/OFF status messages to satisfy openHAB
- Change TEMP to TEMPERATURE and HUM to HUMIDITY

### 2.0.4 20161009

- Add MQTT_BUTTON_RETAIN, SAVE_DATA and SAVE_STATE defines to user_config.h (#35)
- Update ButtonRetain to remove retained message(s) from broker when turned off
- Add Retain for second relay on Sonoff Dual
- Provide power status messages with device topic index if requested

### 2.0.3 20161008

- Update wifi initialization
- Add command BUTTONRETAIN for optional MQTT retain on button press (#35)
- Add command SAVESTATE to disable power state save. May be used with MQTT retain

### 2.0.2 20161006

- Fix wifi issue 2186

### 2.0.1 20161002

- Fix button press

### 2.0.0 20161002

- Update Sonoff TH10/16 sensor pins (My TH10 only has GPIO14 connected)
- Add full support for Sonoff dual

### 1.0.35 20160929

- Add more lines to console
- Add timeout and disable MQTT on web upload
- Add command SAVEDATA to control parameter save (for flash wear afficionados) (#30)

### 1.0.34 20160926

- Fix button press six and seven
- Add more information to webserver

### 1.0.33 20160915

- Better WPS error message
- Separate webserver code from support.ino into webserver.ino
- Fix webserver User by removing unwanted restart option

### 1.0.32 20160913

- Add Wifi Protected Setup (WPS) as third option for initial config
- Add command WIFICONFIG replacing deprecated command SMARTCONFIG
- Add option WIFICONFIG 3 to start WPSconfig
- Add option WIFICONFIG 0 to start saved Wifi config tool (WPSconfig, Smartconfig or Wifimanager)
- Change button behaviour - See Wiki

### 1.0.31 20160907

- Fix DS18B20 misread if teleperiod = 2
- Tuned sensor code
- Updated prefered ElectroDragon connection to Relay 1 and Button 1
- Moved SONOFF and ELECTRO_DRAGON port config to user_config.h

### 1.0.30 20160902

- Fix command TELEPERIOD 0
- Add ESP- tag to UDP log message for easy rsyslogd filtering
- Add ElectroDragon (Relay 2 only) functionality. Select with #define MODULE ELECTRO_DRAGON
- Add ? as null message alternative
- Add DHT temperature and humidity telemetry support. Enable with #define SEND_TELEMETRY_DHT
- Add DS18B20 temperature telemetry support. Enable with #define SEND_TELEMETRY_DS18B20
- Restrict HOSTNAME, MQTTCLIENT, TOPIC and BUTTONTOPIC in topic mode only

### 1.0.29 20160831

- Allow UPGRADE, OTAURL, RESTART, RESET, MQTTHOST, MQTTPORT, MQTTUSER, MQTTPASSWORD and WEBSERVER also in group mode

### 1.0.28 20160831

- Add webserver state to status 5
- Add optional PUB_PREFIX2 (tele) for telemetry usage
- Add command TELEPERIOD
- Fix syntax message
- Change memory status display

### 1.0.27 20160831

- Add sketch flash size
- Add console to webserver
- Add command weblog
- Change WifiManager web pages to minimal
- Change display default hostname and MQTT client id in webserver
- Change HTTP command interface to http://sonoff-1234/cm?cmnd=light 2
- Change HEARTBEAT to UPTIME

### 1.0.26 20160829

- Add define USE_WEBSERVER to disable web server code in source
- Add file upload as alternative for ota upload to webserver
- Add information to webserver
- Add command hostname
- Add command logport
- Change HTTP command interface to http://sonoff-1234/cmd?cmnd=light 2
- Change button behaviour with regards to Smartconfig and OTA upload. See README.md
- Enforce default hostname to either "%s-%04d" or user defined without any %
- Enforce default mqtt client id to either "DVES_%06X" or user defined without any %

### 1.0.25 20160822

- Remove config system halts to keep ota available

### 1.0.24 20160821

- Add test for MQTT_SUBTOPIC
- Change log range to LOG_LEVEL_ALL
- Change MQTT introduction messages
- Moved MQTT_MAX_PACKET_SIZE warning message to introduction messages

### 1.0.23 20160821

- Add option USE_SPIFFS to move config from flash to spiffs
- Add webserver with options 0 (off), 1 (user) and 2 (admin)
- Add HTTP command interface (http://sonoff-1234/c?cmnd=light 2)
- Add wifimanager countdown counter
- Add command line webpage
- Add relay control to wifimanager
- Add restart option 99 to force restart
- Fix wifi hostname
- Fix NETBIOS hostname problem by reducing default hostname length
- Fix possible exception if WIFI_HOSTNAME is changed
- Fix upgrade messages
- Reduce memory use by redesigning config routines
- Split syntax message
- Rename define SERIAL_IO to USE_SERIAL

### 1.0.22 20160814

- Add all MQTT parameters for configuration
- Add wifimanager to configure Wifi and MQTT via web server
- Change NTP time handling
- Fix Smartconfig parameter buffer overflow
- Fix PlatformIO warnings

### 1.0.21 20160808

- Remove semaphore as subscription flooding (more than 15 subscriptions per second) is managed by SDK (LmacRxBlk:1)
- Add optional RTC interrupt (define USE_TICKER) to keep RTC synced during subscription flooding
- Remove heartbeatflag

### 1.0.20 20160805

- Add semaphore to handle out of memory when too many subscriptions requested
- Use Daylight Saving (DST) parameters from user_config.h when timezone = 99
- Add status 7 option displaying RTC information
- Add ledstate to status 0

### 1.0.19 20160803

- Fix possible MQTT_CLIENT_ID induced Exception(28)

### 1.0.18 20160803

- Moved Cfg_Default
- Fix negative data handling
- Remove MQTT information from status 1 and add labels to status 1
- Add mac address to status 5
- Add MQTT ClientId, UserId and Password to status 6

### 1.0.17 20160731

- Better variable range checking
- Change ambiguous connection messages
- Add timestamp to serial message

### 1.0.16 20160729

- Moved wifi, rtc, syslog and config to support.ino
- Fixed button action when buttontopic is used. Introduced with 1.0.15
- Better buffer overflow checks (strlcpy)

### 1.0.15 20160728

- Removed pubsubclient config changes from sonoff.ino as it doesn't work
-   reapply MQTT_MAX_PACKET_SIZE 256 and MQTT_KEEPALIVE 120 to PubSubClient.h
- Add status 0 option displaying all status messages
- Change MQTT_MAX_PACKET_SIZE from 1024 to 256
- Add buffer overflow checks (snprintf and strncpy)
- Implemented common string sizes

### 1.0.14 20160722

- Seperate user config from sonoff.ino to user_config.h (pucebaboon)
- Change defaults from sidnas2 to domus1
- Add MQTT status message as status 6 (pucebaboon)
- Add status type to message (pucebaboon)
- Add pubsubclient config changes to sonoff.ino (pucebaboon)

### 1.0.13 20160702

- Add Ledstate 1 option to show power state on led

### 1.0.12 20160529

- Allow disable of button topic using "0"

### 1.0.11 20160524

- Provide button response if MQTT connection lost

### 1.0.10 20160520

- Add optional button topic to assist external MQTT clients
- Change version notation
- Reset default values

### 1.0.9  20160503

- Add more blinks
- Add reset 2 option erasing flash
- Add status 5 option displaying network info
- Add syslog check for Wifi connection
- Resize MqttPublish log array
- Change Wifi smartconfig active from 100 to 60 seconds
- Update Wifi initialization

### 1.0.8  20160430

- Remove use of Wifi config data from SDK
- Add status 3 (syslog info) and status 4 (flash info)
- Add restart option to button (5 quick presses)

### 1.0.7  20160420

- Add UDP syslog support
- Change HOST command to MQTTHOST command
- Add commands SYSLOG, SERIALLOG and LOGHOST
- Change hostname to lower case to distinguise between open-sdk version
- Add support for ESP-12F used in my modified wkaku power socket switch
- Fix timezone command
- Add RTC month names for future use
- Modify button code
- Remove initialization errors by better use of MQTT loop

### 1.0.6  20160406

- Removed Wifi AP mode (#1)
- Add test for Arduino IDE version >= 1.6.8
- Fix RTC time sync code

### 1.0.5  20160310

- Initial public release
- Show debug info by selecting option from IDE Tools Debug port: Serial<|MERGE_RESOLUTION|>--- conflicted
+++ resolved
@@ -3,11 +3,9 @@
 
 ## [Released]
 
-## [10.1.0] 20211208
-- Release Noelle
-
-<<<<<<< HEAD
-=======
+## [11.0.0] 202202178
+- Release Olivia
+
 ## [10.1.0.8]
 ### Added
 
@@ -130,15 +128,12 @@
 - ESP32 LedPwmMode exception (#14073)
 - ESP32 Compile error when I2S_Audio is enabled (#14095)
 
-## [Released]
-
 ## [10.1.0] 20211208
 - Release Noelle
 
 ### Added
 - Berry added ``tcpclient``
 
->>>>>>> d40186b5
 ## [10.0.0.4] 20211208
 ### Added
 - (Internal) Support for FUNC_BUTTON_MULTI_PRESSED in (light)drivers
