--- conflicted
+++ resolved
@@ -3,9 +3,10 @@
 
 ## [Released]
 
-<<<<<<< HEAD
-=======
-## [13.2.0.3]
+## [13.3.0] 20231213
+- Release Quinlan
+
+## [13.2.0.3] 20231213
 ### Added
 - DeepSleep support through TIMERS (#20117)
 - Command ``WebCanvas linear-gradient(#F02 7%,#F93,#FF4,#082,#00F,#708 93%)`` to set GUI canvas
@@ -22,8 +23,6 @@
 - TUYA state machine (in TUYA v1) (#20110)
 - ESP32 Neopixel flicker for Core3/IDF5 (#20196)
 - HASPmota `bar` fixed `val` attribute (#20208)
-
-### Removed
 
 ## [13.2.0.2] 20231130
 ### Added
@@ -90,9 +89,6 @@
 - ESP32 I2C allow bus2 support when bus1 is not enabled
 - ESP32 IR receive with Arduino Core 3 (#19904)
 
-## [Released]
-
->>>>>>> c6ecaf9b
 ## [13.2.0] 20231019
 - Release Quincy
 
