--- conflicted
+++ resolved
@@ -287,14 +287,13 @@
 //  #define USE_MGS                                // Add I2C code for Xadow and Grove Mutichannel Gas sensor using library Multichannel_Gas_Sensor (+10k code)
     #define MGS_SENSOR_ADDR    0x04              // Default Mutichannel Gas sensor i2c address
 //  #define USE_APDS9960                           // Add I2C code for APDS9960 Proximity Sensor. Disables SHT and VEML6070 (+4k7 code)
-<<<<<<< HEAD
+
 // #define USE_MPR121                               // Enable MPR121 controller (I2C addresses 0x5A, 0x5B, 0x5C and 0x5D) in input mode for touch buttons
- 
-=======
+
 //  #define USE_MCP230xx                           // Add I2C code for MCP23008/MCP23017 for GP INPUT ONLY providing command Sensor29 for configuration (+2k2 code)
 //    #define USE_MCP230xx_displaymain             // Display pin status on Tasmota main page (+0k2 code)
 //    #define USE_MCP230xx_webconfig               // Enable web config button and form to Tasmota web interface (+2k1 code)
->>>>>>> f10b92a9
+
 #endif  // USE_I2C
 
 // -- SPI sensors ---------------------------------
