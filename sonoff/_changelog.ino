<<<<<<< HEAD
/* 6.3.0.17 20181211
 * Add support for decoding Theo V2 sensors as documented on https://sidweb.nl using 434MHz RF sensor receiver
 * Add support for decoding Alecto V2 sensors like ACH2010, WS3000 and DKW2012 using 868MHz RF sensor receiver
 * Add support for SDM220 (#3610)
 * Add support for Manzoku Power Strip (#4590)
 * Enhance support for MPU6050 using DMP (#4581)
 * Fix ArduinoOTA for Core 2.5.0 (fix is backwards compatible) (#4620)
 *
 * 6.3.0.16 20181201
 * Add support for iFan02 Fanspeed in Domoticz using a selector (#4517)
 * Add Announce Switches to MQTT Discovery (#4531)
 * Update MCP230xx driver to support interrupt retention over teleperiod (#4547)
 *
 * 6.3.0.15 20181201
 * Removed command SetOption36 (#4497)
 * Add command SetOption60 0/1 to select dynamic sleep (0) or sleep (1) (#4497)
 * Update SR-04 driver to use NewPing library (#4488)
 * Add support for GPIO02 for newer Sonoff Basic (#4518)
 *
 * 6.3.0.14 20181127
 * Add command CalcRes to set number of decimals (0 - 7) used in commands ADD, SUB, MULT and SCALE (#4420)
 * Add support for SM Smart Wifi Dimmer PS-16-DZ (#4465)
 * Move some static (serial) buffers to dynamic buffers
 * Update display and epaper drivers
 * Fix intermittent Pzem sensor energy overflow calculation error
 * Add support for Teckin US Power Socket with Energy Monitoring (#4481)
 *
 * 6.3.0.13 20181126
 * Add command SetOption59 0/1 to change state topic from tele/STATE to stat/RESULT (#4450)
 * Fix WifiManager functionality on initial installation (#4433)
 *
 * 6.3.0.12 20181122
 * Remove delays introduced in 6.3.0.11 (#4233)
 * Add additional start-up delay during initial wifi connection
 * Add support for I2C MGC3130 Electric Field Effect sensor by Christian Baars (#3774, #4404)
 * Add initial support for Hass sensor discovery (#4380)
 * Fix possible strncat buffer overflows
 * Fix MqttRetry values above 255 seconds (#4424)
 * Increase webui refresh time delay for Save Settings and local OTA Upload (#4423)
 * Add CPU average load to state message (#4431)
 *
 * 6.3.0.11 20181120
 * Add delays removed in 6.3.0.9 (#4233)
 * Allow user definition of defines WIFI_RSSI_THRESHOLD (default 10) and WIFI_RESCAN_MINUTES (default 44)
 * Add support for Fujitsu HVac and IrRemote (#4387)
 * Add command SetOption58 0/1 to enable IR raw data info in JSON message (#2116)
 * Add command IRSend <frequency>|0,<rawdata1>,<rawdata2>,.. to allow raw data transmission (#2116)
 * Change default WIFI_CONFIG_TOOL from WIFI_WAIT to WIFI_RETRY in my_user_config.h (#4400)
 *
 * 6.3.0.10 20181118
 * Add command SetOption36 0..255 milliseconds (50 default) to tune main loop dynamic delay
 * Add support for LG HVac and IrRemote (#4377)
 * Add command SetOption56 0/1 to enable wifi network scan and select highest RSSI (#3173)
 * Add command SetOption57 0/1 to enable wifi network re-scan every 44 minutes with a rssi threshold of 10 to select highest RSSI (#3173)
 * Fix MQTT connection error after restart
 * Fix wifi re-scan connection baseline
 *
 * 6.3.0.9 20181118
 * Moved command SetSensorXX to debugging driver freeing user code space
 * Add dynamic delay to main loop providing time for wifi background tasks
 * Remove delays introduced in 6.3.0.1 (#4233)
 *
 * 6.3.0.8 20181115
 * Stop enforcing flashmode dout but it is still mandatory
 * Moved bootcount update (being first) flash write to 10 seconds after restart
 * Add support for Armtronix dimmers. See wiki for info (#4321)
 *
 * 6.3.0.7 20181111
 * Fix wifi connection errors using wifi disconnect and ESP.reset instead of ESP.restart
 * Fix Sonoff Pow R2 and Sonoff S31 Serial interface hang caused by Sonoff Basic R2 driver delay implementation (and possibly core bug)
 * Change command WebSend Host header field from IP address to hostname (#4331)
 * Add to command WebSend option to send a direct path when command starts with a slash (#4329)
 * Consolidate LTrim into Trim
 * Increase log buffer size from 512 to 520 to accommodate http sensor data (#4354)
 *
 * 6.3.0.6 20181110
 * Change GUI Configure Module by using AJAX for data fetch to cut page size (and memory use) by 40%
 *   In case of web page errors clear your browser cache or do Page Reload (F5 or Ctrl+R)
 *
 * 6.3.0.5 20181107
 * Add code image and optional commit number to version
 * Add support for Gosund SP1 v2.3 Power Socket with Energy Monitoring (#4297)
 * Fix shelly2 ghost switching caused by lack of pull-up inputs (#4255)
 *
 * 6.3.0.4 20181106
 * Add command SetSensorXX 0/1 to disable/re-enable compiled xsns_XX_sensor.ino driver
 *
 * 6.3.0.3 20181105
 * Fix hardware serial pin configuration. To keep using hardware serial swap current Rx/Tx pin configuration only (#4280)
 * Add more strict checks for GPIO selections
 * Add optional hardware serial when GPIO13(Rx) and GPIO15(Tx) are selected removing hardware serial from GPIO01(Tx) and GPIO03(Rx) (#4288)
 * Bump TasmotaSerial version from 2.1.0 to 2.2.0
 *
 * 6.3.0.2 20181101
 * Add minutes to commands Timezone to allow all possible world timezones
 * Add command SetOption24 0/1 to select pressure unit as hPa or mmHg (#4241)
 *
 * 6.3.0.1 20181031
 * Add wifi status to Tuya (#4221)
 * Add default sleep 1 to sonoff-basic to lower energy consumption (#4217)
 * Fix unintended function overload of WifiState
 * Add delays to reduce CPU usage at boot time (#4233)
 *
 * 6.3.0 20181030
 * Release of v6.3.0
 *
 * 6.2.1.20 20181028
 * Add command SetOption35 0..255 (seconds) to delay mDNS initialization to control possible Wifi connect problems
 * Add command SetOption53 0/1 to toggle gui display of Hostname and IP address (#1006, #2091)
 * Add token %hostname% to command FullTopic (#3018)
 * Add support for two BMP/BME sensors (#4195)
 * Add TotalStartTime to Energy JSON message (#3971)
 *
 * 6.2.1.19 20181023
 * Fix header file execution order by renaming user_config.h to my_user_config.h
 * Fix invalid JSON floating point result from nan (Not a Number) and inf (Infinity) into null (#4147)
 * Fix rule mqtt#connected trigger when mqtt is disabled (#4149)
 * Initial release of RF transceiving using library RcSwitch (#2702)
 * Change default OTA Url to http://thehackbox.org/tasmota/release/sonoff.bin (#4170)
 * Add Tuya Software Serial to support additional Tuya configurations (#4178)
 * Add define USE_BASIC for selecting image sonoff-basic without most sensors
 *
 * 6.2.1.18 20181019
 * Add more API callbacks and document API.md
 * Add support for La Crosse TX20 Anemometer (#2654, #3146)
 * Add optional HX711 scale interface to web GUI demonstrating easy GUI plug-in
 * Resize HX711 weight_item field from 16 bit to 32 bit
 *
 * 6.2.1.17 20181017
 * Enable updated non-blocking PubSubClient as default MQTT client
 * Update TasmotaModbus and TasmotaSerial libraries for support of serial 8N2 communication
 * Add support for Pzem-003/017 DC Energy monitoring module (#3694)
 * Change support for Pzem-014/016 AC Energy monitoring module (#3694)
 * Rewrite Tuya Dimmer code
 *
 * 6.2.1.16 20181015
 * Add TasmotaModbus library for very basic modbus wrapper for TasmotaSerial
 * Change xsns_17_senseair.ino to use TasmotaModbus library
 * Fix xnrg_05_pzem2.ino for PZEM-014/016 support using TasmotaModbus library (#3694)
 * Fix RfRaw and SerialSend5 regression from 6.2.1.15 (#4072)
 * Fix Sonoff Bridge RfRaw receive (#4080, #4085)
 * Add support for Tuya Dimmer (#469, #4075)
 * Fix possible wifi connection error (#4044, #4083)
 * Update PubSubClient Mqtt library to non-blocking EspEasy version
 *
 * 6.2.1.15 20181012
 * Fix Color Temperature slider functionality regression from 6.2.1.5 (#4037)
 * Add auto reload of main web page to some web restarts
 * Add whitespace removal from RfRaw and SerialSend5 (#4020)
 * Add commands Reset 4 (reset to defaults but keep wifi params) and Reset 5 (as reset 4 and also erase flash) (#4061)
 *
 * 6.2.1.14 20181010
 * Rewrite Webserver page handler for easier extension (thx to Adrian Scillato)
 * Add support for DS3231 Real Time Clock
 * Add support for HX711 Load Cell
 * Add command WeightRes 0..3 to control display of decimals for kilogram
 *
 * 6.2.1.13 20181008
 * Change default Mqtt client library from PubSubClient to non-blocking ArduinoMqtt by Joel Gaehwiler
 * Add command WebRefresh 1000..10000 to control web page refresh in milliseconds. Default is 2345
 *
 * 6.2.1.12 20181007
 * Fix Shelly1 switchmode 3 and 4 when using pushbutton (#3989)
 * Add support for CSL Aplic WDP 303075 Power Socket with Energy Monitoring (#3991, #3996)
 *
 * 6.2.1.11 20181002
 * Remove support for MQTT Client based on esp-mqtt-arduino by #define MQTT_LIBRARY_TYPE MQTT_ESPMQTTARDUINO
 * Add support for MQTT Client based on lwmqtt to be selected by #define MQTT_LIBRARY_TYPE MQTT_ARDUINOMQTT
 * Change MQTT_ARDUINOMQTT command timeout from 1 to 10 seconds
 * Add Hebrew language file (#3960)
 * Fix exception when wrong Domoticz JSON message is received (#3963)
 *
 * 6.2.1.10 20180930
 * Add command RGBWWTable to support color calibration (#3933)
 * Add support for Michael Haustein ESP Switch
 * Add support for EXS Relay V5.0 (#3810)
 * Fix timer offset -00:00 causing 12:00 hour offset (#3923)
 * Add support for OBI Power Socket (#1988, #3944)
 * Add support for Teckin Power Socket with Energy Monitoring (#3950)
 *
 * 6.2.1.9 20180928
 * Add Apparent Power and Reactive Power to Energy Monitoring devices (#251)
 * Add RF Receiver control to module MagicHome to be used on Arilux LC10 (#3792)
 * Fix I2CScan invalid JSON error message (#3925)
 * Fix invalid configuration restores and decode_config.py crc error when savedata = 0 (#3918)
 *
 * 6.2.1.8 20180926
 * Change status JSON message providing more switch and retain information
 * Change pinmode for no-pullup defined switches to pullup when configured as switchmode PUSHBUTTON (=3 and up) (#3896)
 * Add delay after restart before processing rule sensor data (#3811)
 * Fix Home Assistant forced light discovery (#3908)
 * Add rule triggers SWITCH1#BOOT and POWER1#BOOT (#3904, #3910)
 * Add support for Neo Coolcam Wifi Smart Power Plug
 *
 * 6.2.1.7 20180925
 * Remove restart after ntpserver change and force NTP re-sync (#3890)
 * Release full Shelly2 support
 * Released tools/decode-config.py by Norbert Richter to decode configuration data. See file for information
 * Add define USE_DISPLAYS for selecting image sonoff-display
 *
 * 6.2.1.6 20180922
 * Removed commands PowerCal, VoltageCal and CurrentCal as more functionality is provided by commands PowerSet, VoltageSet and CurrentSet
 * Allow decimals as input to commands PowerSet, VoltageSet and CurrentSet
 * Add support for PCA9685 12bit 16pin hardware PWM driver (#3866)
 * Add power value below 5W to Sonoff Pow R2 and S31 (#3745)
 * Add force_update to Home Assistant discovery (#3873)
 * Fix rule trigger POWER1#STATE execution after restart and SetOption0 is 0 (#3856)
 * Disable serial logging on Shelly2 as serial is being used by energy monitoring (#3878)
 * Fix Shelly2 wrong FrequencySet calculation and add input range checks (#3882)
 *
 * 6.2.1.5 20180921
 * Add authentication to HTTP web pages
 * Add energy monitoring to Shelly2 (#2789)
 * Rewrite TSL2561 driver to fix some issues (#3681)
 *
 * 6.2.1.4 20180916
 * Add command SerialSend5 to send raw serial data like "A5074100545293"
 * Update MCP230xx driver
 * Update Czech translation
 * Update MP3 driver (#3800)
 * Add userid/password option to decode-status.py (#3796)
 * Fix syslog when emulation is selected (#2109, #3784)
 * Fix Pzem2 compilation error (#3766, #3767)
 * Add uncalibrated energy monitoring to Shelly2 (#2789)
 *
 * 6.2.1.3 20180907
 * Change web Configure Module GPIO drop down list order for better readability
 * Fix showing Period Power in energy threshold messages
 * Fix ButtonRetain to not use default topic for clearing retain messages (#3737)
 * Add sleep to Nova Fitness SDS01X sensor (#2841, #3724, #3749)
 * Add Analog input AD0 enabled to sonoff-sensors.bin (#3756, #3757)
 * Add Support for Xiaomi-Philips Bulbs (#3787)
 *
 * 6.2.1.2 20180906
 * Fix KNX PA exception. Regression from 6.2.1 buffer overflow caused by subStr() (#3700, #3710)
 * Add command SetOption52 to control display of optional time offset from UTC in JSON messages (#3629, #3711)
 * Add experimental support for PZEM-003,014,016,017 Energy monitoring (#3694)
 * Add basic support for MP3 player using DFRobot RB-DFR-562 (#3723)
 * Fix setting and getting color temperature for Philips Hue emulation (#3733)
 *
 * 6.2.1.1 20180905
 * Rewrite energy monitoring using energy sensor driver modules
 * Add Wifi channel number to state message (#3664)
 * Add support for Shelly 1 and basic support for Shelly 2 - No energy monitoring yet (#2789)
 * Add network information to display start screen (#3704)
 * Add command Display to show all settings at once
 * Add toggle function RGBW lights (#3695, #3697)
 * Add user configurable GPIO02 and GPIO03 on H801 devices (#3692)
=======
/* 6.4.0 20181217
 * Change GUI Configure Module by using AJAX for data fetch to cut page size (and memory use) by 40%
     In case of web page errors clear your browser cache or do Page Reload (F5 or Ctrl+R)
 * Change enforcing flashmode dout but it is still mandatory
 * Change bootcount update (being first) flash write to 10 seconds after restart
 * Change display and epaper drivers
 * Change command WebSend Host header field from IP address to hostname (#4331)
 * Change log buffer size from 512 to 520 to accommodate http sensor data (#4354)
 * Change default WIFI_CONFIG_TOOL from WIFI_WAIT to WIFI_RETRY in my_user_config.h (#4400)
 * Change webgui refresh time delay for Save Settings and local OTA Upload (#4423)
 * Change SR-04 driver to use NewPing library (#4488)
 * Change MCP230xx driver to support interrupt retention over teleperiod (#4547)
 * Change support for MPU6050 using DMP (#4581)
 * Fix unintended function overload of WifiState
 * Fix wifi connection errors using wifi disconnect and ESP.reset instead of ESP.restart
 * Fix Sonoff Pow R2 and Sonoff S31 Serial interface hang caused by Sonoff Basic R2 driver delay implementation (and possibly core bug)
 * Fix MQTT connection error after restart
 * Fix wifi re-scan connection baseline
 * Fix possible strncat buffer overflows
 * Fix intermittent Pzem sensor energy overflow calculation error
 * Fix shelly2 ghost switching caused by lack of pull-up inputs (#4255)
 * Fix hardware serial pin configuration. To keep using hardware serial swap current Rx/Tx pin configuration only (#4280)
 * Fix MqttRetry values above 255 seconds (#4424)
 * Fix WifiManager functionality on initial installation (#4433)
 * Fix ArduinoOTA for Core 2.5.0 (#4620)
 * Add minutes to commands Timezone to allow all possible world timezones
 * Add more strict checks for GPIO selections
 * Add code image and optional commit number to version
 * Add dynamic delay to main loop providing time for wifi background tasks
 * Add additional start-up delay during initial wifi connection
 * Add support for decoding Theo V2 sensors as documented on https://sidweb.nl using 434MHz RF sensor receiver
 * Add support for decoding Alecto V2 sensors like ACH2010, WS3000 and DKW2012 weather stations using 868MHz RF sensor receiver
 * Add user definition of defines WIFI_RSSI_THRESHOLD (default 10) and WIFI_RESCAN_MINUTES (default 44)
 * Add command SetOption58 0/1 to enable IR raw data info in JSON message (#2116)
 * Add command IRSend <frequency>|0,<rawdata1>,<rawdata2>,.. to allow raw data transmission (#2116)
 * Add command SetOption56 0/1 to enable wifi network scan and select highest RSSI (#3173)
 * Add command SetOption57 0/1 to enable wifi network re-scan every 44 minutes with a rssi threshold of 10 to select highest RSSI (#3173)
 * Add support for SDM220 (#3610)
 * Add default sleep 1 to sonoff-basic to lower energy consumption (#4217)
 * Add wifi status to Tuya (#4221)
 * Add delays to reduce CPU usage at boot time (#4233)
 * Add command SetOption24 0/1 to select pressure unit as hPa or mmHg (#4241)
 * Add optional hardware serial when GPIO13(Rx) and GPIO15(Tx) are selected removing hardware serial from GPIO01(Tx) and GPIO03(Rx) (#4288)
 * Add support for Gosund SP1 v2.3 Power Socket with Energy Monitoring (#4297)
 * Add support for Armtronix dimmers. See wiki for info (#4321)
 * Add to command WebSend option to send a direct path when command starts with a slash (#4329)
 * Add support for LG HVac and IrRemote (#4377)
 * Add initial support for Hass sensor discovery (#4380)
 * Add support for Fujitsu HVac and IrRemote (#4387)
 * Add support for I2C MGC3130 Electric Field Effect sensor by Christian Baars (#3774, #4404)
 * Add command CalcRes to set number of decimals (0 - 7) used in commands ADD, SUB, MULT and SCALE (#4420)
 * Add CPU average load to state message (#4431)
 * Add command SetOption59 0/1 to change state topic from tele/STATE to stat/RESULT (#4450)
 * Add support for SM Smart Wifi Dimmer PS-16-DZ (#4465)
 * Add support for Teckin US Power Socket with Energy Monitoring (#4481)
 * Add command SetOption60 0/1 to select dynamic sleep (0) or sleep (1) (#4497)
 * Add support for iFan02 Fanspeed in Domoticz using a selector (#4517)
 * Add support for GPIO02 for newer Sonoff Basic (#4518)
 * Add Announce Switches to MQTT Discovery (#4531)
 * Add support for Manzoku Power Strip (#4590)
 *
 * 6.3.0 20181030
 * Change web Configure Module GPIO drop down list order for better readability
 * Change status JSON message providing more switch and retain information
 * Change xsns_17_senseair.ino to use TasmotaModbus library
 * Change MCP230xx driver
 * Change PubSubClient Mqtt library to non-blocking EspEasy version
 * Change energy monitoring using energy sensor driver modules
 * Change Webserver page handler for easier extension (thx to Adrian Scillato)
 * Change pinmode for no-pullup defined switches to pullup when configured as switchmode PUSHBUTTON (=3 and up) (#3896)
 * Change default OTA Url to http://thehackbox.org/tasmota/release/sonoff.bin (#4170)
 * Remove support for MQTT Client esp-mqtt-arduino by #define MQTT_LIBRARY_TYPE MQTT_ESPMQTTARDUINO
 * Remove commands PowerCal, VoltageCal and CurrentCal as more functionality is provided by commands PowerSet, VoltageSet and CurrentSet
 * Remove restart after ntpserver change and force NTP re-sync (#3890)
 * Fix showing Period Power in energy threshold messages
 * Fix header file execution order by renaming user_config.h to my_user_config.h
 * Fix some TSL2561 driver issues (#3681)
 * Fix KNX PA exception. Regression from 6.2.1 buffer overflow caused by subStr() (#3700, #3710)
 * Fix setting and getting color temperature for Philips Hue emulation (#3733)
 * Fix ButtonRetain to not use default topic for clearing retain messages (#3737)
 * Fix syslog when emulation is selected (#2109, #3784)
 * Fix rule trigger POWER1#STATE execution after restart and SetOption0 is 0 (#3856)
 * Fix Home Assistant forced light discovery (#3908)
 * Fix invalid configuration restores and decode_config.py crc error when savedata = 0 (#3918)
 * Fix timer offset -00:00 causing 12:00 hour offset (#3923)
 * Fix I2CScan invalid JSON error message (#3925)
 * Fix exception when wrong Domoticz JSON message is received (#3963)
 * Fix Sonoff Bridge RfRaw receive (#4080, #4085)
 * Fix possible wifi connection error (#4044, #4083)
 * Fix invalid JSON floating point result from nan (Not a Number) and inf (Infinity) into null (#4147)
 * Fix rule mqtt#connected trigger when mqtt is disabled (#4149)
 * Add support for LCD, Matrix, TFT and Oled displays
 * Add support for Neo Coolcam Wifi Smart Power Plug
 * Add support for Michael Haustein ESP Switch
 * Add support for MQTT Client based on lwmqtt to be selected by #define MQTT_LIBRARY_TYPE MQTT_ARDUINOMQTT
 * Add support for Neo Coolcam Wifi Smart Power Plug
 * Add support for Michael Haustein ESP Switch
 * Add support for MQTT Client based on lwmqtt to be selected by #define MQTT_LIBRARY_TYPE MQTT_ARDUINOMQTT
 * Add support for DS3231 Real Time Clock
 * Add support for HX711 Load Cell with optional web GUI scale interface to demonstrate easy GUI plug-in
 * Add support for serial 8N2 communication to TasmotaModbus and TasmotaSerial libraries
 * Add support for RF transceiving using library RcSwitch (#2702)
 * Add support for Shelly 1 and Shelly 2 (#2789)
 * Add support for La Crosse TX20 Anemometer (#2654, #3146)
 * Add support for MP3 player using DFRobot RB-DFR-562 (#3723)
 * Add Support for Xiaomi-Philips Bulbs (#3787)
 * Add support for PCA9685 12bit 16pin hardware PWM driver (#3866)
 * Add support for EXS Relay V5.0 (#3810)
 * Add support for OBI Power Socket (#1988, #3944)
 * Add support for Teckin Power Socket with Energy Monitoring (#3950)
 * Add support for Pzem-003/017 DC Energy monitoring module (#3694)
 * Add support for Pzem-014/016 AC Energy monitoring module (#3694)
 * Add support for CSL Aplic WDP 303075 Power Socket with Energy Monitoring (#3991, #3996)
 * Add support for Tuya Dimmer (#469, #4075)
 * Add command Display to show all settings at once
 * Add command SerialSend5 to send raw serial data like "A5074100545293"
 * Add command WebRefresh 1000..10000 to control web page refresh in milliseconds. Default is 2345
 * Add command WeightRes 0..3 to control display of decimals for kilogram
 * Add command RGBWWTable to support color calibration (#3933)
 * Add command Reset 4 (reset to defaults but keep wifi params) and Reset 5 (as reset 4 and also erase flash) (#4061)
 * Add command SetOption35 0..255 (seconds) to delay mDNS initialization to control possible Wifi connect problems
 * Add command SetOption52 0/1 to control display of optional time offset from UTC in JSON messages (#3629, #3711)
 * Add command SetOption53 0/1 to toggle gui display of Hostname and IP address (#1006, #2091)
 * Add authentication to HTTP web pages
 * Add decimals as input to commands PowerSet, VoltageSet and CurrentSet
 * Add tools/decode-config.py by Norbert Richter to decode configuration data. See file for information
 * Add define USE_DISPLAYS for selecting image sonoff-display
 * Add define USE_BASIC for selecting image sonoff-basic without most sensors
 * Add auto reload of main web page to some web restarts
 * Add TasmotaModbus library as very basic modbus wrapper for TasmotaSerial
 * Add more API callbacks and document API.md
 * Add Apparent Power and Reactive Power to Energy Monitoring devices (#251)
 * Add token %hostname% to command FullTopic (#3018)
 * Add Wifi channel number to state message (#3664)
 * Add user configurable GPIO02 and GPIO03 on H801 devices (#3692)
 * Add toggle function RGBW lights (#3695, #3697)
 * Add network information to display start screen (#3704)
 * Add sleep to Nova Fitness SDS01X sensor (#2841, #3724, #3749)
 * Add Analog input AD0 enabled to sonoff-sensors.bin (#3756, #3757)
 * Add power value below 5W to Sonoff Pow R2 and S31 (#3745)
 * Add RF Receiver control to module MagicHome to be used on Arilux LC10 (#3792)
 * Add userid/password option to decode-status.py (#3796)
 * Add delay after restart before processing rule sensor data (#3811)
 * Add force_update to Home Assistant discovery (#3873)
 * Add rule triggers SWITCH1#BOOT and POWER1#BOOT (#3904, #3910)
 * Add Hebrew language file (#3960)
 * Add TotalStartTime to Energy JSON message (#3971)
 * Add whitespace removal from RfRaw and SerialSend5 (#4020)
 * Add support for two BMP/BME sensors (#4195)
>>>>>>> 173c19d1
 *
 * 6.2.1 20180905
 * Fix possible ambiguity on command parameters if StateText contains numbers only (#3656)
 * Fix Wemo emulation to select the first relay when more than one relay is present (#3657)
 * Fix possible exception due to buffer overflow (#3659)
 * Fix lost energy today and total energy value after power cycle (#3689)
 *
 * 6.2.0 20180901
 * Allow user override of define MAX_RULE_VARS and MAX_RULE_TIMERS (#3561)
 * Disable wifi sleep for both Esp8266/Arduino core 2.4.1 and 2.4.2 to solve device freeze caused by Espressif SDK bug (#3554)
 * Change DS18B20 driver to provide better instant results
 * Change some sensor drivers to provide instant results
 * Change define USE_ALL_SENSORS to USE_SENSORS as it doesn't contain all sensors due to duplicate I2C addresses
 * Change some sensor update timings: AdcEvery 200 -> 250, Senseair 300 -> 250, SDM120 300 -> 250, SDM630 300 -> 250
 * Change default Wifi config option from WPS to Wifi Manager if WPS is disabled or Wifi Smartconfig if webserver is disabled or Wifi Serial input if Smartconfig is disabled
 * Change SHT1x driver to provide better instant results and fix I2C interference
 * Change DHT driver to provide better instant results and add decimals to DHT11 (#3164)
 * Change DS18x20 driver to provide better instant results (#3169)
 * Change CounterType 1 from milliseconds to microseconds (#3437)
 * Change scheduler for better sleep support using Uptime, Delay, PulseTime and TelePeriod, Blinktime (#3581)
 * Remove unused functionality from Sonoff-minimal to save space
 * Remove WPS and SmartConfig from sonoff-minimal saving 56k code space
 * Remove TSL2561 debug message and update library (#2415)
 * Remove forced restart when sleep command is executed (#3554)
 * Fix invalid response using more than 4 switches and domoticz
 * Fix sonoff-minimal not using default settings
 * Fix unsecure main webpage update
 * Fix DHT driver mixing values for different sensors (#1797)
 * Fix EnergyReset3 regression not clearing total energy (#2723)
 * Fix rules once regression from v6.1.0 (#3198, #3226)
 * Fix command Scale buffer overflow (#3236)
 * Fix possible WDT due to long MQTT publish handling (#3313)
 * Fix command TimeDst/TimeStd invalid JSON (#3322)
 * Fix handling of default names when using names starting with shortcut character ",0,1 or 2 (#3392, #3600, #3618)
 * Fix LM75AD I2C sensor detection (#3408)
 * Fix iFan02 power on state (#3412, #3530)
 * Fix some Pow R2 and S31 checksum errors using optimized re-sync (#3425)
 * Fix SDM120 reporting wrong negative values to Domoticz (#3521)
 * Fix MQTT reconnection detection when using TasmotaMqtt library (#3558)
 * Fix OtaMagic when file path contains a dash (-) (#3563)
 * Fix Sonoff Bridge data reception when using Portisch EFM8 firmware using in data buffer length (#3605)
 * Add read sensor retry to DS18B20, DS18x20, DHT, SHT1X and HTU21
 * Add user selection of Wifi Smartconfig as define USE_SMARTCONFIG in user_config.h
 * Add boot loop detection and perform some solutions
 * Add wifi and mqtt status led blinkyblinky to be disabled by SetOption31 1. Does not work when LedPower is On (deliberate) (#871, #2230, #3114, #3155)
 * Add support for TM1638 switch (#2226)
 * Add GPIO options ButtonXn, SwitchXn and CounterXn to select INPUT mode instead of INPUT_PULLUP (#2525)
 * Add support for APDS9960 proximity sensor (#3051)
 * Add support for MPR121 controller in input mode for touch buttons (#3142)
 * Add support for MCP230xx for general purpose input expansion and command Sensor29 (#3188)
 * Add default Wifi Configuration tool as define WIFI_CONFIG_NO_SSID in user_config.h if no SSID is configured (#3224)
 * Add command Timers 0/1 to globally disable or enable armed timers (#3270)
 * Add support for CCS811 sensor (#3309)
 * Add Turkish language file (#3332)
 * Add command SerialSend4 to send binary serial data (#3345)
 * Add initial support for sensor MPU6050 (#3352)
 * Add rule triggers Wifi#Connected and Wifi#Disconnected (#3359)
 * Add option + to command Rule to concatenate new rule with existing rules (#3365)
 * Add message when JavaScript is not enabled in webbrowser (#3388)
 * Add build time setting of ButtonTopic and SwitchTopic (#3414)
 * Add iFan02 Fanspeed + and Fanspeed - command options (#3415)
 * Add Individual HSBColorX commands (#3430, #3615)
 * Add output support on MCP23008/MCP23017 (#3436)
 * Add modulo option to rules like rule1 on Time#Minute|5 do backlog power on;delay 200;power off endon (#3466)
 * Add RGB support for Domoticz (#3547)
 * Add all ruletimer values to command RuleTimer result message (#3571)
 * Add command Publish2 for publishing retained MQTT messages (#3593)
 * Add commands ButtonDebounce 40..1000 and SwitchDebounce 40..1000 to have user control over debounce timing. Default is 50mS (#3594)
 * Add RuleX debug options 8,9,10 (StopOnError) to control RuleX execution status after an exception restart (#3607)
 * Add rule variables %sunrise%, %sunset%, %uptime% and %time% (#3608)
 * Add optional MQTT_TELE_RETAIN to Energy Margins message (#3612, 3614)
 *
 * 6.1.1 20180714
 * Revert wifi changes (#3177)
 * Revert sonoff-minimal removals causing failure of wifi connection (#3177)
 *
 * 6.1.0 20180706
 * Remove version 3, 4 and pre 5.2 settings auto-upgrade. See https://github.com/arendst/Sonoff-Tasmota/wiki/Upgrade#migration-path
 * Change default CFG_HOLDER from 0x20161209 to 4617 (=0x1209) - no impact on default upgrades
 * Change number of supported switches from 4 to 8 (#2885, #3086)
 * Change BME680 driver from Adafruit to Bosch BME680 library (#2969)
 * Fix Pzem004T checksum error
 * Fix KNX bug when doing reply of sensors values
 * Fix rules induced LWT message
 * Fix possible wifi connection problem (#1366)
 * Fix some Pow R2 and S31 checksum errors (#1907)
 * Fix display selection of un-available GPIO options in Module Configuration webpage (#2718)
 * Fix timer re-trigger within one minute after restart (#2744)
 * Fix IRSend not accepting data value of 0 by David Conran (#2751)
 * Fix vars on rules by Adrian Scillato (#2769)
 * Fix bug in KNX menu by Adrian Scillato (#2770)
 * Fix anomalies in rules (#2778)
 * Fix HUE bridge V1 software version by Heiko Krupp (#2788)
 * Fix Hardware Watchdog restart when using event command (#2853)
 * Add Ukrainian language file
 * Add KNX support for DS18S20 Temperature sensor
 * Add CRC to Settings making future upgrades more fail-safe
 * Add feature information to Status 4
 * Add tools folder with python script decode-status.py for decoding some status fields like SetOption and Features
 * Add Slots on the KNX Web Menu to select Group Addess to receive data to trigger rules
 * Add two rule sets of 511 characters using commands rule1, rule2 and rule3
 * Add Console Commands to send KNX Commands and KNX Values
 * Add Slots on the KNX Web Menu to select Group Addess to send data from console commands
 * Add Events to trigger rules when a command or read requests is received from KNX
 * Add command SetOption30 to enforce Hass discovery as light group (#1784)
 * Add support for BlitzWolf BW-SHP2 (and Homecube, Gosund SP1) Energy Monitoring Smart Socket (#2223)
 * Add time in minutes to rule Time#Initialized, Time#set and Time#Minute (#2669)
 * Add Eastron SDM630 energy meter by Gennaro Tortone (#2735)
 * Add KNX communication enhancement by Adrian Scillato (#2742)
 * Add KNX energy data by Adrian Scillato (#2750)
 * Add rule support for IrReceive and RfReceive (#2758)
 * Add python script fw-server.py in tools folder to create a simple OTA server by Gennaro Tortone (#2759)
 * Add rule variables %time% for minutes since midnight, %uptime%, %sunrise% and %sunset% giving time in minutes (#2669)
 * Add rules %mem1% to %mem5% variable names storing data in flash (#2780)
 * Add rules test on %varx% or %memx% (#2780)
 * Add optional token %id% substituting the unique MAC address to fulltopic by Michael Graf (#2794)
 * Add support for Sonoff S26 Smart Socket (#2808)
 * Add command WebSend [<host>(:<port>,<user>:<password>)] <command> (#2821)
 * Add increment and decrement value to command Counter (#2838)
 * Add support for Sonoff iFan02 as module 44 introducing command FanSpeed 0..3 (#2839)
 * Add source information to command execution to be shown with logging option 3 (#2843)
 * Add support for uploading Sonoff Bridge firmware found in tools/fw_efm8bb1 folder build by Portisch using Web Gui File Upload (#2886)
 * Add command RfRaw to control Portisch firmware features
 * Add support for I2C temperature sensor LM75AD (#2909)
 * Add option 0 to command Timers disarming all timers (#2962)
 * Add performance improvement when updating multiple individual WS2812 pixels (#3007)
 * Add command SetOption28 to switch between hex or decimal Sonoff Bridge RF received data format (#3008)
 * Add command SetOption29 to switch between hex or decimal IR received data format
 * Add decimal values support for commands ADD, SUB, MULT and SCALE (#3083, #3089)
 * Add support for bitflags SetOption50 .. SetOption81 (#3118)
 *
 * 5.14.0 20180515
 * Update language files
 * Update TasmotaSerial to 2.0.0 allowing Hardware Serial Fallback when correct connections are configured
 * Change command handling
 * Change user_config(_override).h defines TIME_STD and TIME_DST
 * Change user_config(_override).h otaurl to http://sonoff.maddox.co.uk/tasmota/sonoff.bin (#2588, #2602)
 * Fix configuration restore regression from 5.13.1
 * Fix compile error when ADC is enabled and Rules are disabled (#2608)
 * Fix rule power trigger when no backlog command is used (#2613)
 * Fix several timer data input and output errors (#2597, #2620)
 * Fix KNX config error (#2628)
 * Fix sensor MHZ-19 vanishing data over time (#2659)
 * Fix KNX reconnection issue (#2679)
 * Fix DST and STD time for Southern Hemisphere by Adrian Scillato (#2684, #2714)
 * Add Portuguese in Brazil language file
 * Add SetOption26 to enforce use of indexes even when only one relay is present (#1055)
 * Add support for sensor SI1145 UV Index / IR / Visible light (#2496)
 * Add rule state test for On/Off in addition to 0/1 (#2613)
 * Add hardware serial option to MHZ-19 sensor (#2659)
 * Add Eastron SDM120 energy meter by Gennaro Tortone (#2694)
 * Add user entry DST/STD using commands TimeStd and TimeDst (See wiki for parameter syntax) (#2721)
 *
 * 5.13.1 20180501
 * Fix JSON buffers size too small for execution in some situations (#2580)
 * Fix configuration restore (#2591)
 * Add define MODULE for user selecting default model although it preferably should not be changed (#569, #2589)
 *
 * 5.13.0 20180430
 * Change platformio option sonoff-ds18x20 to sonoff-allsensors enabling ds18x20 and all other sensors in one image
 * Change status display of Ssid and SetOption
 * Change default option SetOption15 from 0 to 1 providing better initial PWM experience
 * Change webpage parameter communication
 * Change max number of commands in Backlog from 15 to 30 and ignore commands overflowing
 * Change TSL2561 driver to joba library and delete Adafruit library (#1644)
 * Change default parameters in user_config.h to undefined for easy installation (#1851)
 * Change max user configurable hold time from 10 to 25 seconds (#1851)
 * Change Sonoff SC JSON format (#1939)
 * Change Polish language to using Diacritics (#2005)
 * Change user_config_override usage by providing user_config_override_sample.h (#2228)
 * Change MQTT response topic for Energy changes from ENERGY to SENSOR (#2229, #2251)
 * Change default Reset configuration time from 4 seconds to 40 seconds on Button hold (#2268)
 * Change ESP8266 Analog JSON message from {"Analog0:123"} to {"ANALOG":{"A0:123"}} to accomodate rules (#2560)
 * Change Counter JSON message from {"Counter1":0,"Counter3":0} to {"COUNTER":{"C1":0,"C3":0}} to accomodate rules
 * Change ADS1115 JSON message from {"ADS1115":{"Analog0":123,"Analog1":123}} to {"ADS1115":{"A0":123,"A1":123}}
 * Fix intermittent exception when dns lookup is used while sleep is enabled
 * Fix 5.4.0 regression turning off single press after button hold during 4x hold time
 * Fix possible wifi connection problem by erasing sdk configuration parameters
 * Fix NTP sync to Thu Jan 01 08:00:10 1970 results in uptime 17651+ days (core2.4.1/sdk2.2.1)
 * Fix MAX31850 higher temperatures (#1269)
 * Fix freeing more code space when emulation is disabled (#1592)
 * Fix providing web page configuratin option for Friendly Name when no device (relay or light) is configured (#1850)
 * Fix compile error when define HOME_ASSISTANT_DISCOVERY_ENABLE is not set (#1937)
 * Fix MQTT TLS fingerprint validation (#2033)
 * Fix update temperature on DS18x20 drivers (#2328)
 * Fix compile error when not defined USE_TIMERS (#2400)
 * Fix configuration filename truncation when it contains spaces (#2484, #2490)
 * Fix Energy Today and Yesterday overflow (#2543)
 * Add serial debug info
 * Add Portuguese language file
 * Add Czech language file
 * Add Bulgarian language file
 * Add Domoticz dust (custom) sensors to PMS5003 and NovaFitness SDS drivers as PM1, PM2.5 and PM10
 * Add commands Publish, Rule, RuleTimer and Event. See Wiki about Rule restriction, usage and examples
 * Add sonoff-classic, sonoff-allsensors and sonoff-knx
 * Add some coloring to important web buttons
 * Add support for sensor HC-SR04 ultrasonic (#113, #1964, #2444)
 * Add define MQTT_TELE_RETAIN compile option default set to 0 (#1071)
 * Add 16 timers using commands Timer and Timers (#1091)
 * Add optional Timer configuration webpage to be enabled in user_config.h with define USE_TIMERS_WEB
 * Add Multichannel Gas sensor using MultiChannel_Gas_Sensor library (#1245)
 * Add Domoticz Battery and RSSI Quality (#1604)
 * Add command HSBColor Hue,Sat,Bri (#1642, #2203)
 * Add compile time support for WS2812 BRG and RBG led configurations to be defined in user_config.h (#1690)
 * Add optional usage of %d or %X suffices in MQTT client to append chipid (#1871)
 * Add optional usage of %d or %X suffices in MQTT topic to append chipid (#1871)
 * Add optional usage of %d or %04d in ota url to be replaced with chipid (#1871)
 * Add Sonoff Bridge command RfKey<x> 5 to show current RF key values either default or learned (#1884)
 * Add user configurable serial GPIOs to MagicHome and Arilux modules (#1887)
 * Add Russian language file (#1909)
 * Add Webserver upload preflight request support (#1927)
 * Add Home Assistant clear other device (#1931)
 * Add Restart time to Status 1 (#1938)
 * Add optional TSL2561 driver using library Joba_Tsl2561 to be enabled in user_config.h with define USE_TSL2561_JOBA (#1951)
 * Add support for sensor SHTC3 (#1967)
 * Add compiler check for stable lwIP version v1.4 (#1940)
 * Add support for multiple SHT3X sensors (#1949, #2110)
 * Add always suffix with device number in Mqtt discovery topic (#1962)
 * Add support for optional MQTT drivers to be selected in user_config.h (#1992)
 * Add optional Arduino OTA support to be enabled in user_config.h (#1998)
 * Add diacritics to Polish language file (#2005)
 * Add Hungarian language file (#2024)
 * Add support for Nova Fitness SDS011 and possibly SDS021 particle concentration sensor (#2070)
 * Add single decimal precision to Nova Fitness SDS0x1 sensor values (#2093)
 * Add Chinese (Traditional) in Taiwan language file (#2108)
 * Add Sonoff SC domoticz support for Sound level as Counter and Air quality (#2118)
 * Add a second TLS fingerprint to allow switching keys in TLS mode (#2033, #2102)
 * Add display of remaining pulse time to command PulseTime (#2085)
 * Add additional time offset to Wifi Retry based on device mac address (#2089)
 * Add command Color6 RRGGBB for Clock hour marker color and command Rotation pixels for Clock rotation (#2092)
 * Add HTML language header in local language (#2123)
 * Add command PowerDelta 0..100 (percentage) to Energy monitoring devices to report on active power load change (#2157)
 * Add Restart Reason to Status 1 report (#2161)
 * Add command Channel 0..100 to control dimmer value for individual color channels (#2111, #2203)
 * Add support for Hardware Serial bridge using commands SerialDelimiter, Baudrate and SerialSend. Supports 8N1 and text only (#2182)
 * Add support for Software Serial bridge using commands SerialDelimiter, SBaudrate and SSerialSend. Supports 8N1 and text only (#2190)
 * Add support for Zengge WF017 PWM Led strip controller (#2202)
 * Add PWM status to command State if PWM enabled (#2203)
 * Add all FriendlyNames to Status information (#2208)
 * Add Channel status information (#2211)
 * Add hexadecimal Data entry to command IrSend using 0x notation (#1290, #2314)
 * Add Home Assistant MQTT Discovery for Buttons and change SetOption19 response (#2277)
 * Add multiple color entry support for command Led like Led2 120000 001200 000012 setting led2 as Red, Led3 as Green and Led4 as Blue (#2303)
 * Add hexadecimal RGB color entry on RGBCW leds (#2304)
 * Add support for SGP30 gas and air quality sensor (#2307)
 * Add optional Sunrise and Sunset timers with commands Latitide and Longitude to be enabled with define USE_SUNRISE in user_config.h (#2317)
 * Add timer sunrise and sunset offset (#2378)
 * Add user selectable defines for Sunrise/set Dawn option (#2378)
 * Add optional KNX IP Protocol Support (#2402)
 * Add random window to timers (#2447)
 * Add Greek language file (#2491)
 * Add support for Sonoff Pow R2 (#2340)
 * Add GPIO_User to GPIO02 for all Sonoff T1 (#2524)
 *
 * 5.12.0 20180209
 * Change library PubSubClient.h define MQTT_MAX_PACKET_SIZE from 512 to 1000 for Home Assistant  support
 * Change relation of define MESSZ being dependent on PubSubClient.h define MQTT_MAX_PACKET_SIZE
 * Change command color parameter input checks to less strict for Home Assistant support
 * Change command Ina219Mode into command Sensor13
 * Change commands HlwPCal, HlwUCal and HlwICal to PowerCal, VoltageCal and CurrentCal to be used for both Pow and S31 calibration
 * Change commands HlwPSet, HlwUSet and HlwISet to PowerSet, VoltageSet and CurrentSet to be used for both Pow and S31 calibration
 * Change uptime from hour to second resulting in a display of 123T13:45:21 where 123 is days
 * Change module name Wemos D1 mini into Generic (#1220)
 * Change HTML from width=100% to style=width:100% supporting HTML5 (#1358)
 * Change OSWATCH_RESET_TIME (Blocked loop) from 30 to 120 seconds to allow slow networks (#1556)
 * Change WIFI_MANAGER_SEC into WIFI_CONFIG_SEC (#1616)
 * Change function pointers code to save code space and memory (#1683)
 * Change webserver argument processing gaining 5k code space (#1705)
 * Change weblog memory usage (#1730, #1793, #1819)
 * Update TasmotaSerial library to 1.1.0
 * Update language files Italian (#1594), Dutch (#1723) and Spanish (#1722)
 * Fix Non-English JSON temperature unit attachement
 * Fix Arilux RF induced exception by moving interrupt handler to iram on non ESP8266/Arduino lib v2.3.0
 * Fix truncated command names and wrong response for DomoticzSwitchIdx (#1571)
 * Fix %-sign issue as printf escape character in Humidity and Sonoff SC (#1579)
 * Fix DS18B20 temperature JSON decimal dot (#1561)
 * Fix Energy JSON message (#1621)
 * Fix IRSend parameter translation (#1636)
 * Fix TSL2561 device detection (#1644, #1825)
 * Fix BME680 teleperiod resistance measuring (#1647)
 * Fix Energy Monitoring Energy Today and Energy Total reading after restart (#1648)
 * Fix IRReceive Data value (#1663)
 * Fix Energy Monitoring Energy Period roll-over (#1688)
 * Fix compiler warnings (#1774)
 * Fix command PWM response if no PWM channel is configured (#1783)
 * Add locale Decimal Separator to Web sensor page
 * Add ColorTemperature to light status message
 * Add command PowerOnState option 5 which inverts PulseTime and allows for delayed always on after power on
 * Add OtaMagic two step Web server OTA upgrade using filename-minimal image if OTA free space is too small
 * Add support for PMS5003 and PMS7003 particle concentration sensor
 * Add command SetOption21 1 to allow Energy Monitoring when power is off on Sonoff Pow and Sonoff S31 (#1420)
 * Add Chinese language file (#1551)
 * Add French language file (#1561)
 * Add Spanish language file (#1589)
 * Add HTTP Allow Cross Origin removed from ESP8266/Arduino lib v2.4.0 (#1572)
 * Add Home Assistant MQTT Discovery for switch and light to be enabled by command SetOption19 1 (#1534) or define HOME_ASSISTANT_DISCOVERY_ENABLE in user_config.h (#1685)
 * Add command State to retrieve device state information (same data as teleperiod state and status 11 in slightly different JSON format)
 * Add optional login to Webserver AP mode (#1587, #1635)
 * Add command Sensor15 2 to start MHZ19(B) Zero Point Calibration (#1643)
 * Add support for Sonoff S31 Smart Socket with Power Consumption Detection (#1626)
 * Add command SetOption20 to allow update of Dimmer/Color/Ct without turning power on (#1719, #1741)
 * Add NTP sync time slot based on chip id (#1773)
 * Add cursor pointer to web button (#1836)
 *
 * 5.11.1 20180107
 * Fix Sonoff Pow command handling (#1542)
 *
 * 5.11.0 20180107
 * Minor webpage HTML optimizations (#1358)
 * Updated German translation (#1438)
 * Change Sonoff Pow Energy MQTT data message and consolidate Status 8 into Status 10
 * Change ADS1115 default voltage range from +/-2V to +/-6V (#1289)
 * Change text to Active for 3 minutes (#1364)
 * Change Wemo SetBinaryState to distinguish from GetBinaryState (#1357)
 * Change output of HTTP command to valid JSON and Array only (#1363)
 * Removed all MQTT, JSON and Command language defines from locale files and set fixed to English (#1473)
 * Renamed commands Color2,3,4 to Color3,4,5
 * Fix BME280 calculation (#1051)
 * Fix Sonoff Bridge missed learned key if learned data contains 0x55 (End of Transmission) flag (#1095, #1294)
 * Fix PWM initialization in Dimmer/Color mode (#1321)
 * Fix Wemo Emulation (#1357)
 * Fix display of build date and time in non-english locale (#1465)
 * Fix Wemo and Hue emulation by adding M-Search response delay (#1486)
 * Add libraries Adafruit_BME680-1.0.5, Adafruit_Sensor-1.0.2.02, TasmotaSerial-1.0.0 and TSL2561-Arduino-Library
 * Add command Color2 to set color while keeping same dimmer value
 * Add device function pointers
 * Add support for SenseAir S8 CO2 sensor
 * Add color led signal to Carbon Dioxide (CO2) sensors using defines CO2_LOW and CO2_HIGH in user_config.h
 * Add support for Domoticz Air Quality sensor to be used by MH-Z19(B) and SenseAir sensors
 * Add support for PZEM004T energy sensor
 * Add support for iTead SI7021 temperature and humidity sensor by consolidating DHT22 into AM2301 and using former DHT22 as SI7021 (#735)
 * Add support for BME680 using adafruit libraries (#1212)
 * Add support for MH-Z19(B) CO2 sensor (#561, #1248)
 * Add multipress support and more user configurable GPIO to Sonoff Dual R2 (#1291)
 * Add support for TSL2561 using adafruit library (#661, #1311)
 * Add support for SHT3x (#1314)
 * Add support for Arilux LC06 (#1414)
 * Add Italian language file (#1449)
 * Add 2nd Gen Alexa support to Wemo emulation discovery (#1357, #1450)
 * Add define for additional number of WS2812 schemes (#1463)
 *
 * 5.10.0 20171201
 * Upgrade library ArduinoJson to 5.11.2
 * Upgrade library IRRemoteEsp8266 to 2.2.1 + 2 commits but disabled some protocols (code size reduction)
 * Upgrade library NeoPixelBus to 2.2.9
 * Upgrade library OneWire to 2.3.3 + 6 commits and disabled CRC lookup-table (#define ONEWIRE_CRC8_TABLE 0) (code size reduction)
 * Update library PubSubClient to 2.6 + 9 commits and additional delay (#790)
 * Update core_esp8266_wiring_digital.c to latest (staged) level
 * Patch library I2Cdevlib-Core for esp8266-core 2.4.0-rc2 compatibility
 * Remove command EnergyReset 1..3 now replaced by EnergyReset1 to EnergyReset3
 * Remove spaces in JSON messages (code size reduction)
 * Renamed xsns_05_ds18x20.ino to xsns_05_ds18x20_legacy.ino still using library OneWire and providing dynamic sensor scan
 * Fix possible iram1_0_seg compile error by shrinking ICACHE_RAM_ATTR code usage
 * Fix PWM watchdog timeout if Dimmer is set to 100 or Color set to 0xFF (#1146)
 * Fix Sonoff Bridge Learn Mode hang caused by unrecognised RF code (#1181)
 * Fix blank console log window by using XML character encoding (#1187)
 * Fix wrong response name for command HlwISet (#1214)
 * Fix DHT type sensor timeout recognition by distinguish "signal already there" from "timeout" (#1233)
 * Add fixed color options 1..12 to command Color
 * Add + (plus) and - (minus) to commands Dimmer (+10/-10), Speed and Scheme
 * Add + (plus) and - (minus) to command Color to select 1 out of 12 preset colors
 * Add + (plus) and - (minus) to command Ct to control ColdWarm led ColorTemperature (+34/-34)
 * Add commands EnergyReset1 0..42500, EnergyReset2 0..42500 and EnergyReset3 0..42500000
 *  to (Re)set Energy Today, Yesterday or Total respectively in Wh (#406, #685, #1202)
 * Add optional ADS1115 driver as alternative for unsupported I2Cdevlib in esp8266-core 2.4.0-rc2
 * Add support for INA219 Voltage and Current sensor to be enabled in user_config.h with define USE_INA219
 * Add support for Arilux LC11 (Clearing RF home code when selecting no Arilux module)
 * Add support for WS2812 RGBW ledstrips to be enabled in user_config.h with define USE_WS2812_CTYPE (#1156)
 * Add SettingsSaveAll routine to command SaveData to be used before controlled power down (#1202)
 * Add option PUSHBUTTON_TOGGLE (SwitchMode 7) to allow toggling on any switch change (#1221)
 * Add new xdrv_05_ds18x20.ino free from library OneWire and add the following features:
 *  Add support for DS1822
 *  Add forced setting of 12-bit resolution for selected device types (#1222)
 *  Add read temperature retry counter (#1215)
 *  Fix lost sensors by performing sensor probe at restart only thereby removing dynamic sensor probe (#1215)
 *  Fix sensor address sorting using ascending sort on sensor type followed by sensor address
 *  Rewrite JSON resulting in shorter message allowing more sensors in default firmware image:
 *   "DS18B20-1":{"Id":"00000483C23A","Temperature":19.5},"DS18B20-2":{"Id":"0000048EC44C","Temperature":19.6}
 * Add additional define in user_config.h to select either single sensor (defines disabled), new multi sensor (USE_DS18X20) or legacy multi sensor (USE_DS18X20_LEGACY)
 * Add clock support for more different pixel counts (#1226)
 * Add support for Sonoff Dual R2 (#1249)
 * Add FriendlyName to web page tab and add program information to web page footer (#1275)
 *
 * 5.9.1 20171107
 * Add external sensor function pointer interface to enable easy sensor addition
 * Add support for ADS1115 to be enabled in user_config.h and needs libraries i2cdevlib-Core and i2cdevlib-ADS1115 (#338, #660)
 * Fix Backup Configuration file download failure by defining proper file size (#1115)
 * Fix Exception 26 and empty console screen after usage of command WakeupDuration (#1133)
 * Fix some changed iTead web links in README.md (#1137)
 *
 * 5.9.0 20171030
 * Rewrite code (partly) using Google C++ Style Guide (https://google.github.io/styleguide/cppguide.html)
 * Rewrite code by using command lookup tables and javascript (client side) web page expansions
 * Change HTML/CSS to enable nicer form field entry
 * Change default PWM assignments for H801 RGB(CW) led controller to support optional Color/Dimmer control
 *   GPIO04 (W2)    from GPIO_PWM2 to GPIO_USER to be user configurable for GPIO_PWM5 (second White - Warm if W1 is Cold)
 *   GPIO12 (Blue)  GPIO_PWM3 no change
 *   GPIO13 (Green) from GPIO_PWM4 to GPIO_PWM2
 *   GPIO14 (W1)    from GPIO_PWM1 to GPIO_USER to be user configurable for GPIO_PWM4 (first White - Cold or Warm)
 *   GPIO15 (Red)   from GPIO_PWM5 to GPIO_PWM1
 * Change default PWM assignments for MagicHome RGB(W) led controller to support optional Color/Dimmer control
 *   GPIO05 (Green) from GPIO_PWM4 to GPIO_PWM2
 *   GPIO12 (Blue)  from GPIO_PWM5 to GPIO_PWM3
 *   GPIO13 (White) GPIO_USER to be user configurable for GPIO_PWM4 (White - Cold or Warm)
 *   GPIO14 (Red)   from GPIO_PWM3 to GPIO_PWM1
 * Change default PWM assignment for Witty Cloud to support optional Color/Dimmer control (#976)
 *   GPIO12 (Green) from GPIO_PWM4 to GPIO_PWM2
 *   GPIO13 (Blue)  from GPIO_PWM5 to GPIO_PWM3
 *   GPIO15 (Red)   from GPIO_PWM3 to GPIO_PWM1
 * Change when another module is selected now all GPIO user configuration is removed
 * Change command name IRRemote to IRSend (#956)
 * Remove Arduino IDE version too low warning as it interferes with platformio.ini platform = espressif8266_stage
 * Fix command FullTopic entry when using serial or console interface
 * Fix possible UDP syslog blocking
 * Fix minimum TelePeriod of 10 seconds set by web page
 * Fix command GPIOx JSON response (#897)
 * Fix inverted relay power on state (#909)
 * Fix compile error when DOMOTICZ_UPDATE_TIMER is not defined (#930)
 * Fix alignment of web page items in some browsers (#935)
 * Fix setting all saved power settings to Off when SetOption0 (SaveState) = 0 (#955)
 * Fix timezone range from -12/12 to -13/13 (#968)
 * Fix Southern Hemisphere TIME_STD/TIME_DST (#968)
 * Fix TLS MQTT SSL fingerprint test (#970, #808)
 * Fix virtual relay status message used with Color/Dimmer control (#989)
 * Fix command IRSend and IRHvac case sensitive parameter regression introduced with version 5.8.0 (#993)
 * Fix pressure calculation for some BMP versions regression introduced with version 5.8.0i (#974)
 * Fix Domoticz Dimmer set to same level not powering on (#945)
 * Fix Blocked Loop when erasing large flash using command reset 2 (#1002)
 * Fix relay power control when light power control is also configured as regression from 5.8.0 (#1016)
 * Fix Mqtt server mDNS lookup only when MqttHost name is empty (#1026)
 * Add debug information to MQTT subscribe
 * Add translations to I2Cscan
 * Add translation to BH1750 unit lx
 * Add light scheme options (Color cycle Up, Down, Random) and moving WS2812 schemes up by 3
 * Add Domoticz counter sensor to IrReceive representing Received IR Protocol and Data
 * Add option 0 to MqttHost to allow empty Mqtt host name
 * Add support for Arilux AL-LC01 RGB Led controller (#370)
 * Add esp8266 de-blocking to PubSubClient library (#790)
 * Add Domoticz sensors for Voltage and Current (#903)
 * Add platformio OTA upload support (#928, #934)
 * Add warning to webpage when USE_MINIMAL is selected (#929)
 * Add smoother movement of hour hand in WS2812 led clock (#936)
 * Add support for Magic Home RGBW and some Arilux Led controllers (#940)
 * Add command SetOption15 0 (default) for command PWM control or SetOption15 1 for commands Color/Dimmer control to PWM RGB(CW) leds (#941)
 * Add Domoticz counter sensor to Sonoff Bridge representing Received RF code (#943)
 * Add support for Luani HVIO board (https://luani.de/projekte/esp8266-hvio/) (#953)
 * Add PWM initialization after restart (#955)
 * Add IR Receiver support. Disable in user_config.h (#956)
 * Add support for inverted PWM (#960)
 * Add Sea level pressure calculation and Provide command Altitude (#974)
 * Add support for up to 8 relays (#995)
 * Add commands RfSync, RfLow, RfHigh, RfHost and RfCode to allow sending custom RF codes (#1001)
 * Add retain to ENERGY messages controlled by command SensorRetain (#1013)
 * Add commands Color2, Color3, Color4, Width2, Width3, Width4 and SetOption16 to set Ws2812 Clock parameters (#1019)
 * Add German language file (#1022)
 * Add support for connecting to MQTT brokers without userid and/or password (#1023)
 * Add support for esp8266 core v2.4.0-rc2 (#1024)
 * Add commands PwmRange 1,255..1023 and PwmFrequency 1,100..4000 (#1025)
 * Add Polish language file (#1044, #1047)
 * Add support for KMC 70011 Power Monitoring Smart Plug (#1045)
 * Add support for VEML6070 I2C Ultra Violet level sensor (#1053)
 * Add light turn Off Fade (#925)
 * Add IrSend command option Panasonic as IrSend {"Protocol":"Panasonic", "Bits":16388, "Data":<Panasonic data>}
 *   where 16388 is 0x4004 hexadecimal (#1014)
 * Add retry counter to DHT11/21/22 sensors (#1082)
 *
 * 5.8.0 20170918
 * Remove the need for NeoPixelBus library for Hue support
 * Consolidate WS2812 into Sonoff Led for flexible future led strip library changes
 * Invert WS2812 fade speed to align with Sonoff led (Speed 1 = fast, Speed 8 = slow)
 * Remove upper case MQTT receive buffer
 * Reduce code and string length for output of commands Modules and GPIOs
 * Add Sonoff SC debug information
 * Change syslog service
 * Removed webserver syslog disable as now no longer needed
 * Increased default MQTT message size from 368 to 405 bytes while keeping MQTT_MAX_PACKET_SIZE = 512 (because we can)
 * Fix MQTT Offline or Remove MQTT retained topic code
 * Fix Domoticz loop when Emulation is selected
 * Add blink to WS2812 and Sonoff Led (#643)
 * Add option WIFI_WAIT (5) to command WifiConfig to allow connection retry to same AP without restart or update flash (#772, #869)
 * Add support for Witty Cloud (#794)
 * Add GPIO14 to Sonoff Dual (#797, #839)
 * Add support for Yunshan Wifi Relay (#802)
 * Add GPIO16 input pulldown (#827)
 * Add timeout to DHT and DS18B20 sensors (#852)
 * Fix watchdog timeout caused by lack of stack space by moving to heap (#853)
 * Allow LogPort and MqttPort up to 65535 and add LogPort tot Status 3 (#859)
 * Allow command SwitchTopic in group mode (#861)
 * Allow command SwitchMode if no switches are defined (#861)
 * Add optional dimmer parameter to command Wakeup for WS2812, AiLight, Sonoff B1, Led and BN-SZ01 (#867)
 * Fix basic On, Off, Toggle, Blink and BlinkOff commands when other language is selected (#874)
 *
 * 5.7.1 20170909
 * Remove leading spaces from MQTT data
 * Fix webconsole special character entry
 * Allow # as prefix for color value
 * Fix Alexa detection and Hue App Update Request (#698, #854)
 *
 * 5.7.0 20170907
 * Shrink module configuration webpage
 * Fix settings order during startup to allow for displaying debug messages
 * Fix some string length issues
 * Add more string length tests by using strncpy
 * Add Ai-Thinker RGBW led (AiLight)
 * Add Power check and add PulseTime to power check at startup (#526)
 * Add Supla Espablo support (#755)
 * Add more precision to Sonoff Pow period and power results using command WattRes 0|1 (#759)
 * Add basic internationalization and localization (#763)
 * Add more Sonoff Pow range checking (#772)
 * Fix invalid JSON (#786, #822)
 * Add duplicate check to received RF signal within 2 seconds for Sonoff Bridge (#810)
 *
 * 5.6.1 20170818
 * Change module list order in webpage
 * Fix Sonoff T1 1CH and 2CH configuration (#751)
 *
 * 5.6.0 20170818
 * Fix Sonoff Pow intermittent exception 0
 * Change Sonoff Pow sending Domoticz telemetry data only
 * Add Ai-Thinker RGBW led (AiLight) (experimental)
 * Add NeoPixelBus library to Sonoff Led for Hue support
 * Add user configurable GPIO4 and GPIO5 to module Sonoff Bridge
 * Add Sonoff B1 RGBCW led support with command Color RRGGBBCCWW (#676)
 * Add command CT 152..500 to Sonoff Led and Sonoff B1 to control Color Temperature
 * Add Cold-Warm slider to web page for Sonoff Led and Sonoff B1
 * Add CT parameter to Hue
 * Add Sonoff T1 support (#582)
 * Add AnalogInput0 if configured as Analog Input to webpage (#697, #746)
 * Add command SetOption14 0|1 to enable interlock mode (#719, #721)
 * Fix Mitsubishi HVAC IR power controll (#740)
 *
 * 5.5.2 20170808
 * Extent max number of WS2812 pixels from 256 to 512 (#667)
 * Add OTA handling if server responds with no update available (#695)
 * Removed undocumented command FlashMode (#696)
 * Fix compile time error message due to increased message buffer size (#703)
 *
 * 5.5.1 20170805
 * Fix Sonoff Rf Bridge issues
 * Add Sonoff RF Bridge MQTT messages on received and learned RF signal
 * Add command VoltRes 0|1 to select voltage resolution to 0.1 V (#654)
 * Add averaging to Analog input (#686)
 * Add Energy tele data on Sonoff Pow Threshold change (#688)
 * Fix inconsistent property names in Messages (#690)
 *
 * 5.5.0 20170730
 * Reduce code space by removing the following commands as they are replaced by SetOption alternatives:
 *   SaveState = SetOption0
 *   ButtonRestrict = SetOption1
 *   Units = SetOption2
 *   MQTT = SetOption3
 *   MQTTResponse = SetOption4
 *   TempUnit = SetOption8
 * Smoothing WS2812 animation poll, invert fade speed and max allowed wakeup time down to 3000 seconds
 * Fix initial button press detection
 * Add support for Sonoff RF Bridge 433 using command RfKey
 * Fix regression from 5.0.7 by increasing message buffer size from 360 to 368 to accomodate 4 x DS18x20 sensors (#637)
 * Add GroupTopic to Topic test when using ButtonTopic/SwitchTopic to send either ON/OFF or TOGGLE (#642)
 * Adjust HLW calibration limits to accomodate HuaFan device and add commands HlwPSet, HlwUSet and HlwISet (#654)
 *
 * 5.4.0 20170725
 * Fix command reset regression introduced in 5.2.0
 * Increase polling from 0.1 second to 0.05 second
 * Add multipress to all buttons
 * Fix button 1 double press behaviour on multi relay devices
 * Add support for Hua Fan Smart Socket (#479)
 * Add support for Sonoff 4ch Pro (#565)
 * Add command SetOption13 1 to allow immediate action on single button press
 *   (disables multipress, hold and unrestricted commands) (#587)
 *
 * 5.3.0 20170715
 * Major Hue rewrite which might introduce Alexa problems. If so, initiate an issue
 * Add support for Sonoff Led and BN-SZ01 Ceiling Led brightness control to Hue
 * Fix Sonoff Led Power, Dimmer and Color MQTT response (#176)
 * Add commands Delay and Backlog to allow multiple commands at once separated by ";" (#593)
 * Use default flashmode DOUT to solve restart hangs on esp8285 chips (#453, #598)
 * Change Web console column width from 99 to 300 (#599)
 *
 * 5.2.4 20170703
 * Removed flash mode update after selecting different module solving esp8285 related problems
 * Add device type flag to sonoff_template.ino
 * Change Sonoff Led Wakeup and add support for Sonoff BN-SZ01 Led (#567)
 *
 * 5.2.3 20170630
 * Change Sonoff Led color conversion code
 * Fix SetOption12 handling
 * Simplify auto configuration upgrade
 * Add option Upgrade <version_number> to only upgrade to any higher version (Old PR #213)
 * Change FallbackTopic to cmnd/<MQTTClient>/<command> <parameter> bypassing FullTopic and Prefix (#538)
 *
 * 5.2.2 20170625
 * Add configuration SaveAddress to Status 1 and Information Page
 * Change Sonoff Led Color conversion from AtoH to strtol
 * Fix possible wrong uploads due to configuration overwrites (#542)
 * Fix payload negative numbers (#547)
 *
 * 5.2.1 20170622
 * Fix Restore Configuration in case of lower version
 * Revert auto configuration upgrade allowing easy upgrade which was removed in version 5.2.0
 * Fix config auto upgrade from versions below version 4.1.1 (#530)
 *
 * 5.2.0 20170619
 * Add command SetOption12 1 to disable newly released configuration flash rotate to reduce flash wear
 * Fix command CounterDebounce by removing test for active GPIO (#524)
 * Add command SetOption33 1..250 to allow user configure POW Max_Power_Retry count (#525)
 *
 * 5.1.7 20170616
 * Prep removal of SetOptions alternatives
 * Restore webpage upgrade error messages removed in 5.1.5
 * Add hold button functionality to buttons 2 to 4
 * Add command SetOption32 1..100 to set Key Hold Time from 0.1 seconds to 10 seconds (#200)
 * Allow slashes in Topic, GroupTopic, ButtonTopic and SwitchTopic (#507)
 * Changed webpage form actions from post to get and use relative path url (#434, #522)
 *
 * 5.1.6 20170606
 * Shrink code
 * Removed online configuration of Domoticz In and Domoticz Out MQTT strings
 * Removed commands DomoticzInTopic and DomoticzOutTopic
 * Add define KEY_HOLD_TIME to configure button hold threshold before sending MQTT Hold message
 * Add command StateText4 to configure button MQTT Hold text (= MQTT_CMND_HOLD)
 * Add command SetOption11 0|1 to swap pushbutton single and double press functionality (#200)
 * Add command SwitchMode<x> 5 (PUSHBUTTONHOLD) and 6 (PUSHBUTTONHOLD_INV) (#489)
 *
 * 5.1.5 20170604
 * Shrink code in preparation to ESP8266-Arduino 2.4.0-rc1
 * Add effect parameter to HUE Device (#464)
 *
 * 5.1.4 20170601
 * Removed pre-compiled versions from repository as they are available within the release
 * Changed HUE Device type to color supporting version (#464)
 * Fix compile error when BE_MINIMAL is selected (#467, #476)
 * Add multiple compiled versions to release using updated Travis script and platformio.ini (#467)
 *
 * 5.1.3 20170520
 * Add Domoticz Counter
 *
 * 5.1.2 20170519
 * Fix Counter/Timer JSON message and update Counter/Timer on webpage
 * Fix WS2812 Domoticz related regression issues
 *
 * 5.1.1 20170517
 * Allow command FullTopic in group mode
 * Prepare for more use of RTC memory
 * Add independant WS2812 led string power control (#386, #390)
 * Add command Counter<x> to control up to four GPIO falling edge interrupt counters or timers (#459)
 * Add command CounterType<x> to select between pulse counting or pulse timing
 * Add command CounterDebounce to select global counter debounce time in mSec
 *
 * 5.1.0 20170513
 * Fix Offline/Removal of retained topic when FullTopic is changed
 * Add FullTopic to MQTT Configuration and Information web pages
 * Add license model GPLv3 (#188)
 *
 * 5.0.7 20170511
 * Fix possible exception 28 on empty command
 * Add command SetOption0 as replacement for SaveState
 * Add command SetOption1 as replacement for ButtonRestrict
 * Add command SetOption2 as replacement for Units
 * Add command SetOption4 as replacement for MqttResponse
 * Add command SetOption8 as replacement for TempUnit
 * Add command SetOption10 On|Off to select between Offline or Removing previous retained topic (#417, #436)
 *
 * 5.0.6 20170510
 * Remove hyphen in case of a single DHT sensor connected (#427)
 * Add command MqttRetry <seconds> to change default MQTT reconnect retry timer from minimal 10 seconds (#429)
 *
 * 5.0.5 20170508
 * Add command FullTopic with tokens %topic% (replaced by command Topic value) and
 *  %prefix% (replaced by command Prefix<x> values) for more flexible topic definitions (#244)
 *  See wiki > MQTT Features https://github.com/arendst/Sonoff-Tasmota/wiki/MQTT-Features for more information
 *
 * 5.0.4 20170505
 * Add Sonoff Pow Energy Total up to 40 MWh
 * Add command EnergyReset 1|2|3 to reset Energy counters (#406)
 * Fix Domoticz Energy logging (#411)
 * Add command PowerOnState 4 to keep relay always on and disabling all power control (#418)
 *
 * 5.0.3 20170504
 * Add command SensorRetain on|off to enable retaining of mqtt message tele/sonoff/SENSOR (#74)
 * Change WifiConfig timeout from 60 seconds to 180 seconds (#212)
 * Change Sonoff Touch command Ledstate functionality by turning led on if power is off (#214)
 * Add 4 seconds delay after power on before enabling button to workaround Wemos D1 mini RTS circuit (#380)
 *
 * 5.0.2 20170503
 * Reset SaveData, SaveState and MqttResponse to default values due to rearranging settings
 * Moved some settings to flag area
 * Add command TempUnit Celsius|Fahrenheit for selecting Celsius or Fahrenheit (#347)
 * Add command TempRes 0..3 for selecting Temperature Resolution (#347)
 * Add command HumRes 0..3 for selecting Humidity Resolution (#347)
 * Add command PressRes 0..3 for selecting Pressure Resolution (#347)
 * Add command EnergyRes 0..5 for selecting Energy Resolution (#347)
 * Add "TempUnit":"C|F" to sensor JSON output (#347)
 * Add support for up to three DHT type sensors each using a different GPIO (#339, #404)
 *
 * 5.0.1 20170429
 * Adjust Sonoff SC messages to prepare for display feature
 * Move static data from RAM to Flash
 * Fix PowerOnState for some devices not reporting "Power on" state (#284, #380, #383)
 *
 * 5.0.0 20170425
 * Memory status message update
 * Fix setting migration to better preserve settings during move (#382)
 * Best practice is first doing a Backup Configuration before installing version 5.0.0
 * Reset save count after setting move
 * Start using new linker script without SPIFFS
 *
 * 4.2.0 20170424
 * Prepare for SPIFFS removal by moving settings to EEPROM area
 * Fix compilation error when webserver is disabled (#378)
 *
 * 4.1.3 20170410
 * Add user configuarble GPIO to module S20 Socket and Slampher
 * Add support for Sonoff SC (#112)
 * Set PWM frequency from 1000Hz to 910Hz as used on iTead Sonoff Led firmware (#122)
 * Set Sonoff Led unconfigured floating outputs to 0 to reduce exceptions due to power supply instabilities (#122)
 * Add Access Point Mac Address to Status 11 and Telemetry (#329)
 * Fix DS18B20 negative temperature readings (#334)
 *
 * 4.1.2 20170403
 * Rename Unrecognised command to Unknown command
 * Remove all command lists
 * Remove command SmartConfig (superseded by WifiConfig)
 * Fix boot loop when selecting module Sonoff 4CH or Sonoff Touch on non ESP8285 hardware
 * Add optional support for Toshiba and Mitsubishi HVAC IR control (needs updated IRremote8266 library) (#83, #257)
 * Add all configured switches to Domoticz Configuration web page (#305)
 * Fix compile error when selecting WS2812 DMA (#313)
 *
 * 4.1.1 20170329
 * Fix default Telemetry for command Prefix3
 * Fix webserver Module parameters for disabled select
 * Fix sensor status for enabled switches
 * Remove Light as alternative for Power (save code space)
 * Remove migration option from pre V3 (code cleanup)
 * Remove unofficial SPIFFS support (code cleanup)
 * Remove command list when unknown command is entered (save code space)
 * Rename Status11 json from StatusPWR to unique StatusSTS
 * Rename command Gateway to IPAddres2, Subnetmask to IPAddress3 and DnsServer to IPAddress4 (save code space)
 * Add Command MqttResponse to select either command or RESULT topic as response (#258)
 * Add command StateText1 to StateText3 to assign MQTT_STATUS_OFF, MQTT_STATUS_ON and MQTT_CMND_TOGGLE respectively (#286)
 * Remove restart after IPAddress changes (#292)
 * Add support for MAX31850 in xsns_ds18x20.ino (#295)
 * Fix possible uptime update misses (#302)
 *
 * 4.1.0 20170325
 * Change static IP addresses in user_config.h from list (using commas) to string (using dots)
 * Unify display result of commands Modules, Module and Gpios
 * Rewrite Module selection web page to bring size down from 18651 to 4319 bytes (!) (#234, #240)
 * Add basic support for (Lixada) H801 RGBWW controller (#252)
 * Add command Prefix1 to Prefix3 to assign SUB_PREFIX, PUB_PREFIX and PUB_PREFIX2 respectively (#255)
 * Add static ip addresses to flash (#262)
 * Add commands IpAddress, Gateway, Subnetmask and DnsServer to select static ip addresses (#273)
 *
 * 4.0.8 20170321
 * Fix entering non-numeric webpassword
 * Force selection between TLS or Webserver due to memory restraint (#240)
 * Allow entering empty string using "0" for selected commands (#242)
 * Fix exception when posting commands to web console containing % (#250)
 *
 * 4.0.7 20170319
 * Increased Sonoff Led PWM frequency from 432 to 1000
 * Fix possible watch dog reboot after changing module type on web page
 * Fix reporting of GPIO usage from web page
 * Fix Sonoff Led blank during firmware upgrade
 * Fix Sonoff Led flicker and possible flash corruption by using latest Arduino-esp8266 versions
 *   of pwm core files included in sonoff library (#211)
 * Add PWM output control with commands PWM1 to PWM5 using user selectable GPIOs (#211)
 * Fix exceptions due to low values of commands HlwPCal (10000), HlwUCal (1000) and HlwICal (2500) (#223)
 * Add Switch state to sensor status (#227, #233)
 * Add user configuarble GPIO to module Sonoff Touch (#228)
 * Add define WEB_PORT to user_config.h to change default web server port from 80 (#232)
 * Fix failed Ota Firmware upgrade started from Web page (#235)
 *
 * 4.0.6 20170316
 * Fix to better find device by Wifi hostname
 * Fix compile error when some I2C devices are disabled
 * Add (experimental) support for SHT1X emulating I2C (#97)
 * Add ADC to ElectroDragon (#203)
 * Add support for Sonoff Dev (#206)
 *
 * 4.0.5 20170314
 * Add command Status 11 to show power status with Vcc if define USE_ADC_VCC is enabled (default)
 * Add ADC input to Sonoff SV and Wemos D1 mini - Needs recompile with define USE_ADC_VCC disabled (#137)
 * Add MQTT host:port to timeout message (#199)
 *
 * 4.0.4 20170312
 * Add pulse timers for up to 4 relays (#106)
 * Fix Sonoff Led power state when dimmer or color is 0 (#176)
 * Add command NtpServer<x> to configure up to three NTP servers (#177)
 * Delete module User Test as module Wemos D1 mini has same/more user configurable GPIO (#178)
 * Add more user configurable GPIO to module ElectroDragon (#183)
 *
 * 4.0.3 20170309
 * Renamed Module NodeMCU to WeMos D1 mini
 * Add GPIO1 as user option to some modules
 * Add Buttons, Relays and Leds to user configurable options (#159)
 * Add description on Module parameters web page to some well known GPIOs (#107, #171)
 *
 * 4.0.2 20170308
 * Restore correct seriallog level after Serial logging was disabled
 * Add simple dimmer slider to Sonoff Led web page
 * Reduced root webpage size by 31%
 * Expand Status 2 with Build date/time and core version
 * Fix webserver redirection when not in WifiManager mode (#156)
 * Add command ButtonRestrict On/Off to restrict access to button hold and button multi press options above 2 (#161)
 * Fix DS18S20 negative temperature readings (#165)
 * Fix crlf compilation error due to bad syntax (#144, #167)
 *
 * 4.0.1 20170305
 * Fix char default sizes and set MESSZ to 360 (#143)
 * Fix SerialLog setting status
 * Disable syslog when emulation is active
 * Add DS18B20 web page display refresh
 *
 * 4.0.0 20170303
 * Add define to remove config migration code for versions below 3.0 (See Wiki-Upgrade-Migration path)
 * Free memory by switching from String to char[]
 * Raised Sonoff Led PWM frequency from 200Hz to 432Hz in search of stability (hardware watchdog timeouts) (#122)
 * Increase message size and suggested minimum MQTT_MAX_PACKET_SIZE to 512 (#114, #124)
 * Remove runtime warning message regarding MQTT_MAX_PACKET_SIZE too small as it is now moved to compile time (#124)
 * Fix possible panics with web console and http commands while UDP syslog is active (#127)
 * Add optional static IP address (#129)
 * Add define ENERGY_RESOLUTION in user_config.h to allow user control over precision (#136)
 *
 * 3.9.22 20170228
 * Update web console
 * Fix Status 4 JSON message
 * Add Exception info during restart if available
 * Add osWatch service to detect loop hangs that might happen during (OTA) upgrades
 * Add WiOn support for relay and switch only (#82, #102)
 * Allow for user specified relay count up to four in sonoff_template.h (#109)
 * Add support for HTU21 compatible I2C sensors SI7013, SI7020 and SI7021 (#118)
 * Add NodeMCU or Wemos configuration option (#119)
 *
 * 3.9.21 20170224
 * Add ajax to web root page and web console (#79)
 * Add commands SwitchMode1..4 and enable user switches 2, 3 and 4 (#84, #88)
 * Fix MQTT upgrade when webserver is active
 *
 * 3.9.20 20170221
 * Add minimal basic authentication to Web Admin mode (#87)
 * Fix Hue and add HSB support (#89)
 *
 * 3.9.19 20170219
 * Sonoff Led: Made GPIO04, 05 and 15 available for user
 * Sonoff Led: Add commands Fade, Speed, WakupDuration, Wakeup and LedTable
 *
 * 3.9.18 20170218
 * Fix ledstate 0 to turn off led
 * Fix Sonoff Led dimmer range (#16)
 * Change Sonoff Led command Dimmer to act on both cold and warm color
 * Add Sonoff Led command Color CCWW where CCWW are hexadecimal values fro 00 - FF
 * Reduce Sonoff Led flickering by disabling interrupts during flash save and disabling
 *   Led during OTA upgrade and Web upload (#16)
 *
 * 3.9.17 20170217
 * Fix possible ArduinoJSON related memory fragmentation
 * Changed console logging using less memory
 * Add GPIO04 as user selectable for Sonoff Dual (#75)
 *
 * 3.9.16 20170214
 * Update latching relay handler
 * Add support for IR led using IRremoteESP8266 library (#59)
 * Add Hue argument passing using ArduinoJSON library (#59)
 *
 * 3.9.15 20170213
 * Change JSON float values from string to number according to http://json.org (#56)
 * Add support for exs latched relay module https://ex-store.de/ESP8266-WiFi-Relay-V31 (#58)
 * Add support for inverted relays
 * Changed MAX_LOG_LINES from 70 to 60 to preserve memory
 *
 * 3.9.14 20170211
 * Add False and True as alternatives for 0/Off and 1/On (#49)
 * Fix Status10 JSON format (#52)
 * Fix DS18x20 using OneWire library (#53)
 *
 * 3.9.13 20170210
 * Add FlashChipMode to Status 4
 * Removed redundant DHT2 option and code
 * Add Sonoff SV GPIO pin 05 configuration (#40)
 * Add configuration file backup and restore via web page
 * Fix latency due to light_sleep mode even if sleep was set to zero (#50)
 *
 * 3.9.12 20170208
 * Fix compile error when webserver is disabled (#30)
 * Fix possible ESP8285 flash problem by updating Flash Chip Mode to DOUT during OTA upload
 * Fix hostname issues by not allowing user entry of string formatting and removing from user_config.h (#36)
 *
 * 3.9.11 20170204
 * Fix command I2Cscan
 * Fix not allowed spaces in Topic, ButtonTopic and SwitchTopic
 * Make all TELEMETRY, STATUS and COMMAND message topics unique (#4)
 * Advertise command topic to be used by iobroker (#299)
 * Fix butten (non)detection if no GPIO_KEY1 is defined (#13)
 * Change WeMo serialnumber from 7 decimal chars to 8 hexadecimal chars (#18)
 * Update web page with Build Date/Time, Emulation and mDNS Discovery and Advertise information (#21)
 *
 * 3.9.10 20170130
 * Add WS2812 Color Type selection (RGB or GRB) to user_config.h (#7)
 * Hue api changes to support HUE App(s) (#8)
 *
 * 3.9.9 20170130
 * Add command status 10 showing sensor data
 * Fix hlw status messages if hlw is disabled
 *
 * 3.9.8 20170130
 * Remove GPIO07 and GPIO08 from user selectable (#5)
 *
 * 3.9.7 20170129
 * Fix possible WS2812 exceptions when using emulation
 * Add command Emulation to dynamic configure Belkin WeMo and Hue Bridge for Alexa
 *
 * 3.9.6 20170129
 * Add dynamic sleep for WS2812 animation (#1)
 *
 * 3.9.5 20170128
 * Fix error message in case of wrong Domoticz command
 *
 * 3.9.4 20170127
 * Fix Sonoff Dual Relay switching (#287)
 *
 * 3.9.3 20170127
 * Add confirmation before Restart via webpage
 * Expand Domoticz Configuration webpage with Key, Switch and Sensor Index and
 *   add commands DomoticzSwitchIdx and DomoticzSensorIdx (#86) (#174) (#219)
 * Fix default DHT11 sensor driver selection
 * Fix LedPower status after button press (#279)
 * Add command Sleep 0 - 250 mSec for optional light sleep mode to lower energy consumption (#272)
 *   (Expect overall button/key/switch misses and wrong values on Sonoff Pow)
 * Add Hue brightness extension (#281)
 * Fix Hue brightness and change to call by reference (#283)
 *
 * 3.9.2 20170124
 * Add confirmation before Reset Configuration via webpage (#244)
 * Add WS2812 features (see Wiki commands)
 *
 * 3.9.1 20170124
 * Change PowerOnState function to only trigger when Power On (and not just restart) (#238)
 * Move HLW interrupts back to RAM and make WS2812_DMA optional as it generates Exception on Pow (#264)
 * Add charset=utf-8 to webpages (#266)
 * Update Hue emulation (#268)
 * Fix status module number
 * Add support for domoticz Dimmer on Sonoff_Led and WS2812
 * Fix possible ESP8285 flash problem by updating Flash Chip Mode to DOUT during web upload
 *
 * 3.2.6a 20170120
 * Fix Sonoff Pow compile error (#255)
 * Move HLW interrupts back to ROM (Needed for WS2812 DMA interrupts)
 * Removed all IO config from user_config.h as this will be done by commands or webpage
 * Removed MessageFormat and supports JSON only except POWER/LIGHT status
 * Add command LedPower to control main led (#247)
 * Add more FriendlyNames for Hue (#254)
 * Add DMA support for WS2812 when using pin 3 while other pins work just as well in my case...
 * Add HUE emulation for Alexa (#229)
 * Add basic WS2812 support (#229)
 * Fix Wemo when MQTT is disabled (#245)
 * Revert ButtonTopic and change SwitchTopic1 - 4 to one SwitchTopic
 * Rename MqttUnits to Units
 * Add Mqtt command to enable/disable MQTT
 *
 * 3.2.2a 20170115
 * Add dynamic (Sonoff) Module, user GPIO and sensor selection (one size fits (almost) all)
 * Add support for Sonoff LED
 * Add Seriallog disable after 600 seconds for Sonoff Dual and 4 Channel
 * Add ButtonTopic2 - 4, SwitchTopic1 - 4 and SwitchRetain
 *
 * 3.2.2 20170113
 * Fix PowerOnState 2 functionality after re-applying power (#230)
 *
 * 3.2.1 20170113
 * Fix some failed command decoding (#228)
 * Removed passwords from status messages (#216)
 *
 * 3.2.0 20170111
 * Add I2C BH1750 sensor (#222)
 * Sensor rewrite preparing for online selection
 *
 * 3.1.16 20170109
 * Fix Domoticz possible error condition
 * Remove Wifi password from connection message (#216)
 * Add Configure Other menu item to web page (#209)
 * Add command FriendlyName, field Friendly Name and define FRIENDLY_NAME to be used by Alexa
 *   eliminating current use of MQTT_CLIENT_ID (#209)
 * Add friendlyname to webpage replacing former hostname
 *
 * 3.1.15 20170108
 * Fix Domoticz send key regression with Toggle command
 *
 * 3.1.14 20170107
 * Add support for command TOGGLE (define MQTT_CMND_TOGGLE) when ButtonTopic is in use and not equal to Topic (#207)
 *
 * 3.1.13 20170107
 * Fix web console command input when SUB_PREFIX contains '/' (#152)
 * Add command response to web command (#200)
 * Add option to disable MQTT as define USE_MQTT in user_config.h (#200)
 *
 * 3.1.12 20170106
 * Add OTA retry to solve possible HTTP transient errors (#204)
 * Fix MQTT host discovery
 *
 * 3.1.11 20170105
 * Add mDNS to advertise webserver as <hostname>.local/
 *
 * 3.1.10 20170105
 * Fix ButtonTopic when SUB_PREFIX = PUB_PREFIX
 * Add workaround for possible MQTT queueing when SUB_PREFIX = PUB_PREFIX
 * Add optional MQTT host discovery using define USE_DISCOVERY in user_config.h (#115)
 *
 * 3.1.9 20170104
 * Fix Power Blink start position (toggled)
 * Change PulseTime increments: 1 .. 111 in 0.1 sec (max 11 seconds) and 112 .. 64900 in seconds (= 12 seconds until 18 hours) (#188)
 * Add support for SUB_PREFIX = PUB_PREFIX (#190)
 *
 * 3.1.8 20170103
 * Add retain flag to LWT offline and only send "tele/sonoff/LWT Offline" (#179)
 * Change retained LWT Online message to only send "tele/sonoff/LWT Online"
 *
 * 3.1.7 20161231
 * Add retained message LWT Online when sonoff makes MQTT connection (#179)
 *
 * 3.1.6 20161230
 * Add blinking using commands BlinkTime, BlinkCount and Power Blink|3|BlinkOff|4 (#165)
 *
 * 3.1.5 20161228
 * Fix serial space command exception (28)
 *
 * 3.1.4 20161227
 * Fix MQTT subscribe regression exception (3) (#162)
 * Fix serial empty command exception (28)
 *
 * 3.1.3 20161225
 * Extent Domoticz configuration webpage with optional indices (#153)
 * Fix multi relay legacy tele message from tele/sonoff/2/POWER to tele/sonoff/POWER2
 * Add support for iTead Motor Clockwise/Anticlockwise
 *
 * 3.1.2 20161224
 * Extent command PowerOnState with toggle at power on (option 2 is now option 3!) (#156)
 *
 * 3.1.1 20161223
 * Add support for Sonoff Touch and Sonoff 4CH (#40)
 * Update DomoticzIdx and DomoticzKeyIdx with relay/key index (DomoticzIdx1/DomoticzKeyIdx1)
 * Add command PowerOnState to control relay(s) at power on (#154)
 *
 * 3.1.0 20161221
 * Add Sonoff Pow measurement smoothing
 * Fix serial command topic preamble error (#151)
 * Fix 2.x to 3.x migration inconsistencies (#146)
 *
 * 3.0.9 20161218
 * Add Sonoff Pow voltage reading when relay is on but no load present (#123)
 *
 * 3.0.8 20161218
 * Add temperature conversion to Fahrenheit as option in user_config.h (TEMP_CONVERSION) (#145)
 *
 * 3.0.7 20161217
 * Add user_config_override.h to be used by user to override some defaults in user_config.h (#58)
 * Fix Sonoff Pow low power (down to 4W) intermittent measurements (#123)
 *
 * 3.0.6 20161217
 * Fix MQTT_CLIENT_ID starting with % sign as in "%06X" (#142)
 * Add auto power off after PulseTime * 0.1 Sec to relay 1 (#134)
 *
 * 3.0.5 20161215
 * Add more control over LED with command LedState options (#136, #143)
 *   LED_OFF (0), LED_POWER (1), LED_MQTTSUB (2), LED_POWER_MQTTSUB (3), LED_MQTTPUB (4), LED_POWER_MQTTPUB (5), LED_MQTT (6), LED_POWER_MQTT (7)
 * Add option WIFI_RETRY (4) to command WifiConfig to allow connection retry to other AP without restart (#73)
 *
 * 3.0.4 20161211
 * Fix intermittent Domoticz update misses (#133)
 *
 * 3.0.3 20161210
 * Fix compiler warnings (#132)
 * Remove redundant code
 * Fix Domoticz pushbutton support
 *
 * 3.0.2 20161209
 * Add pushbutton to SwitchMode (#130)
 *
 * 3.0.1 20161209
 * Fix initial config
 *
 * 3.0.0 20161208
 * Migrate and clean-up flash layout
 *   Settings from version 2.x are saved but settings from version 3.x can not be used with version 2.x
 * Change SEND_TELEMETRY_RSSI to SEND_TELEMETRY_WIFI and add AP and SSID to telemetry
 * Split long JSON messages
 * Fix inconsistent status messages
 * Fix all status messages to return JSON if enabled
 * Remove relay index in cmnd/sonoff/<relay>/POWER now changed
 *   to cmnd/sonoff/POWER for single relay units
 *   and cmnd/sonoff/POWER<relay> for multi relay units like Sonoff dual
 * Add retain option to Power/Light status controlled by command PowerRetain On|Off (#126)
 *
 * 2.1.2 20161204
 * Add support for second wifi AP (#73)
 * Update command WifiConfig
 * Fix possible WifiManager hang
 *
 * 2.1.1a 20161203
 * Fix scan for wifi networks if WeMo is enabled
 * Fix syslog setting using web page
 *
 * 2.1.1 20161202
 * Add support for ElectroDragon second relay and button (only toggle with optional ButtonTopic) (#110)
 *
 * 2.1.0 20161202
 * Add optional EXPERIMENTAL TLS to MQTT (#49)
 * Fix MQTT payload handling (#111)
 * Optimzed WeMo code
 *
 * 2.0.21a 20161201
 * Fix WeMo PowerPlug emulation
 *
 * 2.0.21 20161130
 * Add Belkin WeMo PowerPlug emulation enabled with USE_WEMO_EMULATION in user_config.h (Heiko Krupp) (#105, #109)
 *
 * 2.0.20 20161130
 * Relax MQTTClient naming but only allows hexadecimal uppercase numbers (#107)
 * Add I2C support with command I2CScan
 * Add I2C sensor driver for HTU21 as alternate sensor using TH10/16 connectors (Heiko Krupp) (#105)
 * Add I2C sensor driver for BMP085/BMP180/BMP280/BME280 as alternate sensor using TH10/16 connectors
 *
 * 2.0.19a 20161127
 * Add support for ButtonTopic and ButtonRetain to wall switch function
 * Add pullup to SWITCH_PIN and command SwitchMode to syntax
 *
 * 2.0.18 20161126
 * Add SUB_PREFIX multi level support allowing 'cmnd' or 'cmnd/level2/level3'
 * Add wall switch function to GPIO14 and command SwitchMode (Alex Scott) (#103)
 *
 * 2.0.17 20161123
 * Calibrate HLWPCAL from 12345 to 12530
 * Add alternative sensor driver DHT2 using Adafruit DHT library
 * Add define MESSAGE_FORMAT to user_config.h
 * Throttle console messages
 * Shorten JSON messages
 * Fix possible Panic
 * Fix User mode webserver security
 *
 * 2.0.16 20161118
 * Add alternative sensor driver DS18x20 using OneWire library (#95)
 * Change sensor MQTT message from tele/sonoff/TEMPERATURE to tele/sonoff/DHT/TEMPERATURE or
 *   tele/sonoff/DS18B20/TEMPERATURE or tele/sonoff/DS18x20/1/TEMPERATURE
 * Add sensors to root webpage and auto refresh every 4 seconds (#92)
 * Add optional JSON messageformat to all telemetry data
 * Enforce minimum TelePeriod to be 10 seconds
 * Fix Energy Yesterday reset after restart
 * Add Energy Today restore after controlled restart
 *
 * 2.0.15 20161116
 * Change TODAY_POWER and PERIOD_POWER to TODAY_ENERGY and PERIOD_ENERGY
 * Fix serial regression
 * Fix syslog hangs when loghost is unavailable
 *
 * 2.0.14 20161115
 * Add HLW threshold delay
 * Fix HLW intermittent current deviation
 * Fix button functionality during wificonfig
 * Add CRC check to DS18B20 sensor (#88)
 *
 * 2.0.13 20161113
 * Add additional upload error code descriptions
 * Add PlatformIO support (#80)
 *
 * 2.0.12 20161113
 * Fix Serial and Web response regression when no MQTT connection available
 * Fix Sonoff Dual power telemetric data for second relay
 * Removed MQTT password from Information web page
 * Hide MQTT password from Configure MQTT web page
 *
 * 2.0.11 20161111
 * Rewrite button and web toggle code
 * Fix NTP sync
 * Add HLW calibration commands HLWPCAL, HLWUCAL and HLWICAL (need define USE_POWERCALIBRATION)
 * Fix power threshold tests
 *
 * 2.0.10 20161109
 * Add additional Domoticz define (#63)
 * Add defines MQTT_STATUS_ON and MQTT_STATUS_OFF in user_config.h to select status On/Off string
 * Fix status response differences (#65)
 * Fix divide by zero exception (#70)
 * Fix syslog loop exception
 *
 * 2.0.9 20161108
 * clarify MODULE in user_config.h
 * Fix hlw false values
 *
 * 2.0.8 20161108
 * Add initial status after power on
 * Seperate driver files
 * Fix hlw code and calibrate Pow
 * Move user config defines to user_config.h (#61)
 *
 * 2.0.7 20161030
 * Make Ticker mandatory
 * Add Domoticz support (Increase MQTT_MAX_PACKET_SIZE to 400) (#54)
 * Add command MessageFormat 0|1 to select either legacy or JSON output
 *
 * 2.0.6 20161024
 * Add Sonoff Pow power factor
 * Initial support for up to four relays using iTEAD PSB (4Channel)
 *   - Currently only supports one button (All buttons behave the same)
 *   - Use command MODEL 4 to select four relay option
 *     (After first power on it will support 2 relays like Sonoff Dual)
 * Fix ledstate
 * Add command Status 9 to display Sonoff Pow thresholds
 * Add commands PowerLow, PowerHigh, VoltageLow, VoltageHigh, CurrentLow and CurrentHigh for use
 *   with Sonoff Pow thresholds
 *
 * 2.0.5 20161018
 * Add updates to user_config.h - moved SEND_TELEMETRY_DS18B20 and SEND_TELEMETRY_DHT to module area.
 *   As Sonoff TH10/16 does not have the logic installed for GPIO04 You'll have to select ONE of both
 * Add Sonoff Pow support (experimental until Pow tested)
 * Add command Status 8 to display Sonoff Pow energy values
 * Add command MqttUnits On|Off to add units to values
 * Change web main page header character size
 * Change On/Off to ON/OFF status messages to satisfy openHAB
 * Change TEMP to TEMPERATURE and HUM to HUMIDITY
 *
 * 2.0.4 20161009
 * Add MQTT_BUTTON_RETAIN, SAVE_DATA and SAVE_STATE defines to user_config.h (#35)
 * Update ButtonRetain to remove retained message(s) from broker when turned off
 * Add Retain for second relay on Sonoff Dual
 * Provide power status messages with device topic index if requested
 *
 * 2.0.3 20161008
 * Update wifi initialization
 * Add command BUTTONRETAIN for optional MQTT retain on button press (#35)
 * Add command SAVESTATE to disable power state save. May be used with MQTT retain
 *
 * 2.0.2 20161006
 * Fix wifi issue 2186
 *
 * 2.0.1 20161002
 * Fix button press
 *
 * 2.0.0 20161002
 * Update Sonoff TH10/16 sensor pins (My TH10 only has GPIO14 connected)
 * Add full support for Sonoff dual
 *
 * 1.0.35 20160929
 * Add more lines to console
 * Add timeout and disable MQTT on web upload
 * Add command SAVEDATA to control parameter save (for flash wear afficionados) (#30)
 *
 * 1.0.34 20160926
 * Fix button press six and seven
 * Add more information to webserver
 *
 * 1.0.33 20160915
 * Better WPS error message
 * Separate webserver code from support.ino into webserver.ino
 * Fix webserver User by removing unwanted restart option
 *
 * 1.0.32 20160913
 * Add Wifi Protected Setup (WPS) as third option for initial config
 * Add command WIFICONFIG replacing deprecated command SMARTCONFIG
 * Add option WIFICONFIG 3 to start WPSconfig
 * Add option WIFICONFIG 0 to start saved Wifi config tool (WPSconfig, Smartconfig or Wifimanager)
 * Change button behaviour - See Wiki
 *
 * 1.0.31 20160907
 * Fix DS18B20 misread if teleperiod = 2
 * Tuned sensor code
 * Updated prefered ElectroDragon connection to Relay 1 and Button 1
 * Moved SONOFF and ELECTRO_DRAGON port config to user_config.h
 *
 * 1.0.30 20160902
 * Fix command TELEPERIOD 0
 * Add ESP- tag to UDP log message for easy rsyslogd filtering
 * Add ElectroDragon (Relay 2 only) functionality. Select with #define MODULE ELECTRO_DRAGON
 * Add ? as null message alternative
 * Add DHT temperature and humidity telemetry support. Enable with #define SEND_TELEMETRY_DHT
 * Add DS18B20 temperature telemetry support. Enable with #define SEND_TELEMETRY_DS18B20
 * Restrict HOSTNAME, MQTTCLIENT, TOPIC and BUTTONTOPIC in topic mode only
 *
 * 1.0.29 20160831
 * Allow UPGRADE, OTAURL, RESTART, RESET, MQTTHOST, MQTTPORT, MQTTUSER, MQTTPASSWORD and WEBSERVER also in group mode
 *
 * 1.0.28 20160831
 * Add webserver state to status 5
 * Add optional PUB_PREFIX2 (tele) for telemetry usage
 * Add command TELEPERIOD
 * Fix syntax message
 * Change memory status display
 *
 * 1.0.27 20160831
 * Add sketch flash size
 * Add console to webserver
 * Add command weblog
 * Change WifiManager web pages to minimal
 * Change display default hostname and MQTT client id in webserver
 * Change HTTP command interface to http://sonoff-1234/cm?cmnd=light 2
 * Change HEARTBEAT to UPTIME
 *
 * 1.0.26 20160829
 * Add define USE_WEBSERVER to disable web server code in source
 * Add file upload as alternative for ota upload to webserver
 * Add information to webserver
 * Add command hostname
 * Add command logport
 * Change HTTP command interface to http://sonoff-1234/cmd?cmnd=light 2
 * Change button behaviour with regards to Smartconfig and OTA upload. See README.md
 * Enforce default hostname to either "%s-%04d" or user defined without any %
 * Enforce default mqtt client id to either "DVES_%06X" or user defined without any %
 *
 * 1.0.25 20160822
 * Remove config system halts to keep ota available
 *
 * 1.0.24 20160821
 * Add test for MQTT_SUBTOPIC
 * Change log range to LOG_LEVEL_ALL
 * Change MQTT introduction messages
 * Moved MQTT_MAX_PACKET_SIZE warning message to introduction messages
 *
 * 1.0.23 20160821
 * Add option USE_SPIFFS to move config from flash to spiffs
 * Add webserver with options 0 (off), 1 (user) and 2 (admin)
 * Add HTTP command interface (http://sonoff-1234/c?cmnd=light 2)
 * Add wifimanager countdown counter
 * Add command line webpage
 * Add relay control to wifimanager
 * Add restart option 99 to force restart
 * Fix wifi hostname
 * Fix NETBIOS hostname problem by reducing default hostname length
 * Fix possible exception if WIFI_HOSTNAME is changed
 * Fix upgrade messages
 * Reduce memory use by redesigning config routines
 * Split syntax message
 * Rename define SERIAL_IO to USE_SERIAL
 *
 * 1.0.22 20160814
 * Add all MQTT parameters for configuration
 * Add wifimanager to configure Wifi and MQTT via web server
 * Change NTP time handling
 * Fix Smartconfig parameter buffer overflow
 * Fix PlatformIO warnings
 *
 * 1.0.21 20160808
 * Remove semaphore as subscription flooding (more than 15 subscriptions per second) is managed by SDK (LmacRxBlk:1)
 * Add optional RTC interrupt (define USE_TICKER) to keep RTC synced during subscription flooding
 * Remove heartbeatflag
 *
 * 1.0.20 20160805
 * Add semaphore to handle out of memory when too many subscriptions requested
 * Use Daylight Saving (DST) parameters from user_config.h when timezone = 99
 * Add status 7 option displaying RTC information
 * Add ledstate to status 0
 *
 * 1.0.19 20160803
 * Fix possible MQTT_CLIENT_ID induced Exception(28)
 *
 * 1.0.18 20160803
 * Moved Cfg_Default
 * Fix negative data handling
 * Remove MQTT information from status 1 and add labels to status 1
 * Add mac address to status 5
 * Add MQTT ClientId, UserId and Password to status 6
 *
 * 1.0.17 20160731
 * Better variable range checking
 * Change ambiguous connection messages
 * Add timestamp to serial message
 *
 * 1.0.16 20160729
 * Moved wifi, rtc, syslog and config to support.ino
 * Fixed button action when buttontopic is used. Introduced with 1.0.15
 * Better buffer overflow checks (strlcpy)
 *
 * 1.0.15 20160728
 * Removed pubsubclient config changes from sonoff.ino as it doesn't work
 *   reapply MQTT_MAX_PACKET_SIZE 256 and MQTT_KEEPALIVE 120 to PubSubClient.h
 * Add status 0 option displaying all status messages
 * Change MQTT_MAX_PACKET_SIZE from 1024 to 256
 * Add buffer overflow checks (snprintf and strncpy)
 * Implemented common string sizes
 *
 * 1.0.14 20160722
 * Seperate user config from sonoff.ino to user_config.h (pucebaboon)
 * Change defaults from sidnas2 to domus1
 * Add MQTT status message as status 6 (pucebaboon)
 * Add status type to message (pucebaboon)
 * Add pubsubclient config changes to sonoff.ino (pucebaboon)
 *
 * 1.0.13 20160702
 * Add Ledstate 1 option to show power state on led
 *
 * 1.0.12 20160529
 * Allow disable of button topic using "0"
 *
 * 1.0.11 20160524
 * Provide button response if MQTT connection lost
 *
 * 1.0.10 20160520
 * Add optional button topic to assist external MQTT clients
 * Change version notation
 * Reset default values
 *
 * 1.0.9  20160503
 * Add more blinks
 * Add reset 2 option erasing flash
 * Add status 5 option displaying network info
 * Add syslog check for Wifi connection
 * Resize MqttPublish log array
 * Change Wifi smartconfig active from 100 to 60 seconds
 * Update Wifi initialization
 *
 * 1.0.8  20160430
 * Remove use of Wifi config data from SDK
 * Add status 3 (syslog info) and status 4 (flash info)
 * Add restart option to button (5 quick presses)
 *
 * 1.0.7  20160420
 * Add UDP syslog support
 * Change HOST command to MQTTHOST command
 * Add commands SYSLOG, SERIALLOG and LOGHOST
 * Change hostname to lower case to distinguise between open-sdk version
 * Add support for ESP-12F used in my modified wkaku power socket switch
 * Fix timezone command
 * Add RTC month names for future use
 * Modify button code
 * Remove initialization errors by better use of MQTT loop
 *
 * 1.0.6  20160406
 * Removed Wifi AP mode (#1)
 * Add test for Arduino IDE version >= 1.6.8
 * Fix RTC time sync code
 *
 * 1.0.5  20160310
 * Initial public release
 * Show debug info by selecting option from IDE Tools Debug port: Serial
 */<|MERGE_RESOLUTION|>--- conflicted
+++ resolved
@@ -1,253 +1,3 @@
-<<<<<<< HEAD
-/* 6.3.0.17 20181211
- * Add support for decoding Theo V2 sensors as documented on https://sidweb.nl using 434MHz RF sensor receiver
- * Add support for decoding Alecto V2 sensors like ACH2010, WS3000 and DKW2012 using 868MHz RF sensor receiver
- * Add support for SDM220 (#3610)
- * Add support for Manzoku Power Strip (#4590)
- * Enhance support for MPU6050 using DMP (#4581)
- * Fix ArduinoOTA for Core 2.5.0 (fix is backwards compatible) (#4620)
- *
- * 6.3.0.16 20181201
- * Add support for iFan02 Fanspeed in Domoticz using a selector (#4517)
- * Add Announce Switches to MQTT Discovery (#4531)
- * Update MCP230xx driver to support interrupt retention over teleperiod (#4547)
- *
- * 6.3.0.15 20181201
- * Removed command SetOption36 (#4497)
- * Add command SetOption60 0/1 to select dynamic sleep (0) or sleep (1) (#4497)
- * Update SR-04 driver to use NewPing library (#4488)
- * Add support for GPIO02 for newer Sonoff Basic (#4518)
- *
- * 6.3.0.14 20181127
- * Add command CalcRes to set number of decimals (0 - 7) used in commands ADD, SUB, MULT and SCALE (#4420)
- * Add support for SM Smart Wifi Dimmer PS-16-DZ (#4465)
- * Move some static (serial) buffers to dynamic buffers
- * Update display and epaper drivers
- * Fix intermittent Pzem sensor energy overflow calculation error
- * Add support for Teckin US Power Socket with Energy Monitoring (#4481)
- *
- * 6.3.0.13 20181126
- * Add command SetOption59 0/1 to change state topic from tele/STATE to stat/RESULT (#4450)
- * Fix WifiManager functionality on initial installation (#4433)
- *
- * 6.3.0.12 20181122
- * Remove delays introduced in 6.3.0.11 (#4233)
- * Add additional start-up delay during initial wifi connection
- * Add support for I2C MGC3130 Electric Field Effect sensor by Christian Baars (#3774, #4404)
- * Add initial support for Hass sensor discovery (#4380)
- * Fix possible strncat buffer overflows
- * Fix MqttRetry values above 255 seconds (#4424)
- * Increase webui refresh time delay for Save Settings and local OTA Upload (#4423)
- * Add CPU average load to state message (#4431)
- *
- * 6.3.0.11 20181120
- * Add delays removed in 6.3.0.9 (#4233)
- * Allow user definition of defines WIFI_RSSI_THRESHOLD (default 10) and WIFI_RESCAN_MINUTES (default 44)
- * Add support for Fujitsu HVac and IrRemote (#4387)
- * Add command SetOption58 0/1 to enable IR raw data info in JSON message (#2116)
- * Add command IRSend <frequency>|0,<rawdata1>,<rawdata2>,.. to allow raw data transmission (#2116)
- * Change default WIFI_CONFIG_TOOL from WIFI_WAIT to WIFI_RETRY in my_user_config.h (#4400)
- *
- * 6.3.0.10 20181118
- * Add command SetOption36 0..255 milliseconds (50 default) to tune main loop dynamic delay
- * Add support for LG HVac and IrRemote (#4377)
- * Add command SetOption56 0/1 to enable wifi network scan and select highest RSSI (#3173)
- * Add command SetOption57 0/1 to enable wifi network re-scan every 44 minutes with a rssi threshold of 10 to select highest RSSI (#3173)
- * Fix MQTT connection error after restart
- * Fix wifi re-scan connection baseline
- *
- * 6.3.0.9 20181118
- * Moved command SetSensorXX to debugging driver freeing user code space
- * Add dynamic delay to main loop providing time for wifi background tasks
- * Remove delays introduced in 6.3.0.1 (#4233)
- *
- * 6.3.0.8 20181115
- * Stop enforcing flashmode dout but it is still mandatory
- * Moved bootcount update (being first) flash write to 10 seconds after restart
- * Add support for Armtronix dimmers. See wiki for info (#4321)
- *
- * 6.3.0.7 20181111
- * Fix wifi connection errors using wifi disconnect and ESP.reset instead of ESP.restart
- * Fix Sonoff Pow R2 and Sonoff S31 Serial interface hang caused by Sonoff Basic R2 driver delay implementation (and possibly core bug)
- * Change command WebSend Host header field from IP address to hostname (#4331)
- * Add to command WebSend option to send a direct path when command starts with a slash (#4329)
- * Consolidate LTrim into Trim
- * Increase log buffer size from 512 to 520 to accommodate http sensor data (#4354)
- *
- * 6.3.0.6 20181110
- * Change GUI Configure Module by using AJAX for data fetch to cut page size (and memory use) by 40%
- *   In case of web page errors clear your browser cache or do Page Reload (F5 or Ctrl+R)
- *
- * 6.3.0.5 20181107
- * Add code image and optional commit number to version
- * Add support for Gosund SP1 v2.3 Power Socket with Energy Monitoring (#4297)
- * Fix shelly2 ghost switching caused by lack of pull-up inputs (#4255)
- *
- * 6.3.0.4 20181106
- * Add command SetSensorXX 0/1 to disable/re-enable compiled xsns_XX_sensor.ino driver
- *
- * 6.3.0.3 20181105
- * Fix hardware serial pin configuration. To keep using hardware serial swap current Rx/Tx pin configuration only (#4280)
- * Add more strict checks for GPIO selections
- * Add optional hardware serial when GPIO13(Rx) and GPIO15(Tx) are selected removing hardware serial from GPIO01(Tx) and GPIO03(Rx) (#4288)
- * Bump TasmotaSerial version from 2.1.0 to 2.2.0
- *
- * 6.3.0.2 20181101
- * Add minutes to commands Timezone to allow all possible world timezones
- * Add command SetOption24 0/1 to select pressure unit as hPa or mmHg (#4241)
- *
- * 6.3.0.1 20181031
- * Add wifi status to Tuya (#4221)
- * Add default sleep 1 to sonoff-basic to lower energy consumption (#4217)
- * Fix unintended function overload of WifiState
- * Add delays to reduce CPU usage at boot time (#4233)
- *
- * 6.3.0 20181030
- * Release of v6.3.0
- *
- * 6.2.1.20 20181028
- * Add command SetOption35 0..255 (seconds) to delay mDNS initialization to control possible Wifi connect problems
- * Add command SetOption53 0/1 to toggle gui display of Hostname and IP address (#1006, #2091)
- * Add token %hostname% to command FullTopic (#3018)
- * Add support for two BMP/BME sensors (#4195)
- * Add TotalStartTime to Energy JSON message (#3971)
- *
- * 6.2.1.19 20181023
- * Fix header file execution order by renaming user_config.h to my_user_config.h
- * Fix invalid JSON floating point result from nan (Not a Number) and inf (Infinity) into null (#4147)
- * Fix rule mqtt#connected trigger when mqtt is disabled (#4149)
- * Initial release of RF transceiving using library RcSwitch (#2702)
- * Change default OTA Url to http://thehackbox.org/tasmota/release/sonoff.bin (#4170)
- * Add Tuya Software Serial to support additional Tuya configurations (#4178)
- * Add define USE_BASIC for selecting image sonoff-basic without most sensors
- *
- * 6.2.1.18 20181019
- * Add more API callbacks and document API.md
- * Add support for La Crosse TX20 Anemometer (#2654, #3146)
- * Add optional HX711 scale interface to web GUI demonstrating easy GUI plug-in
- * Resize HX711 weight_item field from 16 bit to 32 bit
- *
- * 6.2.1.17 20181017
- * Enable updated non-blocking PubSubClient as default MQTT client
- * Update TasmotaModbus and TasmotaSerial libraries for support of serial 8N2 communication
- * Add support for Pzem-003/017 DC Energy monitoring module (#3694)
- * Change support for Pzem-014/016 AC Energy monitoring module (#3694)
- * Rewrite Tuya Dimmer code
- *
- * 6.2.1.16 20181015
- * Add TasmotaModbus library for very basic modbus wrapper for TasmotaSerial
- * Change xsns_17_senseair.ino to use TasmotaModbus library
- * Fix xnrg_05_pzem2.ino for PZEM-014/016 support using TasmotaModbus library (#3694)
- * Fix RfRaw and SerialSend5 regression from 6.2.1.15 (#4072)
- * Fix Sonoff Bridge RfRaw receive (#4080, #4085)
- * Add support for Tuya Dimmer (#469, #4075)
- * Fix possible wifi connection error (#4044, #4083)
- * Update PubSubClient Mqtt library to non-blocking EspEasy version
- *
- * 6.2.1.15 20181012
- * Fix Color Temperature slider functionality regression from 6.2.1.5 (#4037)
- * Add auto reload of main web page to some web restarts
- * Add whitespace removal from RfRaw and SerialSend5 (#4020)
- * Add commands Reset 4 (reset to defaults but keep wifi params) and Reset 5 (as reset 4 and also erase flash) (#4061)
- *
- * 6.2.1.14 20181010
- * Rewrite Webserver page handler for easier extension (thx to Adrian Scillato)
- * Add support for DS3231 Real Time Clock
- * Add support for HX711 Load Cell
- * Add command WeightRes 0..3 to control display of decimals for kilogram
- *
- * 6.2.1.13 20181008
- * Change default Mqtt client library from PubSubClient to non-blocking ArduinoMqtt by Joel Gaehwiler
- * Add command WebRefresh 1000..10000 to control web page refresh in milliseconds. Default is 2345
- *
- * 6.2.1.12 20181007
- * Fix Shelly1 switchmode 3 and 4 when using pushbutton (#3989)
- * Add support for CSL Aplic WDP 303075 Power Socket with Energy Monitoring (#3991, #3996)
- *
- * 6.2.1.11 20181002
- * Remove support for MQTT Client based on esp-mqtt-arduino by #define MQTT_LIBRARY_TYPE MQTT_ESPMQTTARDUINO
- * Add support for MQTT Client based on lwmqtt to be selected by #define MQTT_LIBRARY_TYPE MQTT_ARDUINOMQTT
- * Change MQTT_ARDUINOMQTT command timeout from 1 to 10 seconds
- * Add Hebrew language file (#3960)
- * Fix exception when wrong Domoticz JSON message is received (#3963)
- *
- * 6.2.1.10 20180930
- * Add command RGBWWTable to support color calibration (#3933)
- * Add support for Michael Haustein ESP Switch
- * Add support for EXS Relay V5.0 (#3810)
- * Fix timer offset -00:00 causing 12:00 hour offset (#3923)
- * Add support for OBI Power Socket (#1988, #3944)
- * Add support for Teckin Power Socket with Energy Monitoring (#3950)
- *
- * 6.2.1.9 20180928
- * Add Apparent Power and Reactive Power to Energy Monitoring devices (#251)
- * Add RF Receiver control to module MagicHome to be used on Arilux LC10 (#3792)
- * Fix I2CScan invalid JSON error message (#3925)
- * Fix invalid configuration restores and decode_config.py crc error when savedata = 0 (#3918)
- *
- * 6.2.1.8 20180926
- * Change status JSON message providing more switch and retain information
- * Change pinmode for no-pullup defined switches to pullup when configured as switchmode PUSHBUTTON (=3 and up) (#3896)
- * Add delay after restart before processing rule sensor data (#3811)
- * Fix Home Assistant forced light discovery (#3908)
- * Add rule triggers SWITCH1#BOOT and POWER1#BOOT (#3904, #3910)
- * Add support for Neo Coolcam Wifi Smart Power Plug
- *
- * 6.2.1.7 20180925
- * Remove restart after ntpserver change and force NTP re-sync (#3890)
- * Release full Shelly2 support
- * Released tools/decode-config.py by Norbert Richter to decode configuration data. See file for information
- * Add define USE_DISPLAYS for selecting image sonoff-display
- *
- * 6.2.1.6 20180922
- * Removed commands PowerCal, VoltageCal and CurrentCal as more functionality is provided by commands PowerSet, VoltageSet and CurrentSet
- * Allow decimals as input to commands PowerSet, VoltageSet and CurrentSet
- * Add support for PCA9685 12bit 16pin hardware PWM driver (#3866)
- * Add power value below 5W to Sonoff Pow R2 and S31 (#3745)
- * Add force_update to Home Assistant discovery (#3873)
- * Fix rule trigger POWER1#STATE execution after restart and SetOption0 is 0 (#3856)
- * Disable serial logging on Shelly2 as serial is being used by energy monitoring (#3878)
- * Fix Shelly2 wrong FrequencySet calculation and add input range checks (#3882)
- *
- * 6.2.1.5 20180921
- * Add authentication to HTTP web pages
- * Add energy monitoring to Shelly2 (#2789)
- * Rewrite TSL2561 driver to fix some issues (#3681)
- *
- * 6.2.1.4 20180916
- * Add command SerialSend5 to send raw serial data like "A5074100545293"
- * Update MCP230xx driver
- * Update Czech translation
- * Update MP3 driver (#3800)
- * Add userid/password option to decode-status.py (#3796)
- * Fix syslog when emulation is selected (#2109, #3784)
- * Fix Pzem2 compilation error (#3766, #3767)
- * Add uncalibrated energy monitoring to Shelly2 (#2789)
- *
- * 6.2.1.3 20180907
- * Change web Configure Module GPIO drop down list order for better readability
- * Fix showing Period Power in energy threshold messages
- * Fix ButtonRetain to not use default topic for clearing retain messages (#3737)
- * Add sleep to Nova Fitness SDS01X sensor (#2841, #3724, #3749)
- * Add Analog input AD0 enabled to sonoff-sensors.bin (#3756, #3757)
- * Add Support for Xiaomi-Philips Bulbs (#3787)
- *
- * 6.2.1.2 20180906
- * Fix KNX PA exception. Regression from 6.2.1 buffer overflow caused by subStr() (#3700, #3710)
- * Add command SetOption52 to control display of optional time offset from UTC in JSON messages (#3629, #3711)
- * Add experimental support for PZEM-003,014,016,017 Energy monitoring (#3694)
- * Add basic support for MP3 player using DFRobot RB-DFR-562 (#3723)
- * Fix setting and getting color temperature for Philips Hue emulation (#3733)
- *
- * 6.2.1.1 20180905
- * Rewrite energy monitoring using energy sensor driver modules
- * Add Wifi channel number to state message (#3664)
- * Add support for Shelly 1 and basic support for Shelly 2 - No energy monitoring yet (#2789)
- * Add network information to display start screen (#3704)
- * Add command Display to show all settings at once
- * Add toggle function RGBW lights (#3695, #3697)
- * Add user configurable GPIO02 and GPIO03 on H801 devices (#3692)
-=======
 /* 6.4.0 20181217
  * Change GUI Configure Module by using AJAX for data fetch to cut page size (and memory use) by 40%
      In case of web page errors clear your browser cache or do Page Reload (F5 or Ctrl+R)
@@ -397,7 +147,6 @@
  * Add TotalStartTime to Energy JSON message (#3971)
  * Add whitespace removal from RfRaw and SerialSend5 (#4020)
  * Add support for two BMP/BME sensors (#4195)
->>>>>>> 173c19d1
  *
  * 6.2.1 20180905
  * Fix possible ambiguity on command parameters if StateText contains numbers only (#3656)
