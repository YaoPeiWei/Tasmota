--- conflicted
+++ resolved
@@ -320,12 +320,9 @@
   if (data == "RESET4") { MCP230xx_Reset(4); return serviced; }
 #ifdef USE_MCP230xx_OUTPUT
   if (data == "RESET5") { MCP230xx_Reset(5); return serviced; }
-<<<<<<< HEAD
   if (data == "RESET6") { MCP230xx_Reset(6); return serviced; }
-#endif
-=======
-#endif // USE_MCP230xx_OUTPUT
->>>>>>> 1b714b03
+#endif // USE_MCP230xx_OUTPUT
+
   _a = data.indexOf(",");
   pin = data.substring(0, _a).toInt();
   if (pin < mcp230xx_pincount) {
