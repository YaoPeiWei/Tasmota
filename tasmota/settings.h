--- conflicted
+++ resolved
@@ -162,11 +162,7 @@
     uint32_t show_heap_with_timestamp : 1; // bit 16 (v9.5.0.9)  - SetOption130 - (Debug) Show heap with logging timestamp
     uint32_t tuya_allow_dimmer_0 : 1;      // bit 17 (v10.0.0.3) - SetOption131 - (Tuya) Allow save dimmer = 0 receved by MCU
     uint32_t tls_use_fingerprint : 1;      // bit 18 (v10.0.0.4) - SetOption132 - (TLS) use fingerprint validation instead of CA based
-<<<<<<< HEAD
-    uint32_t shift595_invert_outputs : 1;  // bit 19 (v10.0.0.5) - SetOption133 - (Shift595) invert outputs of 74x595 shift registers
-=======
-    uint32_t shift595_option : 1;          // bit 19 (v10.0.0.4) - SetOption133 - (595)
->>>>>>> d3a18837
+    uint32_t shift595_invert_outputs : 1;  // bit 19 (v10.0.0.4) - SetOption133 - (Shift595) invert outputs of 74x595 shift registers
     uint32_t spare20 : 1;                  // bit 20
     uint32_t spare21 : 1;                  // bit 21
     uint32_t spare22 : 1;                  // bit 22
@@ -491,8 +487,7 @@
   int32_t       energy_kWhyesterday_ph[3]; // 320
   int32_t       energy_kWhtotal_ph[3];     // 32C
 
-  uint8_t       shift595_device_count;     // 338 
-  uint8_t       free_339[6];               // 339
+  uint8_t       free_338[7];               // 338
 
   uint8_t       tuyamcu_topic;             // 33F  Manage tuyaSend topic. ex_energy_power_delta on 6.6.0.20, replaced on 8.5.0.1
   uint16_t      domoticz_update_timer;     // 340
@@ -693,7 +688,7 @@
 
   uint8_t       free_ea6[32];              // EA6
 
-  uint8_t       shift595;                  // EC6
+  uint8_t       shift595_device_count;     // EC6
   uint8_t       sta_config;                // EC7
   uint8_t       sta_active;                // EC8
   uint8_t       rule_stop;                 // EC9
