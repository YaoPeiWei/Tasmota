/*
  settings.h - setting variables for Tasmota

  Copyright (C) 2021  Theo Arends

  This program is free software: you can redistribute it and/or modify
  it under the terms of the GNU General Public License as published by
  the Free Software Foundation, either version 3 of the License, or
  (at your option) any later version.

  This program is distributed in the hope that it will be useful,
  but WITHOUT ANY WARRANTY; without even the implied warranty of
  MERCHANTABILITY or FITNESS FOR A PARTICULAR PURPOSE.  See the
  GNU General Public License for more details.

  You should have received a copy of the GNU General Public License
  along with this program.  If not, see <http://www.gnu.org/licenses/>.
*/

#ifndef _SETTINGS_H_
#define _SETTINGS_H_

const uint8_t PARAM8_SIZE = 18;            // Number of param bytes (SetOption)

// Bitfield to be used for any SetOption0 .. SetOption31 persistent single bit
typedef union {                            // Restricted by MISRA-C Rule 18.4 but so useful...
  uint32_t data;                           // Allow bit manipulation using SetOption
  struct {                                 // SetOption0 .. SetOption31
    uint32_t save_state : 1;               // bit 0              - SetOption0   - (Settings) Save power state (1) and use after restart
    uint32_t button_restrict : 1;          // bit 1              - SetOption1   - (Button) Control button single press (1) or multipress (0)
    uint32_t mqtt_add_global_info : 1;     // bit 2              - SetOption2   - (MQTT) Add global temperature/humidity/pressure info to JSON sensor message
    uint32_t mqtt_enabled : 1;             // bit 3              - SetOption3   - (MQTT) Enable (1)
    uint32_t mqtt_response : 1;            // bit 4              - SetOption4   - (MQTT) Switch between RESULT (0) or COMMAND (1)
    uint32_t mqtt_power_retain : 1;        // bit 5              - CMND_POWERRETAIN
    uint32_t mqtt_button_retain : 1;       // bit 6              - CMND_BUTTONRETAIN
    uint32_t mqtt_switch_retain : 1;       // bit 7              - CMND_SWITCHRETAIN
    uint32_t temperature_conversion : 1;   // bit 8              - SetOption8   - (Temperature) Switch between Celsius (0) or Fahrenheit (1)
    uint32_t mqtt_sensor_retain : 1;       // bit 9              - CMND_SENSORRETAIN
    uint32_t mqtt_offline : 1;             // bit 10             - SetOption10  - (MQTT) Control LWT message format, Offline (1) or none (0)
    uint32_t button_swap : 1;              // bit 11 (v5.1.6)    - SetOption11  - (Button) Swap (1) button single and double press functionality
    uint32_t stop_flash_rotate : 1;        // bit 12 (v5.2.0)    - SetOption12  - (Settings) Switch between dynamic (0) or fixed (1) slot flash save location
    uint32_t button_single : 1;            // bit 13 (v5.4.0)    - SetOption13  - (Button) Support only single press (1) to speed up button press recognition
    uint32_t interlock : 1;                // bit 14 (v5.6.0)    - CMND_INTERLOCK - Enable (1) /disable (0) interlock
    uint32_t pwm_control : 1;              // bit 15 (v5.8.1)    - SetOption15  - (Light) Switch between commands PWM (1) or COLOR/DIMMER/CT/CHANNEL (0)
    uint32_t ws_clock_reverse : 1;         // bit 16 (v5.8.1)    - SetOption16  - (WS2812) Switch between clockwise (0) or counter-clockwise (1)
    uint32_t decimal_text : 1;             // bit 17 (v5.8.1)    - SetOption17  - (Light) Switch between decimal (1) or hexadecimal (0) output
    uint32_t light_signal : 1;             // bit 18 (v5.10.0c)  - SetOption18  - (Light) Pair light signal (1) with CO2 sensor
    uint32_t hass_discovery : 1;           // bit 19 (v5.11.1a)  - SetOption19  - (HAss) Control automatic discovery (1) (See SetOption59)
    uint32_t not_power_linked : 1;         // bit 20 (v5.11.1f)  - SetOption20  - (Light) Control power in relation to Dimmer/Color/Ct changes (1)
    uint32_t no_power_on_check : 1;        // bit 21 (v5.11.1i)  - SetOption21  - (Energy) Show voltage even if powered off (1)
    uint32_t mqtt_serial : 1;              // bit 22 (v5.12.0f)  - CMND_SERIALSEND and CMND_SERIALLOG
    uint32_t mqtt_serial_raw : 1;          // bit 23 (v6.1.1c)   - CMND_SERIALSEND3
    uint32_t pressure_conversion : 1;      // bit 24 (v6.3.0.2)  - SetOption24  - (Pressure) switch between hPa (0)or mmHg (1) unit
    uint32_t knx_enabled : 1;              // bit 25 (v5.12.0l)  - CMND_KNX_ENABLED
    uint32_t device_index_enable : 1;      // bit 26 (v5.13.1a)  - SetOption26  - (MQTT, HAss) Switch between POWER (0) or POWER1 (1)
    uint32_t knx_enable_enhancement : 1;   // bit 27 (v5.14.0a)  - CMND_KNX_ENHANCED
    uint32_t rf_receive_decimal : 1;       // bit 28 (v6.0.0a)   - SetOption28  - (RF) Receive data format hexadecimal (0) or decimal (1)
    uint32_t ir_receive_decimal : 1;       // bit 29 (v6.0.0a)   - SetOption29  - (IR) Receive data format hexadecimal (0) or decimal (1)
    uint32_t hass_light : 1;               // bit 30 (v6.0.0b)   - SetOption30  - (HAss) enforce autodiscovery as light (1)
    uint32_t global_state : 1;             // bit 31 (v6.1.0)    - SetOption31  - (Wifi, MQTT) Control link led blinking (1)
  };
} SOBitfield;

// Bitfield to be used for any SetOption50 .. SetOption81 persistent single bit
typedef union {                            // Restricted by MISRA-C Rule 18.4 but so useful...
  uint32_t data;                           // Allow bit manipulation using SetOption
  struct {                                 // SetOption50 .. SetOption81
    uint32_t timers_enable : 1;            // bit 0 (v6.1.1b)    - CMND_TIMERS
    uint32_t user_esp8285_enable : 1;      // bit 1 (v6.1.1.14)  - SetOption51  - (GPIO) Enable ESP8285 user GPIO's (1)
    uint32_t time_append_timezone : 1;     // bit 2 (v6.2.1.2)   - SetOption52  - (Time) Append timezone to JSON time (1)
    uint32_t gui_hostname_ip : 1;          // bit 3 (v6.2.1.20)  - SetOption53  - (GUI) Show hostname and IP address in GUI main menu (1)
    uint32_t tuya_apply_o20 : 1;           // bit 4 (v6.3.0.4)   - SetOption54  - (Tuya) Apply SetOption20 settings to Tuya device (1)
    uint32_t mdns_enabled : 1;             // bit 5 (v6.4.1.4)   - SetOption55  - (mDNS) Service on (1) or off (0)
    uint32_t use_wifi_scan : 1;            // bit 6 (v6.3.0.10)  - SetOption56  - (Wifi) Scan network at restart for configured AP's (1) or used stored AP (0)
    uint32_t use_wifi_rescan : 1;          // bit 7 (v6.3.0.10)  - SetOption57  - (Wifi) Scan network every 44 minutes for configured AP's (1)
    uint32_t receive_raw : 1;              // bit 8 (v6.3.0.11)  - SetOption58  - (IR) Add IR Raw data to JSON message (1)
    uint32_t hass_tele_on_power : 1;       // bit 9 (v6.3.0.13)  - SetOption59  - (MQTT) Send tele/%topic%/STATE in addition to stat/%topic%/RESULT (1)
    uint32_t sleep_normal : 1;             // bit 10 (v6.3.0.15) - SetOption60  - (Sleep) Enable normal sleep (1) instead of dynamic sleep (0)
    uint32_t button_switch_force_local : 1;// bit 11 (v6.3.0.16) - SetOption61  - (Button, Switch) Force local operation (1) when button/switch topic is set
    uint32_t no_hold_retain : 1;           // bit 12 (v6.4.1.19) - SetOption62  - (MQTT) Don't use retain flag on HOLD messages (1)
    uint32_t no_power_feedback : 1;        // bit 13 (v6.5.0.9)  - SetOption63  - (Power) Don't scan relay power state at restart (1)
    uint32_t use_underscore : 1;           // bit 14 (v6.5.0.12) - SetOption64  - (JSON) Enable "_" (1) instead of "-" (0) as sensor index separator
    uint32_t fast_power_cycle_disable : 1; // bit 15 (v6.6.0.20) - SetOption65  - (QPC) Disable (1) fast power cycle detection for device reset
    uint32_t tuya_serial_mqtt_publish : 1; // bit 16 (v6.6.0.21) - SetOption66  - (Tuya) Enable (1) TuyaMcuReceived messages over Mqtt
    uint32_t buzzer_enable : 1;            // bit 17 (v6.6.0.1)  - SetOption67  - (Buzzer) Enable (1) buzzer when available
    uint32_t pwm_multi_channels : 1;       // bit 18 (v6.6.0.3)  - SetOption68  - (Light) Enable multi-channels PWM (1) instead of Color PWM (0)
    uint32_t ex_tuya_dimmer_min_limit : 1; // bit 19 (v6.6.0.5)  - SetOption69  - (not used) Limits Tuya dimmers to minimum of 10% (25) when enabled
    uint32_t energy_weekend : 1;           // bit 20 (v6.6.0.8)  - CMND_TARIFF
    uint32_t dds2382_model : 1;            // bit 21 (v6.6.0.14) - SetOption71  - (DDS2382) Select different Modbus registers (1) for Active Energy (#6531)
    uint32_t hardware_energy_total : 1;    // bit 22 (v6.6.0.15) - SetOption72  - (Energy) Enable (1) hardware energy total counter as reference (#6561)
    uint32_t mqtt_buttons : 1;             // bit 23 (v8.2.0.3)  - SetOption73  - (Button) Detach buttons from relays (1) and enable MQTT action state for multipress
    uint32_t ds18x20_internal_pullup : 1;  // bit 24 (v7.0.0.1)  - SetOption74  - (DS18x20) Enable internal pullup (1) for single DS18x20 sensor
    uint32_t grouptopic_mode : 1;          // bit 25 (v7.0.0.1)  - SetOption75  - (MQTT) GroupTopic replaces %topic% (0) or fixed topic cmnd/grouptopic (1)
    uint32_t bootcount_update : 1;         // bit 26 (v7.0.0.4)  - SetOption76  - (Deepsleep) Enable incrementing bootcount (1) when deepsleep is enabled
    uint32_t slider_dimmer_stay_on : 1;    // bit 27 (v7.0.0.6)  - SetOption77  - (Light) Do not power off (1) if slider moved to far left
    uint32_t ex_compatibility_check : 1;   // bit 28 (v7.1.2.6)  - SetOption78  - (not used) Disable OTA compatibility check
    uint32_t counter_reset_on_tele : 1;    // bit 29 (v8.1.0.1)  - SetOption79  - (Counter) Enable resetting of counters (1) after telemetry was sent
    uint32_t shutter_mode : 1;             // bit 30 (v6.6.0.14) - SetOption80  - (Shutter) Enable shutter support (1)
    uint32_t pcf8574_ports_inverted : 1;   // bit 31 (v6.6.0.14) - SetOption81  - (PCF8574) Invert all ports on PCF8574 devices (1)
  };
} SOBitfield3;

// Bitfield to be used for any SetOption82 .. SetOption113 persistent single bit
typedef union {                            // Restricted by MISRA-C Rule 18.4 but so useful...
  uint32_t data;                           // Allow bit manipulation using SetOption
  struct {                                 // SetOption82 .. SetOption113
    uint32_t alexa_ct_range : 1;           // bit 0 (v8.1.0.2)   - SetOption82  - (Alexa) Reduced CT range for Alexa (1)
    uint32_t zigbee_use_names : 1;         // bit 1 (v8.1.0.4)   - SetOption83  - (Zigbee) Use FriendlyNames (1) instead of ShortAddresses (0) when possible
    uint32_t awsiot_shadow : 1;            // bit 2 (v8.1.0.5)   - SetOption84  - (AWS IoT) publish MQTT state to a device shadow (1)
    uint32_t device_groups_enabled : 1;    // bit 3 (v8.1.0.9)   - SetOption85  - (DevGroups) Enable Device Groups (1)
    uint32_t led_timeout : 1;              // bit 4 (v8.1.0.9)   - SetOption86  - (PWM Dimmer) Turn brightness LED's off (1) 5 seconds after last change
    uint32_t powered_off_led : 1;          // bit 5 (v8.1.0.9)   - SetOption87  - (PWM Dimmer) Turn red LED on (1) when powered off
    uint32_t multiple_device_groups : 1;   // bit 6 (v8.1.0.9)   - SetOption88  - (DevGroups) Enable relays in separate device groups/PWM Dimmer Buttons control remote devices (1)
    uint32_t zigbee_distinct_topics : 1;   // bit 7 (v8.1.0.10)  - SetOption89  - (MQTT, Zigbee) Distinct MQTT topics per device for Zigbee (1) (#7835)
    uint32_t only_json_message : 1;        // bit 8 (v8.2.0.3)   - SetOption90  - (MQTT) Disable non-json MQTT response (1)
    uint32_t fade_at_startup : 1;          // bit 9 (v8.2.0.3)   - SetOption91  - (Light) Enable light fading at start/power on (1)
    uint32_t pwm_ct_mode : 1;              // bit 10 (v8.2.0.4)  - SetOption92  - (Light) Set PWM Mode from regular PWM (0) to ColorTemp (1) control (Xiaomi Philips ...)
    uint32_t compress_rules_cpu : 1;       // bit 11 (v8.2.0.6)  - SetOption93  - (Compress) Keep uncompressed rules in memory to avoid CPU load of uncompressing at each tick (1)
    uint32_t max6675 : 1;                  // bit 12 (v8.3.1.2)  - SetOption94  - (MAXxxx) Implement simpler MAX6675 protocol (1) instead of MAX31855 (0)
    uint32_t network_wifi : 1;             // bit 13 (v8.3.1.3)  - CMND_WIFI
    uint32_t network_ethernet : 1;         // bit 14 (v8.3.1.3)  - CMND_ETHERNET
    uint32_t tuyamcu_baudrate : 1;         // bit 15 (v8.3.1.6)  - SetOption97  - (Tuya) Set Baud rate for TuyaMCU serial communication to 9600 (0) or 115200 (1)
    uint32_t rotary_uses_rules : 1;        // bit 16 (v8.3.1.6)  - SetOption98  - (Rotary) Use rules (1) instead of light control (0)
    uint32_t zerocross_dimmer : 1;         // bit 17 (v8.3.1.4)  - SetOption99  - (PWM Dimmer) Enable zerocross dimmer (1)
    uint32_t remove_zbreceived : 1;        // bit 18 (v8.3.1.7)  - SetOption100 - (Zigbee) Remove ZbReceived form JSON message (1)
    uint32_t zb_index_ep : 1;              // bit 19 (v8.3.1.7)  - SetOption101 - (Zigbee) Add the source endpoint as suffix to attributes, ex `Power3` (1) instead of `Power` (0) if sent from endpoint 3
    uint32_t obsolete1 : 1;                // bit 20 (v9.3.1.3)  - SetOption102 - teleinfo_baudrate Obsolete Teleinfo config has now a dedicated bit field
    uint32_t mqtt_tls : 1;                 // bit 21 (v8.4.0.1)  - SetOption103 - (MQTT TLS) Enable TLS mode (1) (requires TLS version)
    uint32_t mqtt_no_retain : 1;           // bit 22 (v8.4.0.1)  - SetOption104 - (MQTT) No Retain (1) - disable all MQTT retained messages, some brokers don't support it: AWS IoT, Losant
    uint32_t white_blend_mode : 1;         // bit 23 (v8.4.0.1)  - SetOption105 - (Light) White Blend Mode (1) - used to be `RGBWWTable` last value `0`, now deprecated in favor of this option
    uint32_t virtual_ct : 1;               // bit 24 (v8.4.0.1)  - SetOption106 - (Light) Virtual CT (1) - Creates a virtual White ColorTemp for RGBW lights
    uint32_t virtual_ct_cw : 1;            // bit 25 (v8.4.0.1)  - SetOption107 - (Light) Virtual CT Channel (1) - signals whether the hardware white is cold CW (true) or warm WW (false)
    uint32_t obsolete2 : 1;                // bit 26 (v9.3.1.3)  - SetOption108 - teleinfo_rawdata Obsolete Teleinfo config has now a dedicated bit field
    uint32_t alexa_gen_1 : 1;              // bit 27 (v8.4.0.3)  - SetOption109 - (Alexa) Gen1 mode (1) - if you only have Echo Dot 2nd gen devices
    uint32_t zb_disable_autobind : 1;      // bit 28 (v8.5.0.1)  - SetOption110 - (Zigbee) Disable auto-config (1) when pairing new devices
    uint32_t buzzer_freq_mode : 1;         // bit 29 (v8.5.0.1)  - SetOption111 - (Buzzer) Use frequency output (1) for buzzer pin instead of on/off signal (0)
    uint32_t zb_topic_fname : 1;           // bit 30 (v8.5.0.1)  - SetOption112 - (Zigbee) Use friendly name in zigbee topic (1) (use with SetOption89)
    uint32_t rotary_poweron_dimlow : 1;    // bit 31 (v9.0.0.2)  - SetOption113 - (Rotary) Set dimmer low on rotary dial after power off (1)
  };
} SOBitfield4;

// Bitfield to be used for any SetOption114 .. SetOption145 persistent single bit
typedef union {                            // Restricted by MISRA-C Rule 18.4 but so useful...
  uint32_t data;                           // Allow bit manipulation using SetOption
  struct {                                 // SetOption114 .. SetOption145
    uint32_t mqtt_switches : 1;            // bit 0 (v9.0.0.3)   - SetOption114 - (Switch) Detach Switches from relays and enable MQTT action state for all the SwitchModes (1)
    uint32_t mi32_enable : 1;              // bit 1 (v9.1.0.1)   - SetOption115 - (ESP32 BLE) Enable ESP32 MI32 BLE (1)
    uint32_t zb_disable_autoquery : 1;     // bit 2 (v9.1.0.1)   - SetOption116 - (Zigbee) Disable auto-query of zigbee lights and devices (1)
    uint32_t fade_fixed_duration : 1;      // bit 3 (v9.1.0.2)   - SetOption117 - (Light) run fading at fixed duration instead of fixed slew rate
    uint32_t zb_received_as_subtopic : 1;  // bit 4 (v9.2.0.3)   - SetOption118 - (Zigbee) Move ZbReceived from JSON message and into the subtopic replacing "SENSOR" default
    uint32_t zb_omit_json_addr : 1;        // bit 5 (v9.2.0.3)   - SetOption119 - (Zigbee) Remove the device addr from json payload, can be used with zb_topic_fname where the addr is already known from the topic
    uint32_t zb_topic_endpoint : 1;        // bit 6 (v9.2.0.4)   - SetOption120 - (Zigbee) Append endpoint number to topic if device dependent (use with SetOption89)
    uint32_t mqtt_state_retain : 1;        // bit 7 (v9.3.0.1)   - CMND_STATERETAIN
    uint32_t mqtt_info_retain  : 1;        // bit 8 (v9.3.0.1)   - CMND_INFORETAIN
    uint32_t wiegand_hex_output : 1;       // bit 9 (v9.3.1.1)   - SetOption123 - (Wiegand) switch tag number output to hex format (1)
    uint32_t wiegand_keypad_to_tag : 1;    // bit 10 (v9.3.1.1)  - SetOption124 - (Wiegand) send key pad stroke as single char (0) or one tag (ending char #) (1)
    uint32_t zigbee_hide_bridge_topic : 1; // bit 11 (v9.3.1.1)  - SetOption125 - (Zigbee) Hide bridge topic from zigbee topic (use with SetOption89) (1)
    uint32_t ds18x20_mean : 1;             // bit 12 (v9.3.1.2)  - SetOption126 - (DS18x20) Enable arithmetic mean over teleperiod for JSON temperature (1)
    uint32_t wifi_no_sleep : 1;            // bit 13 (v9.5.0.2)  - SetOption127 - (Wifi) Keep wifi in no-sleep mode, prevents some occasional unresponsiveness
    uint32_t disable_referer_chk : 1;      // bit 14 (v9.5.0.5)  - SetOption128 - (Web) Allow access without referer check
    uint32_t energy_phase : 1;             // bit 15 (v9.5.0.9)  - SetOption129 - (Energy) Show phase information
    uint32_t show_heap_with_timestamp : 1; // bit 16 (v9.5.0.9)  - SetOption130 - (Debug) Show heap with logging timestamp
    uint32_t spare17 : 1;                  // bit 17
    uint32_t spare18 : 1;                  // bit 18
    uint32_t spare19 : 1;                  // bit 19
    uint32_t spare20 : 1;                  // bit 20
    uint32_t spare21 : 1;                  // bit 21
    uint32_t spare22 : 1;                  // bit 22
    uint32_t spare23 : 1;                  // bit 23
    uint32_t spare24 : 1;                  // bit 24
    uint32_t spare25 : 1;                  // bit 25
    uint32_t spare26 : 1;                  // bit 26
    uint32_t spare27 : 1;                  // bit 27
    uint32_t spare28 : 1;                  // bit 28
    uint32_t spare29 : 1;                  // bit 29
    uint32_t spare30 : 1;                  // bit 30
    uint32_t spare31 : 1;                  // bit 31
  };
} SOBitfield5;

// Bitfield to be used for persistent multi bit
typedef union {
  uint32_t data;                           // Allow bit manipulation
  struct {
    uint32_t spare00 : 1;
    uint32_t speed_conversion : 3;         // (v8.1.0.10) - Tx2x sensor
    uint32_t time_format : 2;              // (v6.6.0.9)  - CMND_TIME
    uint32_t calc_resolution : 3;
    uint32_t weight_resolution : 2;
    uint32_t frequency_resolution : 2;
    uint32_t axis_resolution : 2;
    uint32_t current_resolution : 2;
    uint32_t voltage_resolution : 2;
    uint32_t wattage_resolution : 2;
    uint32_t emulation : 2;
    uint32_t energy_resolution : 3;
    uint32_t pressure_resolution : 2;
    uint32_t humidity_resolution : 2;
    uint32_t temperature_resolution : 2;
  };
} SysMBitfield1;

// Bitfield to be used for persistent multi bit
typedef union {
  uint32_t data;                           // Allow bit manipulation
  struct {
    uint32_t spare00 : 1;                  // bit 0
    uint32_t spare01 : 1;                  // bit 1
    uint32_t spare02 : 1;                  // bit 2
    uint32_t spare03 : 1;                  // bit 3
    uint32_t spare04 : 1;                  // bit 4
    uint32_t spare05 : 1;                  // bit 5
    uint32_t spare06 : 1;                  // bit 6
    uint32_t spare07 : 1;                  // bit 7
    uint32_t spare08 : 1;                  // bit 8
    uint32_t spare09 : 1;                  // bit 9
    uint32_t spare10 : 1;                  // bit 10
    uint32_t spare11 : 1;                  // bit 11
    uint32_t spare12 : 1;                  // bit 12
    uint32_t spare13 : 1;                  // bit 13
    uint32_t spare14 : 1;                  // bit 14
    uint32_t spare15 : 1;                  // bit 15
    uint32_t spare16 : 1;                  // bit 16
    uint32_t spare17 : 1;                  // bit 17
    uint32_t spare18 : 1;                  // bit 18
    uint32_t spare19 : 1;                  // bit 19
    uint32_t spare20 : 1;                  // bit 20
    uint32_t spare21 : 1;                  // bit 21
    uint32_t spare22 : 1;                  // bit 22
    uint32_t spare23 : 1;                  // bit 23
    uint32_t spare24 : 1;                  // bit 24
    uint32_t spare25 : 1;                  // bit 25
    uint32_t spare26 : 1;                  // bit 26
    uint32_t spare27 : 1;                  // bit 27
    uint32_t spare28 : 1;                  // bit 28
    uint32_t spare29 : 1;                  // bit 29
    uint32_t temperature_set_res : 2;      // bits 30/31 (v9.3.1.4) - (Tuya)
  };
} SysMBitfield2;

// Bitfield to be used for non-SetOption persistent single bit
typedef union {
  uint32_t data;                           // Allow bit manipulation
  struct {
    uint32_t telegram_send_enable : 1;     // bit 0  (v9.4.0.3) - CMND_TMSTATE 0/1 - Enable Telegram send
    uint32_t telegram_recv_enable : 1;     // bit 1  (v9.4.0.3) - CMND_TMSTATE 2/3 - Enable Telegram receive
    uint32_t telegram_echo_enable : 1;     // bit 2  (v9.4.0.3) - CMND_TMSTATE 4/5 - Enable Telegram echo
    uint32_t range_extender : 1;           // bit 3  (v9.5.0.5) - CMND_RGXSTATE - Enable range extender
    uint32_t range_extender_napt : 1;      // bit 4  (v9.5.0.5) - CMND_RGXNAPT - Enable range extender NAPT
    uint32_t sonoff_l1_music_sync : 1;     // bit 5  (v9.5.0.5) - CMND_L1MUSICSYNC - Enable sync to music
    uint32_t influxdb_default : 1;         // bit 6  (v9.5.0.5) - Set influxdb initial defaults if 0
    uint32_t influxdb_state : 1;           // bit 7  (v9.5.0.5) - CMND_IFX - Enable influxdb support
    uint32_t spare08 : 1;                  // bit 8
    uint32_t spare09 : 1;                  // bit 9
    uint32_t spare10 : 1;                  // bit 10
    uint32_t spare11 : 1;                  // bit 11
    uint32_t spare12 : 1;                  // bit 12
    uint32_t spare13 : 1;                  // bit 13
    uint32_t spare14 : 1;                  // bit 14
    uint32_t spare15 : 1;                  // bit 15
    uint32_t spare16 : 1;                  // bit 16
    uint32_t spare17 : 1;                  // bit 17
    uint32_t spare18 : 1;                  // bit 18
    uint32_t spare19 : 1;                  // bit 19
    uint32_t spare20 : 1;                  // bit 20
    uint32_t spare21 : 1;                  // bit 21
    uint32_t spare22 : 1;                  // bit 22
    uint32_t spare23 : 1;                  // bit 23
    uint32_t spare24 : 1;                  // bit 24
    uint32_t spare25 : 1;                  // bit 25
    uint32_t spare26 : 1;                  // bit 26
    uint32_t spare27 : 1;                  // bit 27
    uint32_t spare28 : 1;                  // bit 28
    uint32_t spare29 : 1;                  // bit 29
    uint32_t spare30 : 1;                  // bit 30
    uint32_t spare31 : 1;                  // bit 31
  };
} SBitfield1;

typedef union {
  uint16_t data;
  struct {
    uint16_t hemis : 1;                    // bit 0        = 0=Northern, 1=Southern Hemisphere (=Opposite DST/STD)
    uint16_t week : 3;                     // bits 1 - 3   = 0=Last week of the month, 1=First, 2=Second, 3=Third, 4=Fourth
    uint16_t month : 4;                    // bits 4 - 7   = 1=Jan, 2=Feb, ... 12=Dec
    uint16_t dow : 3;                      // bits 8 - 10  = day of week, 1=Sun, 2=Mon, ... 7=Sat
    uint16_t hour : 5;                     // bits 11 - 15 = 0-23
  };
} TimeRule;

typedef union {
  uint32_t data;
  struct {
    uint32_t time : 11;                    // bits 0 - 10 = minutes in a day
    uint32_t window : 4;                   // bits 11 - 14 = minutes random window
    uint32_t repeat : 1;                   // bit 15
    uint32_t days : 7;                     // bits 16 - 22 = week day mask
    uint32_t device : 4;                   // bits 23 - 26 = 16 devices
    uint32_t power : 2;                    // bits 27 - 28 = 4 power states - Off, On, Toggle, Blink or Rule
    uint32_t mode : 2;                     // bits 29 - 30 = timer modes - 0 = Scheduler, 1 = Sunrise, 2 = Sunset
    uint32_t arm : 1;                      // bit 31
  };
} Timer;

typedef union {                            // Restricted by MISRA-C Rule 18.4 but so useful...
  uint32_t data;
  struct {
    uint32_t stream : 1;
    uint32_t mirror : 1;
    uint32_t flip : 1;
    uint32_t rtsp : 1;
    uint32_t spare4 : 1;
    uint32_t spare5 : 1;
    uint32_t spare6 : 1;
    uint32_t spare7 : 1;
    uint32_t spare8 : 1;
    uint32_t spare9 : 1;
    uint32_t spare10 : 1;
    uint32_t spare11 : 1;
    uint32_t spare12 : 1;
    uint32_t spare13 : 1;
    uint32_t spare14 : 1;
    uint32_t spare15 : 1;
    uint32_t spare16 : 1;
    uint32_t spare17 : 1;
    uint32_t spare18 : 1;
    uint32_t contrast : 3;
    uint32_t brightness : 3;
    uint32_t saturation : 3;
    uint32_t resolution : 4;
  };
} WebCamCfg;

typedef union {
  uint16_t data;
  struct {
    uint16_t pinmode : 3;                   // Pin mode (1 through 6)
    uint16_t pullup : 1;                    // Enable internal weak pull-up resistor
    uint16_t saved_state : 1;               // Save output state, if used.
    uint16_t int_report_mode : 2;           // Interrupt reporting mode 0 = immediate telemetry & event, 1 = immediate event only, 2 = immediate telemetry only
    uint16_t int_report_defer : 4;          // Number of interrupts to ignore until reporting (default 0, max 15)
    uint16_t int_count_en : 1;              // Enable interrupt counter for this pin
    uint16_t int_retain_flag : 1;           // Report if interrupt occured for pin in next teleperiod
    uint16_t keep_output : 1;               // For output modes, preserve the value currently in the MCP230xx
    uint16_t spare14 : 1;
    uint16_t spare15 : 1;
  };
} Mcp230xxCfg;

typedef union {
  uint8_t data;
  struct {
    uint8_t spare0 : 1;
    uint8_t spare1 : 1;
    uint8_t bh1750_2_resolution : 2;
    uint8_t bh1750_1_resolution : 2;       // Sensor10 1,2,3
    uint8_t hx711_json_weight_change : 1;  // Sensor34 8,x - Enable JSON message on weight change
    uint8_t mhz19b_abc_disable : 1;        // Disable ABC (Automatic Baseline Correction for MHZ19(B) (0 = Enabled (default), 1 = Disabled with Sensor15 command)
  };
} SensorCfg1;

typedef union {
  uint8_t data;
  struct {
  uint8_t pwm_count : 3;              // Number of PWMs to use for light
  uint8_t spare3 : 1;
  uint8_t spare4 : 1;
  uint8_t spare5 : 1;
  uint8_t spare6 : 1;
  uint8_t spare7 : 1;
  };
} PWMDimmerCfg;

typedef union {
  uint8_t data;
  struct {
  uint8_t nf_autotune : 1;            // Autotune the NF Noise Level
  uint8_t dist_autotune : 1;          // Autotune Disturber on/off
  uint8_t nf_autotune_both : 1;       // Autotune over both Areas: INDOORS/OUDOORS
  uint8_t mqtt_only_Light_Event : 1;  // mqtt only if lightning Irq
  uint8_t suppress_irq_no_Event : 1;  // suppress mqtt "IRQ with no Event". (Chip Bug)
  uint8_t spare5 : 1;
  uint8_t spare6 : 1;
  uint8_t spare7 : 1;
  };
} As3935IntCfg;

typedef union {
  uint16_t data;
  struct {
  uint16_t nf_autotune_time : 4;            // NF Noise Autotune Time
  uint16_t dist_autotune_time : 4;          // Disturber Autotune Time
  uint16_t nf_autotune_min : 4;             // Min Stages
  uint16_t spare3 : 4;
  };
} As3935Param;

typedef union {
  uint32_t data;
  struct {
  uint32_t raw_skip : 8;               // raw frame to skip when sending raw data (set to 2 means send 1 frame, then skip 2, ...)
  uint32_t raw_report_changed : 1;     // Report only changed values in raw frames (only valid if raw_skip=0)
  uint32_t raw_send : 1;               // Enable sending also real time raw data over MQTT
  uint32_t raw_limit : 1;              // Limit raw data to minimal relevant fields (the ones moving quickly)
  uint32_t mode_standard : 1;          // Set Linky Standard Mode (9600 bps stream) else legacy (1200 bps)
  uint32_t spare4_1 : 4;               // Keep some spares for future uses
  uint32_t spare8_1 : 8;               // Keep some spares for future uses
  uint32_t spare8_2 : 8;               // Keep some spares for future uses
  };
} TeleinfoCfg;

typedef struct {
  uint32_t usage1_kWhtotal;
  uint32_t usage2_kWhtotal;
  uint32_t return1_kWhtotal;
  uint32_t return2_kWhtotal;
  uint32_t last_return_kWhtotal;
  uint32_t last_usage_kWhtotal;
} EnergyUsage;

typedef struct {
  uint8_t fnid = 0;
  uint8_t dpid = 0;
} TuyaFnidDpidMap;

typedef union {
  uint8_t data;
  struct {
  uint8_t type : 3;
  uint8_t invert : 1;
  uint8_t spare4 : 1;
  uint8_t spare5 : 1;
  uint8_t spare6 : 1;
  uint8_t spare7 : 1;
  };
} DisplayOptions;

const uint32_t settings_text_size = 699;   // Settings->text_pool[size] = Settings->display_model (2D2) - Settings->text_pool (017)
const uint8_t MAX_TUYA_FUNCTIONS = 16;

typedef struct {
  uint16_t      cfg_holder;                // 000  v6 header
  uint16_t      cfg_size;                  // 002
  uint32_t      save_flag;                 // 004
  uint32_t      version;                   // 008
  uint16_t      bootcount;                 // 00C
  uint16_t      cfg_crc;                   // 00E
  SOBitfield    flag;                      // 010
  int16_t       save_data;                 // 014
  int8_t        timezone;                  // 016

  // Start of char array storing all parameter strings ********

  char          text_pool[138];            // 017  Size is settings_text_size
  char          ex_sta_ssid[2][33];        // 0A1
  char          ex_sta_pwd[2][65];         // 0E3
  uint8_t       text_pool_165[132];        // 165
  char          ex_mqtt_host[33];          // 1E9
  uint8_t       text_pool_20A[35];         // 20A
  char          ex_mqtt_user[33];          // 22D
  char          ex_mqtt_pwd[33];           // 24E
  char          ex_mqtt_topic[33];         // 26F
  uint8_t       text_pool_290[66];         // 290

  // End of single char array of 698 chars max ****************
  uint8_t       display_model;             // 2D2
  uint8_t       display_mode;              // 2D3
  uint8_t       display_refresh;           // 2D4
  uint8_t       display_rows;              // 2D5
  uint8_t       display_cols[2];           // 2D6
  uint8_t       display_address[8];        // 2D8
  int8_t        display_dimmer_protected;  // 2E0 - if positive range 0..15, if negative range 0..100 (neg) - don't use directly
  uint8_t       display_size;              // 2E1
  TimeRule      tflag[2];                  // 2E2
  uint16_t      pwm_frequency;             // 2E6
  power_t       power;                     // 2E8
  uint16_t      pwm_value[MAX_PWMS];       // 2EC
  int16_t       altitude;                  // 2F6
  uint16_t      tele_period;               // 2F8
  uint8_t       display_rotate;            // 2FA
  uint8_t       ledstate;                  // 2FB
  uint8_t       param[PARAM8_SIZE];        // 2FC  SetOption32 .. SetOption49
  int16_t       toffset[2];                // 30E
  uint8_t       display_font;              // 312
  DisplayOptions  display_options;         // 313
  int32_t       energy_kWhtoday_ph[3];     // 314
  int32_t       energy_kWhyesterday_ph[3]; // 320
  int32_t       energy_kWhtotal_ph[3];     // 32C

  uint8_t       free_338[7];               // 338

  uint8_t       tuyamcu_topic;             // 33F  Manage tuyaSend topic. ex_energy_power_delta on 6.6.0.20, replaced on 8.5.0.1
  uint16_t      domoticz_update_timer;     // 340
  uint16_t      pwm_range;                 // 342
  uint32_t      domoticz_relay_idx[MAX_DOMOTICZ_IDX];  // 344
  uint32_t      domoticz_key_idx[MAX_DOMOTICZ_IDX];    // 354
  uint32_t      energy_power_calibration;    // 364
  uint32_t      energy_voltage_calibration;  // 368
  uint32_t      energy_current_calibration;  // 36C
  uint32_t      energy_kWhtoday;           // 370
  uint32_t      energy_kWhyesterday;       // 374
  uint16_t      energy_kWhdoy;             // 378
  uint16_t      energy_min_power;          // 37A
  uint16_t      energy_max_power;          // 37C
  uint16_t      energy_min_voltage;        // 37E
  uint16_t      energy_max_voltage;        // 380
  uint16_t      energy_min_current;        // 382
  uint16_t      energy_max_current;        // 384
  uint16_t      energy_max_power_limit;              // 386  MaxPowerLimit
  uint16_t      energy_max_power_limit_hold;         // 388  MaxPowerLimitHold
  uint16_t      energy_max_power_limit_window;       // 38A  MaxPowerLimitWindow
  uint16_t      energy_max_power_safe_limit;         // 38C  MaxSafePowerLimit
  uint16_t      energy_max_power_safe_limit_hold;    // 38E  MaxSafePowerLimitHold
  uint16_t      energy_max_power_safe_limit_window;  // 390  MaxSafePowerLimitWindow
  uint16_t      energy_max_energy;         // 392  MaxEnergy
  uint16_t      energy_max_energy_start;   // 394  MaxEnergyStart
  uint16_t      mqtt_retry;                // 396
  uint8_t       poweronstate;              // 398
  uint8_t       last_module;               // 399
  uint16_t      blinktime;                 // 39A
  uint16_t      blinkcount;                // 39C
  uint16_t      light_rotation;            // 39E
  SOBitfield3   flag3;                     // 3A0

  uint8_t       ex_switchmode[8];          // 3A4 - Free since 9.2.0.6

  myio          my_gp;                     // 3AC  2 x 18 bytes (ESP8266) / 2 x 40 bytes (ESP32) / 2 x 22 bytes (ESP32-C3)
#ifdef ESP8266
  uint16_t      gpio16_converted;          // 3D0
  uint8_t       free_esp8266_3D2[42];      // 3D2
#endif  // ESP8266
#ifdef ESP32
#ifdef CONFIG_IDF_TARGET_ESP32C3
  uint8_t       free_esp32c3_3D8[36];      // 3D8  - Due to smaller myio
#endif  // CONFIG_IDF_TARGET_ESP32C3
#endif  // ESP32
  mytmplt       user_template;             // 3FC  2 x 15 bytes (ESP8266) / 2 x 37 bytes (ESP32) / 2 x 23 bytes (ESP32-C3)
#ifdef ESP8266
  uint8_t       free_esp8266_41A[55];      // 41A
#endif  // ESP8266
#ifdef ESP32
#ifdef CONFIG_IDF_TARGET_ESP32C3
  uint8_t       free_esp32c3_42A[28];      // 42A  - Due to smaller mytmplt
#endif  // CONFIG_IDF_TARGET_ESP32C3
  uint8_t       eth_type;                  // 446
  uint8_t       eth_clk_mode;              // 447

  uint8_t       free_esp32_448[4];         // 448

  WebCamCfg     webcam_config;             // 44C
  uint8_t       eth_address;               // 450
#endif  // ESP32
  char          serial_delimiter;          // 451
  uint8_t       seriallog_level;           // 452
  uint8_t       sleep;                     // 453
  uint16_t      domoticz_switch_idx[MAX_DOMOTICZ_IDX];      // 454
  uint16_t      domoticz_sensor_idx[MAX_DOMOTICZ_SNS_IDX];  // 45C
  uint8_t       module;                    // 474
  uint8_t       ws_color[4][3];            // 475
  uint8_t       ws_width[3];               // 481

#ifdef ESP8266
  myio8         ex_my_gp8;                 // 484 17 bytes (ESP8266) - Free since 9.0.0.1
#endif  // ESP8266
#ifdef ESP32

  uint8_t       free_esp32_484[17];        // 484

#endif  // ESP32

  uint8_t       ex_my_adc0;                // 495  Free since 9.0.0.1

  uint16_t      light_pixels;              // 496
  uint8_t       light_color[5];            // 498
  uint8_t       light_correction;          // 49D
  uint8_t       light_dimmer;              // 49E
  uint8_t       rule_enabled;              // 49F
  uint8_t       rule_once;                 // 4A0  Bit 6+7 used by xdrv_10_scripter
  uint8_t       light_fade;                // 4A1
  uint8_t       light_speed;               // 4A2
  uint8_t       light_scheme;              // 4A3
  uint8_t       light_width;               // 4A4
  uint8_t       knx_GA_registered;         // 4A5  Number of Group Address to read
  uint16_t      light_wakeup;              // 4A6
  uint8_t       knx_CB_registered;         // 4A8  Number of Group Address to write
  uint8_t       switchmode[MAX_SWITCHES_SET];  // 4A9

  uint8_t       free_4c5[5];               // 4C5
  uint8_t       ex_interlock[4];           // 4CA MAX_INTERLOCKS = MAX_RELAYS / 2 (Legacy)

  uint16_t      influxdb_port;             // 4CE
  power_t       interlock[MAX_INTERLOCKS_SET];  // 4D0 MAX_INTERLOCKS = MAX_RELAYS / 2

  uint8_t       free_508[36];              // 508

  uint16_t      mqtt_keepalive;            // 52C
  uint16_t      mqtt_socket_timeout;       // 52E
  uint8_t       mqtt_wifi_timeout;         // 530
  uint8_t       ina219_mode;               // 531
  uint16_t      pulse_timer[MAX_PULSETIMERS];  // 532
  uint16_t      button_debounce;           // 542
  uint32_t      ipv4_address[5];           // 544
  uint32_t      ipv4_rgx_address;          // 558
  uint32_t      ipv4_rgx_subnetmask;       // 55C

  uint8_t       free_560[92];              // 560

  SysMBitfield1 flag2;                     // 5BC
  uint32_t      pulse_counter[MAX_COUNTERS];  // 5C0
  uint16_t      pulse_counter_type;        // 5D0
  uint16_t      pulse_counter_debounce;    // 5D2
  uint8_t       rf_code[17][9];            // 5D4
  uint8_t       timezone_minutes;          // 66D
  uint16_t      switch_debounce;           // 66E
  Timer         timer[MAX_TIMERS];         // 670
  int           latitude;                  // 6B0
  int           longitude;                 // 6B4
  uint16_t      knx_physsical_addr;        // 6B8  (address_t is a uint16_t)
  uint16_t      knx_GA_addr[MAX_KNX_GA];   // 6BA  (address_t is a uint16_t) x KNX_max_GA
  uint16_t      knx_CB_addr[MAX_KNX_CB];   // 6CE  (address_t is a uint16_t) x KNX_max_CB
  uint8_t       knx_GA_param[MAX_KNX_GA];  // 6E2  Type of Input (relay changed, button pressed, sensor read <-teleperiod)
  uint8_t       knx_CB_param[MAX_KNX_CB];  // 6EC  Type of Output (set relay, toggle relay, reply sensor value)
  Mcp230xxCfg   mcp230xx_config[16];       // 6F6
  uint8_t       mcp230xx_int_prio;         // 716
  SensorCfg1    SensorBits1;               // 717  On/Off settings used by Sensor Commands
  uint16_t      mcp230xx_int_timer;        // 718
  uint8_t       rgbwwTable[5];             // 71A
  uint8_t       user_template_base;        // 71F
  char          user_template_name[15];    // 720  15 bytes - Backward compatibility since v8.2.0.3

#ifdef ESP8266
  mytmplt8285   ex_user_template8;         // 72F  14 bytes (ESP8266) - Free since 9.0.0.1
#endif  // ESP8266
#ifdef ESP32

  uint8_t       free_esp32_72f[14];        // 72F

#endif  // ESP32

  uint8_t       novasds_startingoffset;    // 73D
  uint8_t       web_color[18][3];          // 73E
  uint16_t      display_width;             // 774
  uint16_t      display_height;            // 776
  uint16_t      baudrate;                  // 778
  uint16_t      sbaudrate;                 // 77A
  EnergyUsage   energy_usage;              // 77C
  uint32_t      sensors[2][4];             // 794  Disable individual (0) sensor drivers / (1) GUI sensor output
  uint32_t      energy_kWhtotal_time;      // 7B4
  uint32_t      weight_item;               // 7B8  Weight of one item in gram * 10
  uint16_t      ledmask;                   // 7BC
  uint16_t      weight_max;                // 7BE  Total max weight in kilogram
  uint32_t      weight_reference;          // 7C0  Reference weight in gram
  uint32_t      weight_calibration;        // 7C4
  uint32_t      energy_frequency_calibration;  // 7C8  Also used by HX711 to save last weight
  uint16_t      web_refresh;               // 7CC
  char          script_pram[5][10];        // 7CE
  char          rules[MAX_RULE_SETS][MAX_RULE_SIZE];  // 800  Uses 512 bytes in v5.12.0m, 3 x 512 bytes in v5.14.0b
  TuyaFnidDpidMap tuya_fnid_map[MAX_TUYA_FUNCTIONS];  // E00  32 bytes
  uint16_t      ina226_r_shunt[4];         // E20
  uint16_t      ina226_i_fs[4];            // E28
  uint16_t      tariff[4][2];              // E30
  uint16_t      shutter_opentime[MAX_SHUTTERS];      // E40
  uint16_t      shutter_closetime[MAX_SHUTTERS];     // E48
  int16_t       shuttercoeff[5][MAX_SHUTTERS];       // E50
  uint8_t       shutter_options[MAX_SHUTTERS];       // E78
  uint8_t       shutter_set50percent[MAX_SHUTTERS];  // E7C
  uint8_t       shutter_position[MAX_SHUTTERS];      // E80
  uint8_t       shutter_startrelay[MAX_SHUTTERS];    // E84
  uint8_t       pcf8574_config[MAX_PCF8574];         // E88
  uint8_t       ot_hot_water_setpoint;     // E8C
  uint8_t       ot_boiler_setpoint;        // E8D
  uint8_t       ot_flags;                  // E8E
  uint8_t       ledpwm_mask;               // E8F
  uint16_t      dimmer_hw_min;             // E90
  uint16_t      dimmer_hw_max;             // E92
  uint32_t      deepsleep;                 // E94
  uint16_t      hass_new_discovery;        // E98  ex2_energy_power_delta on 8.4.0.3, replaced on 8.5.0.1
  uint8_t       shutter_motordelay[MAX_SHUTTERS];    // E9A
  int8_t        temp_comp;                 // E9E
  uint8_t       weight_change;             // E9F
  uint8_t       web_color2[2][3];          // EA0  Needs to be on integer / 3 distance from web_color

  uint8_t       free_ea6[33];              // EA6

  uint8_t       sta_config;                // EC7
  uint8_t       sta_active;                // EC8
  uint8_t       rule_stop;                 // EC9
  uint16_t      syslog_port;               // ECA
  uint8_t       syslog_level;              // ECC
  uint8_t       webserver;                 // ECD
  uint8_t       weblog_level;              // ECE
  uint8_t       mqtt_fingerprint[2][20];   // ECF
  uint8_t       influxdb_version;          // EF7
  SOBitfield4   flag4;                     // EF8
  uint16_t      mqtt_port;                 // EFC
  uint8_t       serial_config;             // EFE
  uint8_t       wifi_output_power;         // EFF
  uint8_t       shutter_accuracy;          // F00
  uint8_t       mqttlog_level;             // F01
  uint8_t       sps30_inuse_hours;         // F02
  uint8_t       hotplug_scan;              // F03
  uint8_t       bri_power_on;              // F04
  PWMDimmerCfg  pwm_dimmer_cfg;            // F05
  uint8_t       bri_preset_low;            // F06
  uint8_t       bri_preset_high;           // F07
  int8_t        hum_comp;                  // F08
  uint8_t       wifi_channel;              // F09
  uint8_t       wifi_bssid[6];             // F0A
  uint8_t       as3935_sensor_cfg[5];      // F10
  As3935IntCfg  as3935_functions;          // F15
  As3935Param   as3935_parameter;          // F16
  uint64_t      zb_ext_panid;              // F18
  uint64_t      zb_precfgkey_l;            // F20
  uint64_t      zb_precfgkey_h;            // F28
  uint16_t      zb_pan_id;                 // F30
  uint8_t       zb_channel;                // F32
  int8_t        zb_txradio_dbm;            // F33
  uint16_t      pms_wake_interval;         // F34
  uint8_t       config_version;            // F36
  uint8_t       windmeter_pulses_x_rot;    // F37
  uint16_t      windmeter_radius;          // F38
  uint16_t      windmeter_pulse_debounce;  // F3A
  int16_t       windmeter_speed_factor;    // F3C
  uint8_t       windmeter_tele_pchange;    // F3E
  uint8_t       ledpwm_on;                 // F3F
  uint8_t       ledpwm_off;                // F40
  uint8_t       tcp_baudrate;              // F41
  uint8_t       fallback_module;           // F42
  uint8_t       shutter_mode;              // F43
  uint16_t      energy_power_delta[3];     // F44
  uint16_t      shutter_pwmrange[2][MAX_SHUTTERS];  // F4A
  uint8_t       dimmer_step;               // F5A
  uint8_t       shd_leading_edge;          // F5B
  uint16_t      shd_warmup_brightness;     // F5C
  uint8_t       shd_warmup_time;           // F5E
<<<<<<< HEAD
  uint8_t       light_step_pixels;				 // F5F

  uint8_t       free_f5f[60];              // F60 - Decrement if adding new Setting variables just above and below
=======
  uint8_t       tcp_config;                // F5F

  uint8_t       free_f60[60];              // F60 - Decrement if adding new Setting variables just above and below
>>>>>>> f2b08bba

  // Only 32 bit boundary variables below

  uint32_t      energy_kWhtotal;           // F9C
  SBitfield1    sbflag1;                   // FA0
  TeleinfoCfg   teleinfo;                  // FA4
  uint64_t      rf_protocol_mask;          // FA8
  uint8_t       device_group_tie[4];       // FB0
  SOBitfield5   flag5;                     // FB4
  uint16_t      pulse_counter_debounce_low;   // FB8
  uint16_t      pulse_counter_debounce_high;  // FBA
  uint32_t      keeloq_master_msb;         // FBC
  uint32_t      keeloq_master_lsb;         // FC0
  uint32_t      keeloq_serial;             // FC4
  uint32_t      keeloq_count;              // FC8
  uint32_t      device_group_share_in;     // FCC  Bitmask of device group items imported
  uint32_t      device_group_share_out;    // FD0  Bitmask of device group items exported
  uint32_t      bootcount_reset_time;      // FD4
  SysMBitfield2 mbflag2;                   // FD8
  uint32_t      shutter_button[MAX_SHUTTER_KEYS];  // FDC
  uint32_t      i2c_drivers[3];            // FEC  I2cDriver
  uint32_t      cfg_timestamp;             // FF8
  uint32_t      cfg_crc32;                 // FFC
} TSettings;

typedef struct {
  uint16_t      valid;                     // 280  (RTC memory offset 100 - sizeof(RTCRBT))
  uint8_t       fast_reboot_count;         // 282
  uint8_t       free_003[1];               // 283
} TRtcReboot;
TRtcReboot RtcReboot;
#ifdef ESP32
RTC_NOINIT_ATTR TRtcReboot RtcDataReboot;
#endif  // ESP32

typedef struct {
  uint16_t      valid;                     // 290  (RTC memory offset 100)
  uint8_t       oswatch_blocked_loop;      // 292
  uint8_t       ota_loader;                // 293
  uint32_t      energy_kWhtoday;           // 294
  uint32_t      energy_kWhtotal;           // 298
  volatile uint32_t pulse_counter[MAX_COUNTERS];  // 29C - See #9521 why volatile
  power_t       power;                     // 2AC
  EnergyUsage   energy_usage;              // 2B0
  uint32_t      nextwakeup;                // 2C8
  uint32_t      baudrate;                  // 2CC
  uint32_t      ultradeepsleep;            // 2D0
  uint16_t      deepsleep_slip;            // 2D4

  uint8_t       free_2d6[2];               // 2D6

  int32_t       energy_kWhtoday_ph[3];     // 2D8
  int32_t       energy_kWhtotal_ph[3];     // 2E4

                                           // 2F0 - 2FF free locations
} TRtcSettings;
TRtcSettings RtcSettings;
#ifdef ESP32
RTC_NOINIT_ATTR TRtcSettings RtcDataSettings;
#endif  // ESP32

struct TIME_T {
  uint8_t       second;
  uint8_t       minute;
  uint8_t       hour;
  uint8_t       day_of_week;               // sunday is day 1
  uint8_t       day_of_month;
  uint8_t       month;
  char          name_of_month[4];
  uint16_t      day_of_year;
  uint16_t      year;
  uint32_t      days;
  uint32_t      valid;
} RtcTime;

struct XDRVMAILBOX {
  bool          grpflg;
  bool          usridx;
  uint16_t      command_code;
  uint32_t      index;
  uint32_t      data_len;
  int32_t       payload;
  char         *topic;
  char         *data;
  char         *command;
} XdrvMailbox;

#ifdef USE_SHUTTER
const uint8_t MAX_RULES_FLAG = 11;         // Number of bits used in RulesBitfield (tricky I know...)
#else
const uint8_t MAX_RULES_FLAG = 9;          // Number of bits used in RulesBitfield (tricky I know...)
#endif  // USE_SHUTTER
typedef union {                            // Restricted by MISRA-C Rule 18.4 but so useful...
  uint16_t data;                           // Allow bit manipulation
  struct {
    uint16_t system_init : 1;              // Changing layout here needs adjustments in xdrv_10_rules.ino too
    uint16_t system_boot : 1;
    uint16_t time_init : 1;
    uint16_t time_set : 1;
    uint16_t mqtt_connected : 1;
    uint16_t mqtt_disconnected : 1;
    uint16_t wifi_connected : 1;
    uint16_t wifi_disconnected : 1;
    uint16_t http_init : 1;
    uint16_t shutter_moved : 1;
    uint16_t shutter_moving : 1;
    uint16_t spare11 : 1;
    uint16_t spare12 : 1;
    uint16_t spare13 : 1;
    uint16_t spare14 : 1;
    uint16_t spare15 : 1;
  };
} RulesBitfield;

typedef union {
  uint8_t data;
  struct {
    uint8_t network_down : 1;
    uint8_t mqtt_down : 1;
    uint8_t wifi_down : 1;
    uint8_t eth_down : 1;
    uint8_t spare04 : 1;
    uint8_t spare05 : 1;
    uint8_t spare06 : 1;
    uint8_t spare07 : 1;
  };
} StateBitfield;

// See issue https://github.com/esp8266/Arduino/issues/2913
#ifdef ESP8266
#ifdef USE_ADC_VCC
  ADC_MODE(ADC_VCC);                       // Set ADC input for Power Supply Voltage usage
#endif
#endif

#endif  // _SETTINGS_H_<|MERGE_RESOLUTION|>--- conflicted
+++ resolved
@@ -733,15 +733,10 @@
   uint8_t       shd_leading_edge;          // F5B
   uint16_t      shd_warmup_brightness;     // F5C
   uint8_t       shd_warmup_time;           // F5E
-<<<<<<< HEAD
-  uint8_t       light_step_pixels;				 // F5F
-
-  uint8_t       free_f5f[60];              // F60 - Decrement if adding new Setting variables just above and below
-=======
   uint8_t       tcp_config;                // F5F
-
-  uint8_t       free_f60[60];              // F60 - Decrement if adding new Setting variables just above and below
->>>>>>> f2b08bba
+  uint8_t       light_step_pixels;				 // F60
+
+  uint8_t       free_f60[5f];              // F61 - Decrement if adding new Setting variables just above and below
 
   // Only 32 bit boundary variables below
 
