--- conflicted
+++ resolved
@@ -1,16 +1,14 @@
 ## Unreleased (development)
 
-<<<<<<< HEAD
 ## Released
 
 ### 8.1.0 20191225
 
 - Release
-=======
+
 ### 8.0.0.3 20191224
 
 - Version bump due to internal Settings change
->>>>>>> 75a62cd3
 
 ### 8.0.0.2 20191223
 
