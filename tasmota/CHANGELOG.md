## Released

## Unreleased (development)

<<<<<<< HEAD
### 9.0.0.1 20200930

- Remove auto config update for all Friendlynames and Switchtopic from versions before 8.x
- Change redesigning ESP8266 GPIO internal representation in line with ESP32
=======
### 9.0.0.1 20201002

- New dev release

### 8.5.1 20201002

- Release Hannah
>>>>>>> dd95b4a8

### 8.5.0.1 20200907

- Fix energy total counters (#9263, #9266)
- Fix crash in ``ZbRestore``
- Fix reset BMP sensors when executing command ``SaveData`` and define USE_DEEPSLEEP enabled (#9300)
- Fix ``status 0`` message when using define USE_MQTT_TLS due to small log buffer (#9305)
- Fix ``status 13`` exception 9 when more than one shutter is configured
- Fix ``status 13`` json message
- Fix Shelly 2.5 higher temperature regression from 8.2.0.1 (#7991)
- Change replace ArduinoJson with JSMN for JSON parsing
- Change ``WakeUp`` uses 256 steps instead of 100 (#9241)
- Add command ``SetOption110 1`` to disable Zigbee auto-config when pairing new devices
- Add command ``SetOption111 1`` to enable frequency output for buzzer GPIO (#8994)
- Add command ``SetOption112 1`` to enable friendly name in zigbee topic (use with SetOption89)
- Add ``#define USE_MQTT_AWS_IOT_LIGHT`` for password based AWS IoT authentication
- Add ``#define MQTT_LWT_OFFLINE`` and ``#define MQTT_LWT_ONLINE`` to user_config.h (#9395)
- Add new shutter modes (#9244)
- Add Zigbee auto-config when pairing
- Add support for MLX90640 IR array temperature sensor by Christian Baars
- Add support for VL53L1X time of flight sensor by Johann Obermeier

### 8.5.0 20200907

- Release Hannah

### 8.4.0.3 20200823

- Change references from http://thehackbox.org/tasmota/ to http://ota.tasmota.com/tasmota/
- Add command ``PowerDelta1`` to ``PowerDelta3`` to trigger on up to three phases (#9134)
- Add Zigbee web ui widget for Lights
- Add ``SetOption109 1`` to force gen1 Alexa mode, for Echo Dot 2nd gen devices only
- Add Zigbee web ui for power metering plugs
- Add experimental support for ESP32 TTGO Watch and I2S Audio by Gerhard Mutz

### 8.4.0.2 20200813

- Remove support for direct upgrade from versions before 6.6.0.11 to versions after 8.4.0.1
- Change White blend mode moved to using ``SetOption 105`` instead of ``RGBWWTable``
- Fix display power control (#9114)
- Add command ``SetOption103 0/1`` to set TLS mode when TLS is selected
- Add command ``SetOption104 1`` to disable all MQTT retained messages
- Add command ``SetOption106 1`` to create a virtual White ColorTemp for RGBW lights
- Add command ``SetOption107 0/1`` to select virtual White as (0) Warm or (1) Cold
- Add command ``SetOption108 0/1`` to enable Teleinfo telemetry into Tasmota Energy MQTT (0) or Teleinfo only (1) - Add better config corruption recovery (#9046)
- Add virtual CT for 4 channels lights, emulating a 5th channel
- Add support for DYP ME007 ultrasonic distance sensor by Janusz Kostorz (#9113)
- Add Zigbee web gui widget for Temp/Humidity/Pressure sensors
- Add Zigbee battery icon

### 8.4.0.1 20200730

- Fix ESP32 PWM range
- Add Zigbee better support for IKEA Motion Sensor
- Add ESP32 Analog input support for GPIO32 to GPIO39
- Add Zigbee options to ``ZbSend`` ``Config`` and ``ReadCondig``
- Add command ``Restart 2`` to halt system. Needs hardware reset or power cycle to restart (#9046)
- Add command ``SetOption102 0/1`` to switch between Teleinfo French Metering mode, legacy 1200 bps (0) or Linky standard 9600 bps (1)
- Change triple-mode TLS via configuration in a single firmware (TLS AWS IoT, Letsencrypt and No-TLS)

### 8.4.0 20200730

- Release George

### 8.3.1.7 20200716

- Remove Arduino ESP8266 Core support for versions before 2.7.1
- Change to limited support of Arduino IDE as an increasing amount of features cannot be compiled with Arduino IDE
- Change all timer references from ``Arm`` to ``Enable`` in GUI, ``Timer`` command and JSON message
- Change Domoticz commands prefix from ``Domoticz`` to ``Dz``
- Change ``Ping`` now reports the hostname instead of IP address (#8948)
- Change Zigbee randomizing of parameters at first run or after Reset
- Add command ``DzSend<type> <index>,<value1(;value2)|state>`` to send values or state to Domoticz
- Add command ``SetOption100 0/1`` to remove Zigbee ``ZbReceived`` value from ``{"ZbReceived":{xxx:yyy}}`` JSON message
- Add command ``SetOption101 0/1`` to add the Zigbee source endpoint as suffix to attributes, ex `Power3` instead of `Power` if sent from endpoint 3
- Add command (``S``)``SerialSend6`` \<comma seperated values\> (#8937)
- Add support for Sonoff Zigbee Bridge as module 75 (#8583)

### 8.3.1.6 20200617

- Add command ``Module2`` to configure fallback module on fast reboot (#8464)
- Add command ``SetOption97 0/1`` to switch between Tuya serial speeds 9600 bps (0) or 115200 bps (1)
- Add command ``SetOption98 0/1`` to provide rotary rule triggers (1) instead of controlling light (0)
- Add command ``SetOption99 0/1`` to enable zero cross detection on PWM dimmer
- Add support for Energy sensor (Denky) for French Smart Metering meter provided by global Energy Providers, need a adaptater. See dedicated full [blog](http://hallard.me/category/tinfo/) about French teleinformation stuff
- Add library to be used for decoding Teleinfo (French Metering Smart Meter)
- Add support for single wire LMT01 temperature Sensor by justifiably (#8713)
- Add compile time interlock parameters (#8759)
- Add compile time user template (#8766)
- Add rotary encoder support for light dimmer and optional color temperature if button1 still pressed (#8670)
- Add support for switches/relays using an AC detection circuitry e.g. MOES MS-104B or BlitzWolf SS5 (#8606)
- Add support for Schneider Electric iEM3000 series Modbus energy meter by Marius Bezuidenhout
- Fix exception or watchdog on rule re-entry (#8757)
- Change ESP32 USER GPIO template representation decreasing template message size
- Change define USE_TASMOTA_SLAVE into USE_TASMOTA_CLIENT
- Change commands ``SlaveSend`` and ``SlaveReset`` into ``ClientSend`` and ``ClientReset``
- Change IRremoteESP8266 library updated to v2.7.8

### 8.3.1.5 20200616

- Add ESP32 ethernet commands ``EthType 0/1``, ``EthAddress 0..31`` and ``EthClockMode 0..3``
- Add Zigbee initial support for EmberZNet protocol (raw send/receive only)

### 8.3.1.4 20200615

- Add basic support for ESP32 ethernet adding commands ``Wifi 0/1`` and ``Ethernet 0/1`` both default ON

### 8.3.1.3 20200611

- Add initial support for Telegram bot (#8619)
- Add support for HP303B Temperature and Pressure sensor by Robert Jaakke (#8638)
- Add rule trigger ``System#Init`` to allow early rule execution without wifi and mqtt initialized yet
- Add serial to TCP bridge, ``TCPStart`` and ``TCPBaudRate`` (needs #define USE_TCP_BRIDGE)

### 8.3.1.2 20200522

- Change Energy JSON Total field from ``"Total":[33.736,11.717,16.978]`` to ``"Total":33.736,"TotalTariff":[11.717,16.978]``
- Change Energy JSON ExportActive field from ``"ExportActive":[33.736,11.717,16.978]`` to ``"ExportActive":33.736,"ExportTariff":[11.717,16.978]``
- Change Adafruit_SGP30 library from v1.0.3 to v1.2.0 (#8519)
- Fix escape of non-JSON received serial data (#8329)
- Add command ``Time 4`` to display timestamp using milliseconds (#8537)
- Add command ``SetOption94 0/1`` to select MAX31855 or MAX6675 thermocouple support (#8616)
- Add commands ``LedPwmOn 0..255``, ``LedPwmOff 0..255`` and ``LedPwmMode1 0/1`` to control led brightness by George (#8491)
- Add Three Phase Export Active Energy to SDM630 driver
- Add wildcard pattern ``?`` for JSON matching in rules
- Add support for unique MQTTClient (and inherited fallback topic) by full Mac address using ``mqttclient DVES_%12X`` (#8300)
- Add Zigbee options to ``ZbSend`` to write and report attributes
- Add ``CpuFrequency`` to ``status 2``
- Add ``FlashFrequency`` to ``status 4``
- Add support for up to two BH1750 sensors controlled by commands ``BH1750Resolution`` and ``BH1750MTime`` (#8139)
- Add Zigbee auto-responder for common attributes
- Add support for BL0940 energy monitor as used in Blitzwolf BW-SHP10 (#8175)

### 8.3.1.1 20200518

- Change IRremoteESP8266 library updated to v2.7.7
- Add command ``Rule0`` to change global rule parameters
- Add more functionality to ``Switchmode`` 11 and 12 (#8450)
- Add dump of compressed rules over 512 chars and unishox decompress fix
- Add support for VEML6075 UVA/UVB/UVINDEX Sensor by device111 (#8432)
- Add support for VEML7700 Ambient light intensity Sensor by device111 (#8432)

### 8.3.1 20200518

- Release Fred

### 8.3.0.2 20200517

- Change Hass discovery from using template name to new Device name (#8462)
- Add command ``DeviceName`` defaults to FriendlyName1 and replaces FriendlyName1 in GUI

### 8.3.0.1 20200514

- Change KNX pow function to approximative pow saving 5k of code space
- Change Mutichannel Gas sensor pow function to approximative pow saving 5k of code space
- Change Quick Power Cycle detection from 4 to 7 power interrupts (#4066)
- Fix default state of ``SetOption73 0`` for button decoupling and send multi-press and hold MQTT messages

### 8.3.0 20200514

- Release Fred

### 8.2.0.6 20200501

- Add experimental basic support for Tasmota on ESP32 based on work by Jörg Schüler-Maroldt
- Add support for analog anemometer by Matteo Albinola (#8283)
- Add support for OpenTherm by Yuriy Sannikov (#8373)
- Add support for Thermostat control by arijav (#8212)
- Add automatic compression of Rules to achieve ~60% compression by Stefan Hadinger
- Add command ``SetOption93 1`` to control caching of compressed rules
- Add rule trigger at root level like ``on loadavg<50 do power 2 endon`` after ``state`` command
- Change flash access removing support for any Core before 2.6.3
- Change HAss discovery by Federico Leoni (#8370)
- Change default PWM Frequency to 977 Hz from 223 Hz
- Change minimum PWM Frequency from 100 Hz to 40 Hz
- Change PWM updated to the latest version of Arduino PR #7231
- Change Philips Hue emulation now exposes modelId and manufacturerId
- Add Zigbee support for router and end-device mode

### 8.2.0.5 20200425

- Breaking Change Device Groups multicast address and port  (#8270)
- Change IRremoteESP8266 library updated to v2.7.6

### 8.2.0.4 20200417

- Change PWM implementation to Arduino #7231 removing support for Core versions before 2.6.3
- Change default PWM Frequency to 223 Hz instead of 880 Hz for less interrupt pressure
- Fix Zigbee DimmerUp/DimmerDown malformed
- Add config version tag
- Add command ``SetOption73 1`` for button decoupling and send multi-press and hold MQTT messages by Federico Leoni (#8235)
- Add command ``SetOption92 1`` to set PWM Mode from regular PWM to ColorTemp control (Xiaomi Philips ...)
- Add command ``SO`` as shortcut for command ``SetOption``

### 8.2.0.3 20200329

- Change light scheme 2,3,4 cycle time speed from 24,48,72,... seconds to 4,6,12,24,36,48,... seconds (#8034)
- Change remove floating point libs from IRAM
- Change remove MQTT Info messages on restart for DeepSleep Wake (#8044)
- Change IRremoteESP8266 library updated to v2.7.5
- Fix PWM flickering during wifi connection (#8046)
- Fix Zigbee crash with Occupancy sensor (#8089)
- Add support for longer template names
- Add Zigbee command ``ZbBindState`` and ``manuf``attribute
- Add Zigbee command ``ZbConfig`` and configuration in Settings
- Add commands ``CounterDebounceLow`` and ``CounterDebounceHigh`` to control debouncing (#8021)
- Add commands ``NrfPage``, ``NrfIgnore``, ``NrfScan`` and ``NrfBeacon`` to NRF24 Bluetooth driver (#8075)
- Add command ``SetOption90 1`` to disable non-json MQTT messages (#8044)
- Add command ``Sensor10 0/1/2`` to control BH1750 resolution - 0 = High (default), 1 = High2, 2 = Low (#8016)
- Add command ``Sensor10 31..254`` to control BH1750 measurement time which defaults to 69 (#8016)
- Add command ``Sensor18 0..32000`` to control PMS5003 sensor interval to extend lifetime by Gene Ruebsamen (#8128)
- Add command ``SetOption91 1`` to enable fading at startup / power on
- Add command ``SetOption41 <x>`` to force sending gratuitous ARP every <x> seconds
- Add command ``DevGroupName`` to specify up to four Device Group Names (#8087)
- Add command ``DevGroupSend`` to send an update to a Device Group (#8093)
- Add command ``Ping`` (#7176)
- Add command ``Palette`` to add the ability to specify a palette of colors (#8150)
- Add commands ``GlobalTemp`` and ``GlobalHum`` to init sensor data (#8152)
- Add quick wifi reconnect using saved AP parameters when ``SetOption56 0`` (#3189)
- Add more accuracy to GPS NTP server (#8088)
- Add support for an iAQ sensor (#8107)
- Add support for Seven Segment display using HT16K33 (#8116)
- Add support for AS3935 Lightning Sensor by device111 (#8130)
- Fix prevent multiple pings to run concurrently
- Fix Scheme 2-4 brightness when SetOption68 1 (#8058)
- Add ``DimmerRange`` for PWM lights (#8120)

### 8.2.0.2 20200328

- Add support for up to four MQTT GroupTopics using the same optional Device Group names (#8014)
- Add console command history (#7483, #8015)

### 8.2.0.1 20200321

- Change HM-10 sensor type detection and add features (#7962)
- Fix possible Relay toggle on (OTA) restart
- Fix Zigbee sending wrong Sat value with Hue emulation
- Add Zigbee command ``ZbRestore`` to restore device configuration dumped with ``ZbStatus 2``
- Add Zigbee command ``ZbUnbind``
- Add support for unreachable (unplugged) Zigbee devices in Philips Hue emulation and Alexa
- Add support for 64x48 SSD1306 OLED (#6740)

### 8.2.0 20200321

- Release Elliot

### 8.1.0.11 20200313

- Change Zigbee simplification of devices probing, saving Flash and memory
- Add HAss Discovery support for Button and Switch triggers by Federico Leoni (#7901)
- Add support for HDC1080 Temperature and Humidity sensor by Luis Teixeira (#7888)
- Add commands ``SwitchMode 13`` PushOn and ``SwitchMode 14`` PushOnInverted (#7912)
- Add command ``HumOffset -10.0 .. 10.0`` to set global humidity sensor offset (#7934)
- Add Zigbee support for Hue emulation by Stefan Hadinger
- Add Dew Point to Temperature and Humidity sensors
- Add support for ElectriQ iQ-wifiMOODL RGBW light by Ian King (#7947)

### 8.1.0.10 20200227

- Change default my_user_config.h driver and sensor support removing most sensors and adding most drivers
- Change IRremoteESP8266 library updated to v2.7.4
- Revert switchmode 6 according to issue 7778 (#7831)
- Add support for Jarolift rollers by Keeloq algorithm
- Add Zigbee features and improvements and remove support for Zigbee commands starting with ``Zigbee...``
- Add support for MaxBotix HRXL-MaxSonar ultrasonic range finders by Jon Little (#7814)
- Add support for Romanian language translations by Augustin Marti
- Add support for La Crosse TX23 Anemometer by Norbert Richter (#3146, #7765)
- Add command ``SetOption89 0/1`` for Zigbee distinct MQTT topics per device for SENSOR, allowing retained messages (#7835)
- Change Hue emulation code optimization

### 8.1.0.9 20200220

- Revert most wifi connectivity changes introduced in 8.1.0.5 (#7746, #7602, #7621)
- Fix Zigbee auto-increment transaction number (#7757)
- Add initial support for Sensors AHT10 and AHT15 by Martin Wagner (#7596)
- Add support for Wemos Motor Shield V1 by Denis Sborets (#7764)
- Add Zigbee enhanced commands decoding, added ``ZbPing``
- Add commands ``SetOption85 0/1`` and ``DevGroupShare`` supporting UDP Group command using ``GroupTopic`` without MQTT by Paul Diem (#7790)
- Add support for Martin Jerry/acenx/Tessan/NTONPOWER SD0x PWM dimmer switches by Paul Diem (#7791)
- Add command ``SetOption86 0/1`` for PWM dimmer to turn brightness LED's off 5 seconds after last change
- Add command ``SetOption87 0/1`` for PWM dimmer to turn red LED on when powered off
- Add command ``SetOption88 0/1`` for PWM dimmer to let buttons control remote devices

### 8.1.0.8 20200212

- Change MQTT message size with additional 200 characters
- Change some wifi code to attempt faster connection (#7621)
- Change display of some date and time messages from "Wed Feb 19 10:45:12 2020" to "2020-02-19T10:45:12"
- Fix relation between RSSI and signal strength
- Add another new DHT driver based on ESPEasy. The old driver can still be used using define USE_DHT_OLD. The previous new driver can be used with define USE_DHT_V2 (#7717)

### 8.1.0.7 20200210

- Add new DHT driver. The old driver can still be used using define USE_DHT_OLD (#7468)
- Fix wrong encoding of Zigbee persistent data

### 8.1.0.6 20200205

- Fix Hass sensor discovery part 1/4 by Federico Leoni (#7582, #7548)
- Fix MaxPower functionality (#7647)
- Add support for sensors DS18x20 and DHT family on Shelly 1 and Shelly 1PM using Shelly Add-On adapter (#7469)
- Add commands ``SwitchMode 11`` PushHoldMulti and ``SwitchMode 12`` PushHoldInverted (#7603)
- Add command ``Buzzer -1`` for infinite mode and command ``Buzzer -2`` for following led mode (#7623)
- Add support for MI-BLE sensors using HM-10 Bluetooth 4.0 module by Christian Staars (#7683)
- Add BootCount Reset Time as BCResetTime to ``Status 1``
- Add ``ZbZNPReceived``and ``ZbZCLReceived`` being published to MQTT when ``SetOption66 1``
- Add optional Wifi AccessPoint passphrase define WIFI_AP_PASSPHRASE in my_user_config.h (#7690)
- Add support for FiF LE-01MR energy meter by saper-2 (#7584)

### 8.1.0.5 20200126

- Change wifi connectivity stability (#7602)
- Change IRremoteESP8266 library updated to v2.7.3
- Fix PWM flickering at low levels (#7415)
- Add ``SetOption84 0/1`` sends AWS IoT device shadow updates (alternative to retained)
- Add ``ZbBind`` (experimental) and bug fixes

### 8.1.0.4 20200116

- Change Zigbee command prefix from ``Zigbee*`` to ``Zb*``
- Fix ``PowerDelta`` zero power detection (#7515)
- Fix OTA minimal gzipped detection regression from 8.1.0.3
- Fix ``RGBWWTable`` ignored (#7572)
- Add web page sliders when ``SetOption37 128`` is active allowing control of white(s)
- Add Zigbee persistence and friendly names
- Add most SetOptions as defines to my_user_config.h
- Add SoftwareSerial to CSE7766 driver allowing different GPIOs (#7563)
- Add optional parameter ``<startcolor>`` to command ``Scheme <scheme>, <startcolor>`` to control initial start color
- Add rule trigger on one level deeper using syntax with two ``#`` like ``on zigbeereceived#vibration_sensor#aqaracubeside=0 do ...``

### 8.1.0.3 20200106

- Change commands ``Prefix``, ``Ssid``, ``StateText``, ``NTPServer``, and ``FriendlyName`` displaying all items
- Change IRremoteESP8266 library updated to v2.7.2
- Fix ``WakeUp <x>`` ignores provided value (#7473)
- Fix exception 9 restart on log message in Ticker interrupt service routines NTP, Wemos and Hue emulation (#7496)
- Add support for gzipped binaries
- Add ``SwitchMode 8`` ToggleMulti, ``SwitchMode 9`` FollowMulti and ``SwitchMode 10`` FollowMultiInverted (#7522)

### 8.1.0.2 20191230

- Fix LCD line and column positioning (#7387)
- Fix Display handling of hexadecimal escape characters (#7387)
- Fix Improved fade linearity with gamma correction
- Fix wrong gamma correction for Module 48 lights (PWM5 for CT)
- Add support for ``AdcParam`` parameters to control ADC0 Current Transformer Apparent Power formula by Jodi Dillon (#7100)
- Add optional support for Prometheus using file xsns_91_prometheus.ino (#7216)
- Add command ``ShutterButton <parameters>`` to control shutter(s) by to-scho (#7403)
- Add command ``SetOption82 0/1`` to limit the CT range for Alexa to 200..380
- Add experimental support for NRF24L01 as BLE-bridge for Mijia Bluetooth sensors by Christian Baars (#7394)
- Add support to BMP driver to enter reset state (sleep enable) when deep sleep is used in Tasmota

### 8.1.0.1 20191225

- Change Lights: simplified gamma correction and 10 bits internal computation
- Fix Sonoff Bridge, Sc, L1, iFan03 and CSE7766 serial interface to forced speed, config and disable logging
- Fix Serial initialization regression from previous fix
- Fix commands ``Display`` and ``Counter`` from overruling command processing (#7322)
- Fix ``White`` added to light status (#7142)
- Add command ``SetOption79 0/1`` to enable reset of counters at teleperiod time by Andre Thomas (#7355)
- Add SerialConfig to ``Status 1``
- Add WifiPower to ``Status 5``
- Add support for DS1624, DS1621 Temperature sensor by Leonid Myravjev
- Add Zigbee attribute decoder for Xiaomi Aqara Cube

### 8.1.0 20191225

- Release Doris

### 8.0.0.3 20191224

- Version bump due to internal Settings change

### 8.0.0.2 20191223

- Changed Settings variable namings
- Change number of ``FriendlyName``s from 4 to 8
- Add Zigbee better support for Xiaomi Double Switch and Xiaomi Vibration sensor
- Add support for ``AdcParam`` parameters to control ADC0 Moisture formula by Federico Leoni (#7309)
- Add commands ``WebButton1`` until ``WebButton16`` to support user defined GUI button text (#7166)

### 8.0.0.1 20191221

- Change Settings text handling allowing variable length text within a total text pool of 699 characters
- Change Smoother ``Fade`` using 100Hz instead of 20Hz animation (#7179)
- Change number of rule ``Var``s and ``Mem``s from 5 to 16 (#4933)
- Add support for max 150 characters in most command parameter strings (#3686, #4754)
- Add support for GPS as NTP server by Christian Baars and Adrian Scillato
- Add Zigbee coalesce sensor attributes into a single message
- Add Deepsleep start delay based on Teleperiod if ``Teleperiod`` differs from 10 or 300

### 7.2.0 20191221

- Release Constance
- Change basic version string to lite (#7291)
- Fix Arduino IDE compile error (#7277)
- Fix restore ShutterAccuracy, MqttLog, WifiConfig, WifiPower and SerialConfig (#7281)
- Fix no AP on initial install (#7282)
- Fix failing downgrade (#7285)

### 7.1.2.6 20191214

- Change some more Settings locations freeing up space for future single char allowing variable length text
- Change tasmota-basic.bin and FIRMWARE_BASIC to tasmota-lite.bin and FIRMWARE_LITE
- Fix DeepSleep in case there is no wifi by Stefan Bode (#7213)
- Fix Fade would ignore ``savedata 0`` and store to flash anyways (#7262)
- Add Zigbee send automatic ZigbeeRead after sending a command
- Add Zigbee improving Occupancy:false detection for Aqara sensor
- Add fallback support from version 8.x
- Add restriction if fallback firmware is incompatible with settings resulting in unreachable device
- Add support for DHT12 Temperature and Humidity sensor by Stefan Oskamp

### 7.1.2.5 20191213

- Change some Settings locations freeing up space for future single char allowing variable length text
- Add Zigbee support for Xiaomi Aqara Vibration Sensor and Presence Sensor by Stefan Hadinger
- Add Shutter functions ramp up/down and MQTT reporting by Stefan Bode

### 7.1.2.4 20191209

- Change HTTP CORS from command ``SetOption73 0/1`` to ``Cors <cors_domain>`` allowing user control of specific CORS domain by Shantur Rathore (#7066)
- Change GUI Shutter button text to Up and Down Arrows based on PR by Xavier Muller (#7166)
- Change amount of supported DHT sensors from 3 to 4 by Xavier Muller (#7167)
- Revert removal of exception details from MQTT info on restart
- Add Wifi Signal Strength in dBm in addition to RSSI Wifi Experience by Andreas Schultz (#7145)
- Add Yaw, Pitch and Roll support for MPU6050 by Philip Barclay (#7058)
- Add reporting of raw weight to JSON from HX711 to overcome auto-tare functionality by @tobox (#7171)
- Add command ``Sensor34 9 <weight code>`` to set minimum delta to trigger JSON message by @tobox (#7188)
- Fix flashing H801 led at boot by Stefan Hadinger (#7165, #649)
- Fix duplicated ``Backlog`` when using Event inside a Backlog by Adrian Scillato (#7178, #7147)
- Fix Gui Timer when using a negative zero offset of -00:00 by Peter Ooms (#7174)

### 7.1.2.3 20191208

- Change Exception reporting removing exception details from both MQTT info and ``Status 1``. Now consolidated in ``Status 12`` if available.

### 7.1.2.2 20191206

- Remove rule trigger ``tele_power1#state`` due to compatibility
- Add command ``SerialConfig 0..23`` or ``SerialConfig 8N1`` to select Serial Config based in PR by Luis Teixeira (#7108)
- Add save call stack in RTC memory in case of crash, command ``Status 12`` to dump the stack by Stefan Hadinger
- Add Home Assistant force update by Frederico Leoni (#7140, #7074)

### 7.1.2.1 20191206

- Add SML bus decoder syntax support for byte order by Gerhard Mutz (#7112)
- Add rule var ``%topic%`` by Adrian Scillato (#5522)
- Add rule triggers ``tele_power1#state`` and multiple ``tele-wifi1#xxx`` by Adrian Scillato (#7093)
- Add experimental support for stepper motor shutter control by Stefan Bode
- Add optional USE_MQTT_TLS to tasmota-minimal.bin by Bohdan Kmit (#7115)

### 7.1.2 20191206

- Maintenance Release

### 7.1.1.1 20191201

- Fix lost functionality of GPIO9 and GPIO10 on some devices (#7080)
- Fix Zigbee uses Hardware Serial if GPIO 1/3 or GPIO 13/15 and SerialLog 0 (#7071)
- Fix WS2812 power control (#7090)
- Change light color schemes 2, 3 and 4 from color wheel to Hue driven with user Saturation control
- Change log buffer size from 520 to 700 characters accomodating full rule text (#7110)

### 7.1.1 20191201

- Maintenance Release

### 7.1.0.1 20191130

- Fix slider for devices with one or two channels like only white or white/yellow
- Fix TasmotaSlave buffer overrun on Tele
- Fix light scheme 4 speed (#7072)
- Add support for TasmotaSlave executing commands on Tasmota

### 7.1.0 20191129

- Release Doris

### 7.0.0.6 20191122

- Add colorpicker to WebUI by Christian Staars (#6984)
- Change new Fade system much smoother, Speed now up to 40 (#6942, #3714)
- Fix Arduino IDE function prototyping compile error (#6982)
- Change update lib IRremoteESP8266 updated to v2.7.1, -2.7k flash and -1.5k RAM for Tasmota-IR
- Fix auto--power on/off when setting channel to non-zero or zero value, when SetOption68 1
- Fix postpone saving settings to flash until Fade is complete, avoids pause in Fade
- Add command ``SetOption77 0/1`` to keep power on when slider is far left

### 7.0.0.5 20191118

- Fix boot loop regression
- Add command ``TempOffset -12.6 .. 12.6`` to set global temperature sensor offset (#6958)
- Fix check deepsleep for valid values in Settings (#6961)
- Fix Wifi instability when light is on, due to sleep=0 (#6961, #6608)
- Add hardware detection to be overruled with ``SetOption51`` (#6969)

### 7.0.0.4 20191108

- Add command ``WifiPower 0 .. 20.5`` to set Wifi Output Power which will be default set to 17dBm
- Change supported PCF8574 I2C address range to 0x20 - 0x26 allowing other I2C devices with address 0x27 to be used at the same time
- Change supported PCF8574A I2C address range to 0x39 - 0x3F allowing other I2C devices with address 0x38 to be used at the same time
- Change supported MCP230xx I2C address range to 0x20 - 0x26 allowing other I2C devices with address 0x27 to be used at the same time
- Add Keep last channels values when Color command end with '=' (#6799)
- Add support for I2C sensor TLS2591 Light Intensity sensor (#6873)
- Change Kept only NEC/RC5/RC6/HASH IR protocols in standard Tasmota, all other protocols require Tasmota-IR, saving 4K
- Add command ``SetOption76 0/1`` to enable incrementing bootcount when deepsleep is enabled (#6930)
- Change Reset erase end address from as seen by SDK (getFlashChipSize) to full flash size (getFlashChipRealSize)
- Change Zigbee log verbosity reduction

### 7.0.0.3 20191103

- Add command ``I2cDriver`` for I2C driver runtime control using document I2CDEVICES.md
- Fix random crash caused by UPNP flood
- Add support for Honeywell HPMA115S0 particle concentration sensor by David Hunt (#6843)
- Remove driver xsns_12_ads1115_i2cdev replaced by xsns_12_ads1115

### 7.0.0.2 20191102

- Add command ``WebColor19`` to control color of Module and Name (#6811)
- Add support for Honeywell I2C HIH series Humidity and Temperetaure sensor (#6808)
- Fix wrong Dimmer behavior introduced with #6799 when ``SetOption37`` < 128
- Change add DS18x20 support in Tasmota-IR
- Add Zigbee command support, considered as v1.0 for full Zigbee support
- Fix Reduce flash size after change to IRremoteESP8266 v2.7.0

### 7.0.0.1 20191027

- Remove update support for versions before 6.0
- Change default GUI to dark theme
- Add command ``SetOption73 0/1`` to re-enable HTTP Cross-Origin Resource Sharing (CORS) now default disabled (#6767)
- Add frequency to ADE7953 energy monitor as used in Shelly 2.5 by ljakob (#6778)
- Add command ``SetOption74 0/1`` to enable DS18x20 internal pull-up and remove define DS18B20_INTERNAL_PULLUP (#6795)
- Fix better control of RGB/White when ``SetOption37`` >128, added ``Dimmer1`` and ``Dimmer2`` commands (#6714)
- Add hide Alexa objects with friendlyname starting with '$' (#6722, #6762)
- Add command ``SetOption75 0/1`` to switch between grouptopic (0) using fulltopic replacing %topic% or (1) is cmnd/\<grouptopic\> (#6779)
- Change IRremoteESP8266 library to v2.7.0

### 6.7.1.1 20191026

- Change ArduinoSlave to TasmotaSlave
- Add support for Tuya battery powered devices (#6735)
- Change repository name from Sonoff-Tasmota to Tasmota and all code references from Sonoff to Tasmota

### 6.7.1 20191026

- Release Allison
- Fix on energy monitoring devices using PowerDelta Exception0 with epc1:0x4000dce5 = Divide by zero (#6750)
- Fix Script array bug (#6751)

### 6.7.0 20191025

- Release

### 6.6.0.21 20191022

- Remove support for WPS and SmartConfig in favour of Web server (!) based WifiManager (#6680)
- Remove binary sonoff-classic (#6680)
- Remove command ``SetOption2``

### 6.6.0.20 20191018

- Add command ``SetOption65 0/1`` to disable (1) fast power cycle detection fixing unwanted brownout trigger
- Add absolute PowerDelta using command ``PowerDelta 101..32000`` where 101 = 101-100 = 1W, 202 = 202-100 = 102W (#5901)
- Add support for EX-Store WiFi Dimmer V4 (#5856)
- Add ``ZigbeeRead`` command and many improvements (#6095)
- Add ArduinoSlave driver (EXPERIMENTAL)

### 6.6.0.19 20191018

- Replace obsolete xsns_23_sdm120 with xnrg_08_sdm120 and consolidate define USE_SDM120
- Replace obsolete xsns_25_sdm630 with xnrg_10_sdm630 and consolidate define USE_SDM630
- Replace obsolete xsns_49_solaxX1 with xnrg_12_solaxX1 (#6677)

### 6.6.0.18 20191010

- Add command ``DimmerRange`` in Light module to support 2 byte dimming ranges from Tuya
- Add Zigbee additional commands and sending messages to control devices (#6095)
- Fix Rules were not triggered with IR unknown protocol or in sonoff-it (#6629)
- Add define USE_DEEPSLEEP and command ``DeepSleepTime 0 or 10..86400`` (seconds) to enter deepsleep mode (#6638)
- Add define USE_SONOFF_RF to enable/disable Sonoff Rf support (#6648)
- Add incremental beeps to Ifan03 remote control fan speed buttons (#6636)
- Add rule support after every command execution like Fanspeed#Data=2 (#6636)
- Fix handling of ligth channels when pwm_multichannel (Option68) is enabled
- Add WebUI for multiple, independent PWM channels
- Remove default DS18B20 driver and only support define DS18x20 (#6647)
- Add support for PMS3003 dust particle sensor
- Change Sonoff L1 support by adding define USE_SONOFF_L1

### 6.6.0.17 20191009

- Add command ``SetOption34 0..255`` to set backlog delay. Default value is 200 (mSeconds) (#6562)
- Add command ``Gpio 255`` to show physical GPIO configuration of all non-flash pins (#6407)

### 6.6.0.16 20191008

- Change PZEM004T default address mask from 0.0.0.x to 192.168.1.x for legacy reason (#6585)
- Fix PZEM004T, PZEMAC and PZEMDC autodetection (#6585)
- Change light drivers internals to ease management

### 6.6.0.15 20191003

- Change command ``PulseTime`` JSON message format and allow display of all pulsetimer information (#6519)
- Add support for Chint DDSU666 Modbus energy meter by Pablo Zerón
- Add support for SM2135 as used in Action LSC Smart Led E14 (#6495)
- Add command ``SetOption72 0/1`` to switch between software (0) or hardware (1) energy total counter (#6561)
- Add Zigbee tracking of connected devices and auto-probing of Manuf/Model Ids
- Fix better handling of PWM White Temperature mode for Module 48 (#6534)

### 6.6.0.14 20190925

- Change command ``Tariffx`` to allow time entries like 23 (hours), 1320 (minutes) or 23:00. NOTE: As this is development branch previous tariffs are lost! (#6488)
- Remove support for define USE_DS18x20_LEGACY and legacy DS18x20 driver (#6486)
- Add initial support for MQTT logging using command ``MqttLog <loglevel>`` (#6498)
- Add Zigbee more support - collect endpoints and clusters, added ZigbeeDump command
- Add initial support for shutters by Stefan Bode (#288)
- Add command to MCP230xx: ``sensor29 pin,0/1/2`` for OFF/ON/TOGGLE
- Add initial support for PCF8574 I2C I/O Expander (currently output only) by Stefan Bode
- Add command ``SetOption71 0/1`` to switch between different Modbus Active Energy registers on DDS238-2 energy meters (#6531)
- Change command ``SetOption43`` to make it more general. Now supports PS_16_DZ driver too (#6544)
- Change command handling by moving buffers up in chain solving MQTTlog support (#6529)
- Change detection of non-MQTT commands by allowing non-space characters as delimiter (#6540)
- Fix TasmotaSerial: move serial send to IRAM for high speed baud rates

### 6.6.0.13 20190922

- Add command ``EnergyReset4 x,x`` to initialize total usage for two tarrifs
- Add command ``EnergyReset5 x,x`` to initialize total export (or production) for two tarrifs
- Add command ``Sensor34 8,0`` and ``Sensor34 8,1`` to disable/enable JSON message on weight change over 4 gram
- Add JSON array index support to rules evaluation allowing trigger on ENERGY#POWER[2]>0.60 from JSON ..,"Power":[0.00,0.68],.. (#6160)

### 6.6.0.12 20190910

- Redesign command ``Tariff`` to now default to 0 (=disabled) and allowing to set both Standard Time (ST) and Daylight Savings Time (DST) start hour
-  Commands ``Tariff1 22,23`` = Tariff1 (Off-Peak) ST,DST   Tariff2 (Standard) 6,7 = Tariff2 ST,DST   Tariff9 0/1 = Weekend toggle (1 = Off-Peak during weekend)
- Change rename "Data" to "Hash" and limit to 32 bits when receiving UNKNOWN IR protocol (see DECODE_HASH from IRremoteESP8266)
- Add command ``Gpios 255/All`` to show all available GPIO components (#6407)
- Change JSON output format for commands ``Adc``, ``Adcs``, ``Modules``, ``Gpio`` and ``Gpios`` from list to dictionary (#6407)
- Add Zigbee support phase 3 - support for Xiaomi lumi.weather air quality sensor, Osram mini-switch
- Change energy sensors for three phase/channel support
- Add support for Shelly 2.5 dual energy (#6160)
- Add initial support for up to three PZEM-014/-016 on serial modbus connection with addresses 1 (default), 2 and 3 (#2315)
- Add initial support for up to three PZEM-004T on serial connection with addresses x.x.x.1 (default), 2 and 3 (#2315)
- Add initial support for up to three PZEM-003/-017 on serial modbus connection with addresses 1 (default), 2 and 3 (#2315)
- Add driver USE_SDM630_2 as future replacement for USE_SDM630 - Pls test and report
- Add command ``ModuleAddress 1/2/3`` to set Pzem module address when a single module is connected (#2315)

### 6.6.0.11 20190907

- Change Settings crc calculation allowing short term backward compatibility
- Add support for up to 4 INA226 Voltage and Current sensors by Steve Rogers (#6342)
- Change Improve reliability of TasmotaSerial at 115200 bauds and reduce IRAM usage for Stage/pre-2.6
- Add support for A4988 stepper-motor-driver-circuit by Tim Leuschner (#6370)
- Add support for Hiking DDS238-2 Modbus energy meter by Matteo Campanella (#6384)

### 6.6.0.10 20190905

- Redesign Tuya support by Shantur Rathore removing commands SetOption34, 41, 44, 45, 46 and 65 (#6353)
- Add command Reset 99 to reset bootcount to zero (#684, #6351)
- Change command Time 1/2/3 to select JSON time format ISO, ISO + Epoch or Epoch for legacy reason

### 6.6.0.9 20190828

- Change theoretical baudrate range to 300..19660500 bps in 300 increments (#6294)
- Add Full support of all protocols in IRremoteESP8266, to be used on dedicated-IR Tasmota version. Warning: +81k Flash when compiling with USE_IR_REMOTE_FULL
- Add compile time define USE_WS2812_HARDWARE to select hardware type WS2812, WS2812X, WS2813, SK6812, LC8812 or APA106 (DMA mode only)
- Add 'sonoff-ir' pre-packaged IR-dedicated firmware and 'sonoff-ircustom' to customize firmware with IR Full protocol support
- Add Zigbee support phase 2 - cc2530 initialization and basic ZCL decoding
- Add driver USE_SDM120_2 with Domoticz P1 Smart Meter functionality as future replacement for USE_SDM120 - Pls test and report
- Add command Power0 0/1/2/Off/On/Toggle to control all power outputs at once (#6340)
- Add time to more events (#6337)
- Add command Time 1/2/3 to select JSON time format ISO + Epoch, ISO or Epoch

### 6.6.0.8 20190827

- Add Tuya Energy monitoring by Shantur Rathore
- Add phase 1 Domoticz P1 Smart Meter support using energy sensors handled by xdrv_03_energy.ino based on an idea by pablozg
-   Add commands Tariff1 0..23 (start Off-Peak hour), Tariff2 0..23 (start Standard hour) and Tariff3 0/1 (Saturday and Sunday Off-Peak)

### 6.6.0.7 20190825

- Expand Settings area to 4k for future use

### 6.6.0.6 20190819

- Add I2C display driver for SH1106 oled by Gerhard Mutz
- Add SPI display drivers for epaper 4.2 inch, ILI9488 TFT, SSD1351 Color oled and RA8876 TFT by Gerhard Mutz
- Add support for HM17 bluetooth LE passive scan of ibeacon devices by Gerhard Mutz

### 6.6.0.5 20190816

- Add command WebSensor<sensor number> 0/1 to control display of sensor data in web GUI (#6085)
- Change some table locations from RAM to Flash
- Fix wrong telemetry message when SetOption68 1 (#6191)
- Add support for RDM6300 125kHz RFID Reader by Gerhard Mutz

### 6.6.0.4 20190806

- Add support for CHIRP soil moisture sensor by Christian Baars
- Add debug compile features using defines DEBUG_TASMOTA_CORE, DEBUG_TASMOTA_DRIVER and DEBUG_TASMOTA_SENSOR.
-   See DEBUG_CORE_LOG example in sonoff.ino and DEBUG_DRIVER_LOG example in xdrv_09_timers.ino
- Add support for Solax X1 inverter by Pablo Zerón
- Add ZigBee support phase 1 - low level MQTT ZNP messages for CC2530 devices
- Add command Buzzer with optional parameters <number of beeps>,<duration of beep in 100mS steps>,<duration of silence in 100mS steps> enabled when a buzzer is configured (#5988)
- Add support for PAJ7620 gesture sensor by Christian Baars

### 6.6.0.3 20190725

- Change filename of configuration backup from using FriendlyName1 to Hostname solving diacritic issues (#2422)
- Change Store AWS IoT Private Key and Certificate in SPI Flash avoiding device-specific compilations
- Upgrade library IRRemoteEsp8266 to 2.6.4, now using sendPioneer()
- Add support for MAX31865 Thermocouple sensor by Alberto Lopez Siemens
- Add option 0 to Width1 (Marker), Width2 (Second), Width3 (Minute) and Width4 (Hour) disabling display (#6152)
- Add MqttCount metric to STATE (#6155)
- Add define USE_ENERGY_MARGIN_DETECTION to disable Energy Margin and Power Limit detection
- Add define USE_ENERGY_POWER_LIMIT to disable Energy Power Limit detection while Energy Margin detection is active
- Add allow repeat/longpress for IRSend raw, introduced IRSend<r> option (#6074)
- Add SetOption68 to enable multi-channel PWM instead of a single light (#6134)

### 6.6.0.2 20190714

- Change commands Var and Mem to show all parameters when no index is given (#6107)
- Add command SetOption67 0/1 to disable or enable a buzzer as used in iFan03
- Add command DisplayWidth to set pixel width on supported devices
- Add command DisplayHeight to set pixel height on supported devices
- Add support for Sonoff iFan03 as module 71 (#5988)
- Add support for a buzzer
- Add support for IRSend long press ('repeat' feature from IRRemoteESP8266) (#6074)
- Add support for IRHVAC Midea/Komeco protocol (#3227)
- Add support for more IRSend protocols enabled in my_user_config.h
- Add support for IRSend Pioneer protocol (#6100)
- Add Oled reset GPIO option "OLED reset"

### 6.6.0.1 20190708

- Fix Domoticz battery level set to 100 if define USE_ADC_VCC is not used (#6033)
- Fix Force Elliptic Curve for Letsencrypt TLS #6042
- Fix WeMo emulation for 1G echo and 2G echo dot (#6086)
- Fix Xiaomi Philips brightness (#6091)
- Change defines USE_TX20_WIND_SENSOR and USE_RC_SWITCH in my_user_config.h to disable to lower iram usage enabling latest core compilation (#6060, #6062)
- Add blend RGB leds with White leds for better whites (#5895, #5704)
- Add command SetOption41 0..8 to control number of Tuya switches (#6039)
- Add command SetOption42 0..255 to set overtemperature (Celsius only) threshold resulting in power off all on energy monitoring devices. Default setting is 90 (#6036)
- Add command SetOption66 0/1 to enable or disable Tuya dimmer range 255 slider control
- Add command Time to disable NTP and set UTC time as Epoch value if above 1451602800 (=20160101). Time 0 re-enables NTP (#5279)
- Add AZ7798 automatic setting of clock display (#6034)
- Add Epoch and UptimeSec to JSON messages (#6068)
- Add support for up to 4 INA219 sensors (#6046)

### 6.6.0 20190707

- Remove support of TLS on core 2.3.0 and extent support on core 2.4.2 and up
- Remove MQTT uptime message every hour
- Refactor some defines to const
- Refactor webserver HTML input, button, textarea, and select name based on id
- Refactor webserver sensor data collection
- Refactor TLS based on BearSSL, warning breaking change for fingerprints validation
- Refactor management of lights, using classes and integers instead of floats
- Refactor UDP initial message handling from string to char using static memory and add debug info (#5505)
- Refactor IRSend and receive for 64-bit support (#5523)
- Refactor MQTT which might solve issue (#5755)
- Refactor IRSend by using heap when more than 199 values need to be send. May need increase of define MQTT_MAX_PACKET_SIZE too (#5950)
- Refactor double to float in rules, and replaced trigonometric functions from stdlib with smaller versions (#6005)
- Change pubsubclient MQTT_KEEPALIVE from 10 to 30 seconds for AWS IoT support
- Change gamma correction as default behavior, ie "Ledtable 1"
- Change PWM resolution from 8 to 10 bits for low brightness lights
- Change IRSend Panasonic protocol to 64-bit (#5523)
- Change ADC0 to enabled by default in my_user_config.h (#5671)
- Change define USE_EMULATION by USE_EMULATION_HUE and USE_EMULATION_WEMO (#5826)
- Change default PowerDelta from 80% to 0% on new installations (#5858, #5028, #4813, #4130, #4145, #3795, #3778, #3660, #3648)
- Fix display Bug in KNX webmenu for Physical Address
- Fix the Unescape() function and the SendSerial3 behaviour
- Fix webserver multiple Javascript window.onload functionality
- Fix TasmotaSerial at 9600 bps solving DFPlayer comms (#5528)
- Fix Configure Timer Web GUI (#5568)
- Fix Shelly 2.5 I2C address priority issue when VEML6070 code is present by disabling VEML6070 for Shelly 2.5 (#5592)
- Fix use of SerialDelimiter value 128 (#5634)
- Fix Sonoff Pow R2 / S31 invalid energy increments (#5789)
- Fix core 2.5.x ISR not in IRAM exception (#5837)
- Fix Philips Hue emulation Alexa issue by using part of MAC address for LightId (#5849)
- Fix missing white channel for WS2812 (#5869)
- Fix PZem startup issue (#5875)
- Fix exception 9 when syslog is enabled and NTP is just synced (#5917)
- Fix Toggle functionality to button double press when one button and two devices are detected (#5935)
- Fix channel command for dual dimmers (#5940)
- Fix not restoring white value on power off/power on (#5993)
- Add command AdcParam to control ADC0 Temperature and Light formula parameters
- Add command LedMask to assign which relay has access to power LED (#5602, #5612)
- Add extended LED power control using command LedPowerX where X is 1 to 4. Enabled when "LedLink(i)" is configured too (#5709)
- Add command Sensor20 1..255 to change Nova Fitness SDS01 working period in minutes (#5452)
- Add command SetOption38 6..255 to set IRReceive protocol detection sensitivity mimizing UNKNOWN protocols (#5853)
- Add command SetOption39 1..255 to control CSE7766 (Pow R2) or HLW8032 (Blitzwolf SHP5) handling of power loads below 6W. Default setting is 128 (#5756)
- Add command SetOption40 0..250 to disable button functionality if activated for over 0.1 second. Needs SetOption1 1 and SetOption13 0 (#5449)
- Add command SetOption63 0/1 to disable relay state feedback scan at restart (#5594, #5663)
- Add command SetOption64 0/1 to switch between "-" or "_" as sensor index separator impacting DS18X20, DHT, BMP and SHT3X sensor names (#5689)
- Add command SetOption65 0/1 and more Tuya Serial based device support (#5815)
- Add command WebColor to change GUI colors on the fly
- Add support for AWS IoT with TLS 1.2 on core 2.4.2 and up. Full doc here: https://github.com/arendst/Tasmota/wiki/AWS-IoT
- Add support for Badger HR-E Water Meter (#5539)
- Add support for Shelly 2.5 Energy and overtemp Monitoring (#5592)
- Add support for color and colortone for Philips Hue emulation via Alexa (#5600 #4809)
- Add support for Scripts as replacement for Rules. Default disabled but can be enabled in my_user_config.h (#5689)
- Add support for up to four LEDs related to four power outputs. Enabled when "LedLink(i)" is configured too (#5709)
- Add support for Shelly 1PM Template {"NAME":"Shelly 1PM","GPIO":[56,0,0,0,82,134,0,0,0,0,0,21,0],"FLAG":2,"BASE":18} (#5716)
- Add support for SPS30 Particle sensor thanks to Gerhard Mutz (#5830)
- Add support for VL53L0x time of flight sensor. Might interfere with TSL2561 using same I2C address (#5845)
- Add support for Sonoff L1 thanks to reef-actor (#6002)
- Add rule Http#Initialized
- Add rule System#Save executed just before a planned restart
- Add rule support for single JSON value pair like {"SSerialReceived":"on"} by expanding it to {"SSerialReceived":{"Data":"on"}} allowing for trigger SSerialReceived#Data=on (#5638)
- Add define USE_COUNTER to my_user_config.h to save space in sonoff-basic.bin and sonoff-minimal.bin
- Add define USE_DHT to my_user_config.h to save space in sonoff-basic.bin
- Add defines USE_EMULATION_WEMO and USE_EMULATION_HUE to my_user_config.h to control emulation features at compile time (#5826)
- Add Toggle functionality to button double press when more devices are detected
- Add device OverTemp (>73 Celsius) detection to Energy Monitoring devices with temperature sensor powering off all outputs
- Add Tuya Dimmer 10 second heartbeat serial packet required by some Tuya dimmer secondary MCUs
- Add all temperature, humidity and pressure for global access
- Add validation check when loading settings from flash
- Add HX711 weight restore after controlled restart or after power restore just before executing command Sensor34 7 (#5367, #5786)
- Add GUI hexadecimal color options in my_user_config.h (#5586)
- Add alternative IRSend command syntax IRSend raw,\<freq\>,\<header mark\>,\<header space\>,\<bit mark\>,\<zero space\>,\<one space\>,\<bit stream\> (#5610)
- Add user configurable ADC0 to Module and Template configuration compatible with current FLAG options (#5671)
- Add AriLux RF control GPIO option "ALux IrSel" (159) replacing "Led4i" (59) for full LED control (#5709)
- Add LED GPIO option "LedLink" (157) and "LedLinki" (158) to select dedicated link status LED (#5709)
- Add all 5 PWM channels individually adressable with LEDs. (#5741)
- Add reset of Energy values when connection to sensor is lost for over 4 seconds (#5874, #5881)
- Add checkbox to GUI password field enabling visibility during password entry only (#5934)

### 6.5.0 20190319

- Remove commands SetOption14 and SetOption63 as it has been superseded by command Interlock
- Remove command SetOption35 0-255 for mDNS start-up delay (#4793)
- Remove support for MQTT_LIBRARY_TYPE, MQTT_ARDUINOMQTT and MQTT_TASMOTAMQTT (#5474)
- Change webserver content handling from single String to small Chunks increasing RAM
- Change code use of boolean to bool and byte to uint8_t
- Change code uint8_t flags to bool flags
- Change sonoff_template.h layout regarding optional module flags like ADC0
- Change sonoff_template.h module lay-out by removing non-configurable GPIOs
- Change button driver making it modular
- Change switch driver making it modular and introduce input filter (#4665, #4724)
- Change switch input detection by optimizing switch debounce (#4724)
- Change web authentication (#4865)
- Change image name BE_MINIMAL to FIRMWARE_MINIMAL and USE_xyz to FIRMWARE_xyz (#5106)
- Change GUI weblog from XML to plain text solving possible empty screens (#5154)
- Fix most compiler warnings
- Fix Display exception 28 when JSON value is nullptr received
- Fix epaper driver (#4785)
- Fix HAss Sensor Discovery Software Watchdog restart (#4831, #4988)
- Fix allowable MAX_RULE_VARS to 16 (#4933)
- Fix mDNS addService (#4938, #4951)
- Fix HAss discovery of MHZ19(B) sensors (#4992)
- Fix some exceptions and watchdogs due to lack of stack space (#5215)
- Fix GUI wifi password acception starting with asteriks (*) (#5231, #5242)
- Fix command WebSend intermittent results (#5273, #5304)
- Fix additional characters in fallbacktopic, hostname and mqttclient on core 2.5.0 (#5359, #5417)
- Fix Energy TotalStartTime when commands EnergyReset0 and/or EnergyReset3 used (#5373)
- Fix DS18S20 temperature calculation (#5375)
- Fix float calculations in range from 0 to -1 (#5386)
- Fix exception on GUI Configure Logging and Configure Other (#5424)
- Add commands PowerCal, VoltageCal and CurrentCal for HLW8012, HJL01 and BL0937 based energy sensors
- Add command SerialDelimiter 128 to filter reception of only characters between ASCII 32 and 127 (#5131)
- Add command SSerialSend5 \<hexdata\> to SerialBridge
- Add command Interlock 0 / 1 / 1,2 3,4 .. to control interlock ON/OFF and add up to 8 relays in 1 to 4 interlock groups (#4910, #5014)
- Add command Template 255 to copy module configuration over to current active template and store as user template named Merged (#5371)
- Add command WifiConfig 7 to allow reset of device in AP mode without admin password (#5297)
- Add command SetOption36 to control boot loop default restoration (#4645, #5063)
- Add command SetOption37 for RGBCW color mapping (#5326)
- Add command SetOption55 0/1 and define MDNS_ENABLE to disable/enable mDNS (#4793, #4923)
- Add command SetOption62 0/1 to disable retain on Button or Switch hold messages (#5299)
- Add support for Smanergy KA10 Smart Wall Socket with Energy monitoring
- Add support for commands in sensor drivers
- Add support for MAX31855 K-Type thermocouple sensor using softSPI (#4764)
- Add support for Near Field Communication (NFC) controller PN532 using Serial (#4791, #5162)
- Add support for OBI Power Socket 2 (#4829)
- Add support for YTF IR Bridge (#4855)
- Add support for Mi LED Desk Lamp with rotary switch (#4887)
- Add support for Digoo DG-SP202 Smart Socket with Energy monitoring (#4891)
- Add support for MAX44009 Ambient Light sensor (#4907)
- Add support for inverted buttons and inverted buttons without pullup (#4914)
- Add support for Luminea ZX2820 Smart Socket with Energy monitoring (#4921)
- Add support for multiple ADS1115 I2C devices (#5083)
- Add support for online template change using command Template or GUI Configure Other (#5177)
- Add support for Korean language translations (#5344)
- Add support for sensor SCD30 (#5434)
- Add parameter CFG_HOLDER to status 1 message (#5206)
- Add SetOption32 until SetOption49 diagnostic information to Status 3 report as replacement for second property value in SetOption property name
- Add Resolution property to Status 3 report providing previous SetOption second value property
- Add property MqttCount to status 6 message representing number of Mqtt re-connections
- Add property LinkCount to state and status 11 message representing number of Wifi Link re-connections
- Add property Downtime to state and status 11 message representing the duration of wifi connection loss
- Add variable %timestamp% to rules (#4749)
- Add rule support for "==", "!=" ">=" and "<=" (#5122)
- Add rule expression enabled by define USE_EXPRESSION in my_user_config.h (#5210)
- Add Power status functionality to LED2 when configured leaving LED1 for Link status indication
- Add user configuration of HLW8012 and HJL-01/BL0937 Energy Monitoring as used in Sonoff Pow and many Tuya based devices
- Add user configuration of MCP39F501 Energy Monitoring as used in Shelly2
- Add online template configuration using both commands and Configure Template menu option in GUI
- Add (S)SerialSend3 escape sequence \x to allow hexadecimal byte value (#3560, #4947)
- Add define DS18B20_INTERNAL_PULLUP to select internal input pullup when only one DS18B20 sensor is connected eliminating external resistor (#4738)
- Add button control when no relay configured (#4682)
- Add startup delay of 4 seconds to button control (#4829)
- Add core version conditional compile options to provided PWM files (#4917)
- Add resiliency to saved Settings (#5065)
- Add MHZ19 Temperature as Domoticz Temperature selection (#5128)
- Add HAss status sensor (#5139)
- Add status message to former declined group commands (#5145)
- Add 0x to IRRemote (SetOption29) and RCSwitch (SetOption28) received hexadecimal data (#5431)

### 6.4.1 20181224

- Change RAM usage BMP/BME I2C sensors
- Change FallbackTopic from cmnd/\<mqttclient\>/ to cmnd/\<mqttclient\>_fb/ to discriminate from Topic (#1528)
- Change FallbackTopic detection (#4706)
- Change Hass discovery to short MQTT messages as used by Hass 0.81 and up (#4711)
- Change MQTT GUI password handling (#4723)
- Fix possible dtostrf buffer overflows by increasing buffers
- Fix wifi strongest signal detection (#4704)
- Fix Alexa "this value is outside the range of the device". Needs power cycle and Alexa deletion/discovery cycle. (#3159, #4712)
- Add Slovak language file (#4663)
- Add support for AZ-Instrument 7798 CO2 meter/datalogger (#4672)
- Add define WIFI_SOFT_AP_CHANNEL in my_user_config.h to set Soft Access Point Channel number between 1 and 13 as used by Wifi Manager web GUI (#4673)
- Add define USE_MQTT_TLS_CA_CERT for checking MQTT TLS against root ca using Let's Encrypt cert from sonoff_letsencrypt.h - not supported with core 2.3.0 (#4703)

### 6.4.0 20181217

- Change GUI Configure Module by using AJAX for data fetch to cut page size (and memory use) by 40%
     In case of web page errors clear your browser cache or do Page Reload (F5 or Ctrl+R)
- Change enforcing flashmode dout but it is still mandatory
- Change bootcount update (being first) flash write to 10 seconds after restart
- Change display and epaper drivers
- Change command WebSend Host header field from IP address to hostname (#4331)
- Change log buffer size from 512 to 520 to accommodate http sensor data (#4354)
- Change default WIFI_CONFIG_TOOL from WIFI_WAIT to WIFI_RETRY in my_user_config.h (#4400)
- Change webgui refresh time delay for Save Settings and local OTA Upload (#4423)
- Change SR-04 driver to use NewPing library (#4488)
- Change MCP230xx driver to support interrupt retention over teleperiod (#4547)
- Change support for MPU6050 using DMP (#4581)
- Fix unintended function overload of WifiState
- Fix wifi connection errors using wifi disconnect and ESP.reset instead of ESP.restart
- Fix Sonoff Pow R2 and Sonoff S31 Serial interface hang caused by Sonoff Basic R2 driver delay implementation (and possibly core bug)
- Fix MQTT connection error after restart
- Fix wifi re-scan connection baseline
- Fix possible strncat buffer overflows
- Fix intermittent Pzem sensor energy overflow calculation error
- Fix shelly2 ghost switching caused by lack of pull-up inputs (#4255)
- Fix hardware serial pin configuration. To keep using hardware serial swap current Rx/Tx pin configuration only (#4280)
- Fix MqttRetry values above 255 seconds (#4424)
- Fix WifiManager functionality on initial installation (#4433)
- Fix ArduinoOTA for Core 2.5.0 (#4620)
- Add minutes to commands Timezone to allow all possible world timezones
- Add more strict checks for GPIO selections
- Add code image and optional commit number to version
- Add dynamic delay to main loop providing time for wifi background tasks
- Add additional start-up delay during initial wifi connection
- Add support for decoding Theo V2 sensors as documented on https://sidweb.nl using 434MHz RF sensor receiver
- Add support for decoding Alecto V2 sensors like ACH2010, WS3000 and DKW2012 weather stations using 868MHz RF sensor receiver
- Add user definition of defines WIFI_RSSI_THRESHOLD (default 10) and WIFI_RESCAN_MINUTES (default 44)
- Add command SetOption58 0/1 to enable IR raw data info in JSON message (#2116)
- Add command IRSend <frequency>|0,<rawdata1>,<rawdata2>,.. to allow raw data transmission (#2116)
- Add command SetOption56 0/1 to enable wifi network scan and select highest RSSI (#3173)
- Add command SetOption57 0/1 to enable wifi network re-scan every 44 minutes with a rssi threshold of 10 to select highest RSSI (#3173)
- Add support for SDM220 (#3610)
- Add default sleep 1 to sonoff-basic to lower energy consumption (#4217)
- Add wifi status to Tuya (#4221)
- Add delays to reduce CPU usage at boot time (#4233)
- Add command SetOption24 0/1 to select pressure unit as hPa or mmHg (#4241)
- Add optional hardware serial when GPIO13(Rx) and GPIO15(Tx) are selected removing hardware serial from GPIO01(Tx) and GPIO03(Rx) (#4288)
- Add support for Gosund SP1 v2.3 Power Socket with Energy Monitoring (#4297)
- Add support for Armtronix dimmers. See wiki for info (#4321)
- Add to command WebSend option to send a direct path when command starts with a slash (#4329)
- Add support for LG HVac and IrRemote (#4377)
- Add initial support for Hass sensor discovery (#4380)
- Add support for Fujitsu HVac and IrRemote (#4387)
- Add support for I2C MGC3130 Electric Field Effect sensor by Christian Baars (#3774, #4404)
- Add command CalcRes to set number of decimals (0 - 7) used in commands ADD, SUB, MULT and SCALE (#4420)
- Add CPU average load to state message (#4431)
- Add command SetOption59 0/1 to change state topic from tele/STATE to stat/RESULT (#4450)
- Add support for SM Smart Wifi Dimmer PS-16-DZ (#4465)
- Add support for Teckin US Power Socket with Energy Monitoring (#4481)
- Add command SetOption60 0/1 to select dynamic sleep (0) or sleep (1) (#4497)
- Add support for iFan02 Fanspeed in Domoticz using a selector (#4517)
- Add support for GPIO02 for newer Sonoff Basic (#4518)
- Add Announce Switches to MQTT Discovery (#4531)
- Add support for Manzoku Power Strip (#4590)

### 6.3.0 20181030

- Change web Configure Module GPIO drop down list order for better readability
- Change status JSON message providing more switch and retain information
- Change xsns_17_senseair.ino to use TasmotaModbus library
- Change MCP230xx driver
- Change PubSubClient Mqtt library to non-blocking EspEasy version
- Change energy monitoring using energy sensor driver modules
- Change Webserver page handler for easier extension (thx to Adrian Scillato)
- Change pinmode for no-pullup defined switches to pullup when configured as switchmode PUSHBUTTON (=3 and up) (#3896)
- Change default OTA Url to http://thehackbox.org/tasmota/release/sonoff.bin (#4170)
- Remove support for MQTT Client esp-mqtt-arduino by #define MQTT_LIBRARY_TYPE MQTT_ESPMQTTARDUINO
- Remove commands PowerCal, VoltageCal and CurrentCal as more functionality is provided by commands PowerSet, VoltageSet and CurrentSet
- Remove restart after ntpserver change and force NTP re-sync (#3890)
- Fix showing Period Power in energy threshold messages
- Fix header file execution order by renaming user_config.h to my_user_config.h
- Fix some TSL2561 driver issues (#3681)
- Fix KNX PA exception. Regression from 6.2.1 buffer overflow caused by subStr() (#3700, #3710)
- Fix setting and getting color temperature for Philips Hue emulation (#3733)
- Fix ButtonRetain to not use default topic for clearing retain messages (#3737)
- Fix syslog when emulation is selected (#2109, #3784)
- Fix rule trigger POWER1#STATE execution after restart and SetOption0 is 0 (#3856)
- Fix Home Assistant forced light discovery (#3908)
- Fix invalid configuration restores and decode_config.py crc error when savedata = 0 (#3918)
- Fix timer offset -00:00 causing 12:00 hour offset (#3923)
- Fix I2CScan invalid JSON error message (#3925)
- Fix exception when wrong Domoticz JSON message is received (#3963)
- Fix Sonoff Bridge RfRaw receive (#4080, #4085)
- Fix possible wifi connection error (#4044, #4083)
- Fix invalid JSON floating point result from nan (Not a Number) and inf (Infinity) into null (#4147)
- Fix rule mqtt#connected trigger when mqtt is disabled (#4149)
- Add support for LCD, Matrix, TFT and Oled displays
- Add support for Neo Coolcam Wifi Smart Power Plug
- Add support for Michael Haustein ESP Switch
- Add support for MQTT Client based on lwmqtt to be selected by #define MQTT_LIBRARY_TYPE MQTT_ARDUINOMQTT
- Add support for Neo Coolcam Wifi Smart Power Plug
- Add support for Michael Haustein ESP Switch
- Add support for MQTT Client based on lwmqtt to be selected by #define MQTT_LIBRARY_TYPE MQTT_ARDUINOMQTT
- Add support for DS3231 Real Time Clock
- Add support for HX711 Load Cell with optional web GUI scale interface to demonstrate easy GUI plug-in
- Add support for serial 8N2 communication to TasmotaModbus and TasmotaSerial libraries
- Add support for RF transceiving using library RcSwitch (#2702)
- Add support for Shelly 1 and Shelly 2 (#2789)
- Add support for La Crosse TX20 Anemometer (#2654, #3146)
- Add support for MP3 player using DFRobot RB-DFR-562 (#3723)
- Add Support for Xiaomi-Philips Bulbs (#3787)
- Add support for PCA9685 12bit 16pin hardware PWM driver (#3866)
- Add support for EXS Relay V5.0 (#3810)
- Add support for OBI Power Socket (#1988, #3944)
- Add support for Teckin Power Socket with Energy Monitoring (#3950)
- Add support for Pzem-003/017 DC Energy monitoring module (#3694)
- Add support for Pzem-014/016 AC Energy monitoring module (#3694)
- Add support for CSL Aplic WDP 303075 Power Socket with Energy Monitoring (#3991, #3996)
- Add support for Tuya Dimmer (#469, #4075)
- Add command Display to show all settings at once
- Add command SerialSend5 to send raw serial data like "A5074100545293"
- Add command WebRefresh 1000..10000 to control web page refresh in milliseconds. Default is 2345
- Add command WeightRes 0..3 to control display of decimals for kilogram
- Add command RGBWWTable to support color calibration (#3933)
- Add command Reset 4 (reset to defaults but keep wifi params) and Reset 5 (as reset 4 and also erase flash) (#4061)
- Add command SetOption35 0..255 (seconds) to delay mDNS initialization to control possible Wifi connect problems
- Add command SetOption52 0/1 to control display of optional time offset from UTC in JSON messages (#3629, #3711)
- Add command SetOption53 0/1 to toggle gui display of Hostname and IP address (#1006, #2091)
- Add authentication to HTTP web pages
- Add decimals as input to commands PowerSet, VoltageSet and CurrentSet
- Add tools/decode-config.py by Norbert Richter to decode configuration data. See file for information
- Add define USE_DISPLAYS for selecting image sonoff-display
- Add define USE_BASIC for selecting image sonoff-basic without most sensors
- Add auto reload of main web page to some web restarts
- Add TasmotaModbus library as very basic modbus wrapper for TasmotaSerial
- Add more API callbacks and document API.md
- Add Apparent Power and Reactive Power to Energy Monitoring devices (#251)
- Add token %hostname% to command FullTopic (#3018)
- Add Wifi channel number to state message (#3664)
- Add user configurable GPIO02 and GPIO03 on H801 devices (#3692)
- Add toggle function RGBW lights (#3695, #3697)
- Add network information to display start screen (#3704)
- Add sleep to Nova Fitness SDS01X sensor (#2841, #3724, #3749)
- Add Analog input AD0 enabled to sonoff-sensors.bin (#3756, #3757)
- Add power value below 5W to Sonoff Pow R2 and S31 (#3745)
- Add RF Receiver control to module MagicHome to be used on Arilux LC10 (#3792)
- Add userid/password option to decode-status.py (#3796)
- Add delay after restart before processing rule sensor data (#3811)
- Add force_update to Home Assistant discovery (#3873)
- Add rule triggers SWITCH1#BOOT and POWER1#BOOT (#3904, #3910)
- Add Hebrew language file (#3960)
- Add TotalStartTime to Energy JSON message (#3971)
- Add whitespace removal from RfRaw and SerialSend5 (#4020)
- Add support for two BMP/BME sensors (#4195)

### 6.2.1 20180905

- Fix possible ambiguity on command parameters if StateText contains numbers only (#3656)
- Fix Wemo emulation to select the first relay when more than one relay is present (#3657)
- Fix possible exception due to buffer overflow (#3659)
- Fix lost energy today and total energy value after power cycle (#3689)

### 6.2.0 20180901

- Allow user override of define MAX_RULE_VARS and MAX_RULE_TIMERS (#3561)
- Disable wifi sleep for both Esp8266/Arduino core 2.4.1 and 2.4.2 to solve device freeze caused by Espressif SDK bug (#3554)
- Change DS18B20 driver to provide better instant results
- Change some sensor drivers to provide instant results
- Change define USE_ALL_SENSORS to USE_SENSORS as it doesn't contain all sensors due to duplicate I2C addresses
- Change some sensor update timings: AdcEvery 200 -> 250, Senseair 300 -> 250, SDM120 300 -> 250, SDM630 300 -> 250
- Change default Wifi config option from WPS to Wifi Manager if WPS is disabled or Wifi Smartconfig if webserver is disabled or Wifi Serial input if Smartconfig is disabled
- Change SHT1x driver to provide better instant results and fix I2C interference
- Change DHT driver to provide better instant results and add decimals to DHT11 (#3164)
- Change DS18x20 driver to provide better instant results (#3169)
- Change CounterType 1 from milliseconds to microseconds (#3437)
- Change scheduler for better sleep support using Uptime, Delay, PulseTime and TelePeriod, Blinktime (#3581)
- Remove unused functionality from Sonoff-minimal to save space
- Remove WPS and SmartConfig from sonoff-minimal saving 56k code space
- Remove TSL2561 debug message and update library (#2415)
- Remove forced restart when sleep command is executed (#3554)
- Fix invalid response using more than 4 switches and domoticz
- Fix sonoff-minimal not using default settings
- Fix unsecure main webpage update
- Fix DHT driver mixing values for different sensors (#1797)
- Fix EnergyReset3 regression not clearing total energy (#2723)
- Fix rules once regression from v6.1.0 (#3198, #3226)
- Fix command Scale buffer overflow (#3236)
- Fix possible WDT due to long MQTT publish handling (#3313)
- Fix command TimeDst/TimeStd invalid JSON (#3322)
- Fix handling of default names when using names starting with shortcut character ",0,1 or 2 (#3392, #3600, #3618)
- Fix LM75AD I2C sensor detection (#3408)
- Fix iFan02 power on state (#3412, #3530)
- Fix some Pow R2 and S31 checksum errors using optimized re-sync (#3425)
- Fix SDM120 reporting wrong negative values to Domoticz (#3521)
- Fix MQTT reconnection detection when using TasmotaMqtt library (#3558)
- Fix OtaMagic when file path contains a dash (-) (#3563)
- Fix Sonoff Bridge data reception when using Portisch EFM8 firmware using in data buffer length (#3605)
- Add read sensor retry to DS18B20, DS18x20, DHT, SHT1X and HTU21
- Add user selection of Wifi Smartconfig as define USE_SMARTCONFIG in user_config.h
- Add boot loop detection and perform some solutions
- Add wifi and mqtt status led blinkyblinky to be disabled by SetOption31 1. Does not work when LedPower is On (deliberate) (#871, #2230, #3114, #3155)
- Add support for TM1638 switch (#2226)
- Add GPIO options ButtonXn, SwitchXn and CounterXn to select INPUT mode instead of INPUT_PULLUP (#2525)
- Add support for APDS9960 proximity sensor (#3051)
- Add support for MPR121 controller in input mode for touch buttons (#3142)
- Add support for MCP230xx for general purpose input expansion and command Sensor29 (#3188)
- Add default Wifi Configuration tool as define WIFI_CONFIG_NO_SSID in user_config.h if no SSID is configured (#3224)
- Add command Timers 0/1 to globally disable or enable armed timers (#3270)
- Add support for CCS811 sensor (#3309)
- Add Turkish language file (#3332)
- Add command SerialSend4 to send binary serial data (#3345)
- Add initial support for sensor MPU6050 (#3352)
- Add rule triggers Wifi#Connected and Wifi#Disconnected (#3359)
- Add option + to command Rule to concatenate new rule with existing rules (#3365)
- Add message when JavaScript is not enabled in webbrowser (#3388)
- Add build time setting of ButtonTopic and SwitchTopic (#3414)
- Add iFan02 Fanspeed + and Fanspeed - command options (#3415)
- Add Individual HSBColorX commands (#3430, #3615)
- Add output support on MCP23008/MCP23017 (#3436)
- Add modulo option to rules like rule1 on Time#Minute|5 do backlog power on;delay 200;power off endon (#3466)
- Add RGB support for Domoticz (#3547)
- Add all ruletimer values to command RuleTimer result message (#3571)
- Add command Publish2 for publishing retained MQTT messages (#3593)
- Add commands ButtonDebounce 40..1000 and SwitchDebounce 40..1000 to have user control over debounce timing. Default is 50mS (#3594)
- Add RuleX debug options 8,9,10 (StopOnError) to control RuleX execution status after an exception restart (#3607)
- Add rule variables %sunrise%, %sunset%, %uptime% and %time% (#3608)
- Add optional MQTT_TELE_RETAIN to Energy Margins message (#3612, 3614)

### 6.1.1 20180714

- Revert wifi changes (#3177)
- Revert sonoff-minimal removals causing failure of wifi connection (#3177)

### 6.1.0 20180706

- Remove version 3, 4 and pre 5.2 settings auto-upgrade. See https://github.com/arendst/Tasmota/wiki/Upgrading#migration-path
- Change default CFG_HOLDER from 0x20161209 to 4617 (=0x1209) - no impact on default upgrades
- Change number of supported switches from 4 to 8 (#2885, #3086)
- Change BME680 driver from Adafruit to Bosch BME680 library (#2969)
- Fix Pzem004T checksum error
- Fix KNX bug when doing reply of sensors values
- Fix rules induced LWT message
- Fix possible wifi connection problem (#1366)
- Fix some Pow R2 and S31 checksum errors (#1907)
- Fix display selection of un-available GPIO options in Module Configuration webpage (#2718)
- Fix timer re-trigger within one minute after restart (#2744)
- Fix IRSend not accepting data value of 0 by David Conran (#2751)
- Fix vars on rules by Adrian Scillato (#2769)
- Fix bug in KNX menu by Adrian Scillato (#2770)
- Fix anomalies in rules (#2778)
- Fix HUE bridge V1 software version by Heiko Krupp (#2788)
- Fix Hardware Watchdog restart when using event command (#2853)
- Add Ukrainian language file
- Add KNX support for DS18S20 Temperature sensor
- Add CRC to Settings making future upgrades more fail-safe
- Add feature information to Status 4
- Add tools folder with python script decode-status.py for decoding some status fields like SetOption and Features
- Add Slots on the KNX Web Menu to select Group Addess to receive data to trigger rules
- Add two rule sets of 511 characters using commands rule1, rule2 and rule3
- Add Console Commands to send KNX Commands and KNX Values
- Add Slots on the KNX Web Menu to select Group Addess to send data from console commands
- Add Events to trigger rules when a command or read requests is received from KNX
- Add command SetOption30 to enforce Hass discovery as light group (#1784)
- Add support for BlitzWolf BW-SHP2 (and Homecube, Gosund SP1) Energy Monitoring Smart Socket (#2223)
- Add time in minutes to rule Time#Initialized, Time#set and Time#Minute (#2669)
- Add Eastron SDM630 energy meter by Gennaro Tortone (#2735)
- Add KNX communication enhancement by Adrian Scillato (#2742)
- Add KNX energy data by Adrian Scillato (#2750)
- Add rule support for IrReceive and RfReceive (#2758)
- Add python script fw-server.py in tools folder to create a simple OTA server by Gennaro Tortone (#2759)
- Add rule variables %time% for minutes since midnight, %uptime%, %sunrise% and %sunset% giving time in minutes (#2669)
- Add rules %mem1% to %mem5% variable names storing data in flash (#2780)
- Add rules test on %varx% or %memx% (#2780)
- Add optional token %id% substituting the unique MAC address to fulltopic by Michael Graf (#2794)
- Add support for Sonoff S26 Smart Socket (#2808)
- Add command WebSend [<host>(:<port>,<user>:<password>)] <command> (#2821)
- Add increment and decrement value to command Counter (#2838)
- Add support for Sonoff iFan02 as module 44 introducing command FanSpeed 0..3 (#2839)
- Add source information to command execution to be shown with logging option 3 (#2843)
- Add support for uploading Sonoff Bridge firmware found in tools/fw_efm8bb1 folder build by Portisch using Web Gui File Upload (#2886)
- Add command RfRaw to control Portisch firmware features
- Add support for I2C temperature sensor LM75AD (#2909)
- Add option 0 to command Timers disarming all timers (#2962)
- Add performance improvement when updating multiple individual WS2812 pixels (#3007)
- Add command SetOption28 to switch between hex or decimal Sonoff Bridge RF received data format (#3008)
- Add command SetOption29 to switch between hex or decimal IR received data format
- Add decimal values support for commands ADD, SUB, MULT and SCALE (#3083, #3089)
- Add support for bitflags SetOption50 .. SetOption81 (#3118)

### 5.14.0 20180515

- Update language files
- Update TasmotaSerial to 2.0.0 allowing Hardware Serial Fallback when correct connections are configured
- Change command handling
- Change user_config(_override).h defines TIME_STD and TIME_DST
- Change user_config(_override).h otaurl to http://sonoff.maddox.co.uk/tasmota/sonoff.bin (#2588, #2602)
- Fix configuration restore regression from 5.13.1
- Fix compile error when ADC is enabled and Rules are disabled (#2608)
- Fix rule power trigger when no backlog command is used (#2613)
- Fix several timer data input and output errors (#2597, #2620)
- Fix KNX config error (#2628)
- Fix sensor MHZ-19 vanishing data over time (#2659)
- Fix KNX reconnection issue (#2679)
- Fix DST and STD time for Southern Hemisphere by Adrian Scillato (#2684, #2714)
- Add Portuguese in Brazil language file
- Add SetOption26 to enforce use of indexes even when only one relay is present (#1055)
- Add support for sensor SI1145 UV Index / IR / Visible light (#2496)
- Add rule state test for On/Off in addition to 0/1 (#2613)
- Add hardware serial option to MHZ-19 sensor (#2659)
- Add Eastron SDM120 energy meter by Gennaro Tortone (#2694)
- Add user entry DST/STD using commands TimeStd and TimeDst (See wiki for parameter syntax) (#2721)

### 5.13.1 20180501

- Fix JSON buffers size too small for execution in some situations (#2580)
- Fix configuration restore (#2591)
- Add define MODULE for user selecting default model although it preferably should not be changed (#569, #2589)

### 5.13.0 20180430

- Change platformio option sonoff-ds18x20 to sonoff-allsensors enabling ds18x20 and all other sensors in one image
- Change status display of Ssid and SetOption
- Change default option SetOption15 from 0 to 1 providing better initial PWM experience
- Change webpage parameter communication
- Change max number of commands in Backlog from 15 to 30 and ignore commands overflowing
- Change TSL2561 driver to joba library and delete Adafruit library (#1644)
- Change default parameters in user_config.h to undefined for easy installation (#1851)
- Change max user configurable hold time from 10 to 25 seconds (#1851)
- Change Sonoff SC JSON format (#1939)
- Change Polish language to using Diacritics (#2005)
- Change user_config_override usage by providing user_config_override_sample.h (#2228)
- Change MQTT response topic for Energy changes from ENERGY to SENSOR (#2229, #2251)
- Change default Reset configuration time from 4 seconds to 40 seconds on Button hold (#2268)
- Change ESP8266 Analog JSON message from {"Analog0:123"} to {"ANALOG":{"A0:123"}} to accomodate rules (#2560)
- Change Counter JSON message from {"Counter1":0,"Counter3":0} to {"COUNTER":{"C1":0,"C3":0}} to accomodate rules
- Change ADS1115 JSON message from {"ADS1115":{"Analog0":123,"Analog1":123}} to {"ADS1115":{"A0":123,"A1":123}}
- Fix intermittent exception when dns lookup is used while sleep is enabled
- Fix 5.4.0 regression turning off single press after button hold during 4x hold time
- Fix possible wifi connection problem by erasing sdk configuration parameters
- Fix NTP sync to Thu Jan 01 08:00:10 1970 results in uptime 17651+ days (core2.4.1/sdk2.2.1)
- Fix MAX31850 higher temperatures (#1269)
- Fix freeing more code space when emulation is disabled (#1592)
- Fix providing web page configuratin option for Friendly Name when no device (relay or light) is configured (#1850)
- Fix compile error when define HOME_ASSISTANT_DISCOVERY_ENABLE is not set (#1937)
- Fix MQTT TLS fingerprint validation (#2033)
- Fix update temperature on DS18x20 drivers (#2328)
- Fix compile error when not defined USE_TIMERS (#2400)
- Fix configuration filename truncation when it contains spaces (#2484, #2490)
- Fix Energy Today and Yesterday overflow (#2543)
- Add serial debug info
- Add Portuguese language file
- Add Czech language file
- Add Bulgarian language file
- Add Domoticz dust (custom) sensors to PMS5003 and NovaFitness SDS drivers as PM1, PM2.5 and PM10
- Add commands Publish, Rule, RuleTimer and Event. See Wiki about Rule restriction, usage and examples
- Add sonoff-classic, sonoff-allsensors and sonoff-knx
- Add some coloring to important web buttons
- Add support for sensor HC-SR04 ultrasonic (#113, #1964, #2444)
- Add define MQTT_TELE_RETAIN compile option default set to 0 (#1071)
- Add 16 timers using commands Timer and Timers (#1091)
- Add optional Timer configuration webpage to be enabled in user_config.h with define USE_TIMERS_WEB
- Add Multichannel Gas sensor using MultiChannel_Gas_Sensor library (#1245)
- Add Domoticz Battery and RSSI Quality (#1604)
- Add command HSBColor Hue,Sat,Bri (#1642, #2203)
- Add compile time support for WS2812 BRG and RBG led configurations to be defined in user_config.h (#1690)
- Add optional usage of %d or %X suffices in MQTT client to append chipid (#1871)
- Add optional usage of %d or %X suffices in MQTT topic to append chipid (#1871)
- Add optional usage of %d or %04d in ota url to be replaced with chipid (#1871)
- Add Sonoff Bridge command RfKey<x> 5 to show current RF key values either default or learned (#1884)
- Add user configurable serial GPIOs to MagicHome and Arilux modules (#1887)
- Add Russian language file (#1909)
- Add Webserver upload preflight request support (#1927)
- Add Home Assistant clear other device (#1931)
- Add Restart time to Status 1 (#1938)
- Add optional TSL2561 driver using library Joba_Tsl2561 to be enabled in user_config.h with define USE_TSL2561_JOBA (#1951)
- Add support for sensor SHTC3 (#1967)
- Add compiler check for stable lwIP version v1.4 (#1940)
- Add support for multiple SHT3X sensors (#1949, #2110)
- Add always suffix with device number in Mqtt discovery topic (#1962)
- Add support for optional MQTT drivers to be selected in user_config.h (#1992)
- Add optional Arduino OTA support to be enabled in user_config.h (#1998)
- Add diacritics to Polish language file (#2005)
- Add Hungarian language file (#2024)
- Add support for Nova Fitness SDS011 and possibly SDS021 particle concentration sensor (#2070)
- Add single decimal precision to Nova Fitness SDS0x1 sensor values (#2093)
- Add Chinese (Traditional) in Taiwan language file (#2108)
- Add Sonoff SC domoticz support for Sound level as Counter and Air quality (#2118)
- Add a second TLS fingerprint to allow switching keys in TLS mode (#2033, #2102)
- Add display of remaining pulse time to command PulseTime (#2085)
- Add additional time offset to Wifi Retry based on device mac address (#2089)
- Add command Color6 RRGGBB for Clock hour marker color and command Rotation pixels for Clock rotation (#2092)
- Add HTML language header in local language (#2123)
- Add command PowerDelta 0..100 (percentage) to Energy monitoring devices to report on active power load change (#2157)
- Add Restart Reason to Status 1 report (#2161)
- Add command Channel 0..100 to control dimmer value for individual color channels (#2111, #2203)
- Add support for Hardware Serial bridge using commands SerialDelimiter, Baudrate and SerialSend. Supports 8N1 and text only (#2182)
- Add support for Software Serial bridge using commands SerialDelimiter, SBaudrate and SSerialSend. Supports 8N1 and text only (#2190)
- Add support for Zengge WF017 PWM Led strip controller (#2202)
- Add PWM status to command State if PWM enabled (#2203)
- Add all FriendlyNames to Status information (#2208)
- Add Channel status information (#2211)
- Add hexadecimal Data entry to command IrSend using 0x notation (#1290, #2314)
- Add Home Assistant MQTT Discovery for Buttons and change SetOption19 response (#2277)
- Add multiple color entry support for command Led like Led2 120000 001200 000012 setting led2 as Red, Led3 as Green and Led4 as Blue (#2303)
- Add hexadecimal RGB color entry on RGBCW leds (#2304)
- Add support for SGP30 gas and air quality sensor (#2307)
- Add optional Sunrise and Sunset timers with commands Latitide and Longitude to be enabled with define USE_SUNRISE in user_config.h (#2317)
- Add timer sunrise and sunset offset (#2378)
- Add user selectable defines for Sunrise/set Dawn option (#2378)
- Add optional KNX IP Protocol Support (#2402)
- Add random window to timers (#2447)
- Add Greek language file (#2491)
- Add support for Sonoff Pow R2 (#2340)
- Add GPIO_User to GPIO02 for all Sonoff T1 (#2524)

### 5.12.0 20180209

- Change library PubSubClient.h define MQTT_MAX_PACKET_SIZE from 512 to 1000 for Home Assistant  support
- Change relation of define MESSZ being dependent on PubSubClient.h define MQTT_MAX_PACKET_SIZE
- Change command color parameter input checks to less strict for Home Assistant support
- Change command Ina219Mode into command Sensor13
- Change commands HlwPCal, HlwUCal and HlwICal to PowerCal, VoltageCal and CurrentCal to be used for both Pow and S31 calibration
- Change commands HlwPSet, HlwUSet and HlwISet to PowerSet, VoltageSet and CurrentSet to be used for both Pow and S31 calibration
- Change uptime from hour to second resulting in a display of 123T13:45:21 where 123 is days
- Change module name Wemos D1 mini into Generic (#1220)
- Change HTML from width=100% to style=width:100% supporting HTML5 (#1358)
- Change OSWATCH_RESET_TIME (Blocked loop) from 30 to 120 seconds to allow slow networks (#1556)
- Change WIFI_MANAGER_SEC into WIFI_CONFIG_SEC (#1616)
- Change function pointers code to save code space and memory (#1683)
- Change webserver argument processing gaining 5k code space (#1705)
- Change weblog memory usage (#1730, #1793, #1819)
- Update TasmotaSerial library to 1.1.0
- Update language files Italian (#1594), Dutch (#1723) and Spanish (#1722)
- Fix Non-English JSON temperature unit attachement
- Fix Arilux RF induced exception by moving interrupt handler to iram on non ESP8266/Arduino lib v2.3.0
- Fix truncated command names and wrong response for DomoticzSwitchIdx (#1571)
- Fix %-sign issue as printf escape character in Humidity and Sonoff SC (#1579)
- Fix DS18B20 temperature JSON decimal dot (#1561)
- Fix Energy JSON message (#1621)
- Fix IRSend parameter translation (#1636)
- Fix TSL2561 device detection (#1644, #1825)
- Fix BME680 teleperiod resistance measuring (#1647)
- Fix Energy Monitoring Energy Today and Energy Total reading after restart (#1648)
- Fix IRReceive Data value (#1663)
- Fix Energy Monitoring Energy Period roll-over (#1688)
- Fix compiler warnings (#1774)
- Fix command PWM response if no PWM channel is configured (#1783)
- Add locale Decimal Separator to Web sensor page
- Add ColorTemperature to light status message
- Add command PowerOnState option 5 which inverts PulseTime and allows for delayed always on after power on
- Add OtaMagic two step Web server OTA upgrade using filename-minimal image if OTA free space is too small
- Add support for PMS5003 and PMS7003 particle concentration sensor
- Add command SetOption21 1 to allow Energy Monitoring when power is off on Sonoff Pow and Sonoff S31 (#1420)
- Add Chinese language file (#1551)
- Add French language file (#1561)
- Add Spanish language file (#1589)
- Add HTTP Allow Cross Origin removed from ESP8266/Arduino lib v2.4.0 (#1572)
- Add Home Assistant MQTT Discovery for switch and light to be enabled by command SetOption19 1 (#1534) or define HOME_ASSISTANT_DISCOVERY_ENABLE in user_config.h (#1685)
- Add command State to retrieve device state information (same data as teleperiod state and status 11 in slightly different JSON format)
- Add optional login to Webserver AP mode (#1587, #1635)
- Add command Sensor15 2 to start MHZ19(B) Zero Point Calibration (#1643)
- Add support for Sonoff S31 Smart Socket with Power Consumption Detection (#1626)
- Add command SetOption20 to allow update of Dimmer/Color/Ct without turning power on (#1719, #1741)
- Add NTP sync time slot based on chip id (#1773)
- Add cursor pointer to web button (#1836)

### 5.11.1 20180107

- Fix Sonoff Pow command handling (#1542)

### 5.11.0 20180107

- Minor webpage HTML optimizations (#1358)
- Updated German translation (#1438)
- Change Sonoff Pow Energy MQTT data message and consolidate Status 8 into Status 10
- Change ADS1115 default voltage range from +/-2V to +/-6V (#1289)
- Change text to Active for 3 minutes (#1364)
- Change Wemo SetBinaryState to distinguish from GetBinaryState (#1357)
- Change output of HTTP command to valid JSON and Array only (#1363)
- Removed all MQTT, JSON and Command language defines from locale files and set fixed to English (#1473)
- Renamed commands Color2,3,4 to Color3,4,5
- Fix BME280 calculation (#1051)
- Fix Sonoff Bridge missed learned key if learned data contains 0x55 (End of Transmission) flag (#1095, #1294)
- Fix PWM initialization in Dimmer/Color mode (#1321)
- Fix Wemo Emulation (#1357)
- Fix display of build date and time in non-english locale (#1465)
- Fix Wemo and Hue emulation by adding M-Search response delay (#1486)
- Add libraries Adafruit_BME680-1.0.5, Adafruit_Sensor-1.0.2.02, TasmotaSerial-1.0.0 and TSL2561-Arduino-Library
- Add command Color2 to set color while keeping same dimmer value
- Add device function pointers
- Add support for SenseAir S8 CO2 sensor
- Add color led signal to Carbon Dioxide (CO2) sensors using defines CO2_LOW and CO2_HIGH in user_config.h
- Add support for Domoticz Air Quality sensor to be used by MH-Z19(B) and SenseAir sensors
- Add support for PZEM004T energy sensor
- Add support for iTead SI7021 temperature and humidity sensor by consolidating DHT22 into AM2301 and using former DHT22 as SI7021 (#735)
- Add support for BME680 using adafruit libraries (#1212)
- Add support for MH-Z19(B) CO2 sensor (#561, #1248)
- Add multipress support and more user configurable GPIO to Sonoff Dual R2 (#1291)
- Add support for TSL2561 using adafruit library (#661, #1311)
- Add support for SHT3x (#1314)
- Add support for Arilux LC06 (#1414)
- Add Italian language file (#1449)
- Add 2nd Gen Alexa support to Wemo emulation discovery (#1357, #1450)
- Add define for additional number of WS2812 schemes (#1463)

### 5.10.0 20171201

- Upgrade library ArduinoJson to 5.11.2
- Upgrade library IRRemoteEsp8266 to 2.2.1 + 2 commits but disabled some protocols (code size reduction)
- Upgrade library NeoPixelBus to 2.2.9
- Upgrade library OneWire to 2.3.3 + 6 commits and disabled CRC lookup-table (#define ONEWIRE_CRC8_TABLE 0) (code size reduction)
- Update library PubSubClient to 2.6 + 9 commits and additional delay (#790)
- Update core_esp8266_wiring_digital.c to latest (staged) level
- Patch library I2Cdevlib-Core for esp8266-core 2.4.0-rc2 compatibility
- Remove command EnergyReset 1..3 now replaced by EnergyReset1 to EnergyReset3
- Remove spaces in JSON messages (code size reduction)
- Renamed xsns_05_ds18x20.ino to xsns_05_ds18x20_legacy.ino still using library OneWire and providing dynamic sensor scan
- Fix possible iram1_0_seg compile error by shrinking ICACHE_RAM_ATTR code usage
- Fix PWM watchdog timeout if Dimmer is set to 100 or Color set to 0xFF (#1146)
- Fix Sonoff Bridge Learn Mode hang caused by unrecognised RF code (#1181)
- Fix blank console log window by using XML character encoding (#1187)
- Fix wrong response name for command HlwISet (#1214)
- Fix DHT type sensor timeout recognition by distinguish "signal already there" from "timeout" (#1233)
- Add fixed color options 1..12 to command Color
- Add + (plus) and - (minus) to commands Dimmer (+10/-10), Speed and Scheme
- Add + (plus) and - (minus) to command Color to select 1 out of 12 preset colors
- Add + (plus) and - (minus) to command Ct to control ColdWarm led ColorTemperature (+34/-34)
- Add commands EnergyReset1 0..42500, EnergyReset2 0..42500 and EnergyReset3 0..42500000
-  to (Re)set Energy Today, Yesterday or Total respectively in Wh (#406, #685, #1202)
- Add optional ADS1115 driver as alternative for unsupported I2Cdevlib in esp8266-core 2.4.0-rc2
- Add support for INA219 Voltage and Current sensor to be enabled in user_config.h with define USE_INA219
- Add support for Arilux LC11 (Clearing RF home code when selecting no Arilux module)
- Add support for WS2812 RGBW ledstrips to be enabled in user_config.h with define USE_WS2812_CTYPE (#1156)
- Add SettingsSaveAll routine to command SaveData to be used before controlled power down (#1202)
- Add option PUSHBUTTON_TOGGLE (SwitchMode 7) to allow toggling on any switch change (#1221)
- Add new xdrv_05_ds18x20.ino free from library OneWire and add the following features:
-  Add support for DS1822
-  Add forced setting of 12-bit resolution for selected device types (#1222)
-  Add read temperature retry counter (#1215)
-  Fix lost sensors by performing sensor probe at restart only thereby removing dynamic sensor probe (#1215)
-  Fix sensor address sorting using ascending sort on sensor type followed by sensor address
-  Rewrite JSON resulting in shorter message allowing more sensors in default firmware image:
-   "DS18B20-1":{"Id":"00000483C23A","Temperature":19.5},"DS18B20-2":{"Id":"0000048EC44C","Temperature":19.6}
- Add additional define in user_config.h to select either single sensor (defines disabled), new multi sensor (USE_DS18X20) or legacy multi sensor (USE_DS18X20_LEGACY)
- Add clock support for more different pixel counts (#1226)
- Add support for Sonoff Dual R2 (#1249)
- Add FriendlyName to web page tab and add program information to web page footer (#1275)

### 5.9.1 20171107

- Add external sensor function pointer interface to enable easy sensor addition
- Add support for ADS1115 to be enabled in user_config.h and needs libraries i2cdevlib-Core and i2cdevlib-ADS1115 (#338, #660)
- Fix Backup Configuration file download failure by defining proper file size (#1115)
- Fix Exception 26 and empty console screen after usage of command WakeupDuration (#1133)
- Fix some changed iTead web links in README.md (#1137)

### 5.9.0 20171030

- Rewrite code (partly) using Google C++ Style Guide (https://google.github.io/styleguide/cppguide.html)
- Rewrite code by using command lookup tables and javascript (client side) web page expansions
- Change HTML/CSS to enable nicer form field entry
- Change default PWM assignments for H801 RGB(CW) led controller to support optional Color/Dimmer control
-   GPIO04 (W2)    from GPIO_PWM2 to GPIO_USER to be user configurable for GPIO_PWM5 (second White - Warm if W1 is Cold)
-   GPIO12 (Blue)  GPIO_PWM3 no change
-   GPIO13 (Green) from GPIO_PWM4 to GPIO_PWM2
-   GPIO14 (W1)    from GPIO_PWM1 to GPIO_USER to be user configurable for GPIO_PWM4 (first White - Cold or Warm)
-   GPIO15 (Red)   from GPIO_PWM5 to GPIO_PWM1
- Change default PWM assignments for MagicHome RGB(W) led controller to support optional Color/Dimmer control
-   GPIO05 (Green) from GPIO_PWM4 to GPIO_PWM2
-   GPIO12 (Blue)  from GPIO_PWM5 to GPIO_PWM3
-   GPIO13 (White) GPIO_USER to be user configurable for GPIO_PWM4 (White - Cold or Warm)
-   GPIO14 (Red)   from GPIO_PWM3 to GPIO_PWM1
- Change default PWM assignment for Witty Cloud to support optional Color/Dimmer control (#976)
-   GPIO12 (Green) from GPIO_PWM4 to GPIO_PWM2
-   GPIO13 (Blue)  from GPIO_PWM5 to GPIO_PWM3
-   GPIO15 (Red)   from GPIO_PWM3 to GPIO_PWM1
- Change when another module is selected now all GPIO user configuration is removed
- Change command name IRRemote to IRSend (#956)
- Remove Arduino IDE version too low warning as it interferes with platformio.ini platform = espressif8266_stage
- Fix command FullTopic entry when using serial or console interface
- Fix possible UDP syslog blocking
- Fix minimum TelePeriod of 10 seconds set by web page
- Fix command GPIOx JSON response (#897)
- Fix inverted relay power on state (#909)
- Fix compile error when DOMOTICZ_UPDATE_TIMER is not defined (#930)
- Fix alignment of web page items in some browsers (#935)
- Fix setting all saved power settings to Off when SetOption0 (SaveState) = 0 (#955)
- Fix timezone range from -12/12 to -13/13 (#968)
- Fix Southern Hemisphere TIME_STD/TIME_DST (#968)
- Fix TLS MQTT SSL fingerprint test (#970, #808)
- Fix virtual relay status message used with Color/Dimmer control (#989)
- Fix command IRSend and IRHvac case sensitive parameter regression introduced with version 5.8.0 (#993)
- Fix pressure calculation for some BMP versions regression introduced with version 5.8.0i (#974)
- Fix Domoticz Dimmer set to same level not powering on (#945)
- Fix Blocked Loop when erasing large flash using command reset 2 (#1002)
- Fix relay power control when light power control is also configured as regression from 5.8.0 (#1016)
- Fix Mqtt server mDNS lookup only when MqttHost name is empty (#1026)
- Add debug information to MQTT subscribe
- Add translations to I2Cscan
- Add translation to BH1750 unit lx
- Add light scheme options (Color cycle Up, Down, Random) and moving WS2812 schemes up by 3
- Add Domoticz counter sensor to IrReceive representing Received IR Protocol and Data
- Add option 0 to MqttHost to allow empty Mqtt host name
- Add support for Arilux AL-LC01 RGB Led controller (#370)
- Add esp8266 de-blocking to PubSubClient library (#790)
- Add Domoticz sensors for Voltage and Current (#903)
- Add platformio OTA upload support (#928, #934)
- Add warning to webpage when USE_MINIMAL is selected (#929)
- Add smoother movement of hour hand in WS2812 led clock (#936)
- Add support for Magic Home RGBW and some Arilux Led controllers (#940)
- Add command SetOption15 0 (default) for command PWM control or SetOption15 1 for commands Color/Dimmer control to PWM RGB(CW) leds (#941)
- Add Domoticz counter sensor to Sonoff Bridge representing Received RF code (#943)
- Add support for Luani HVIO board (https://luani.de/projekte/esp8266-hvio/) (#953)
- Add PWM initialization after restart (#955)
- Add IR Receiver support. Disable in user_config.h (#956)
- Add support for inverted PWM (#960)
- Add Sea level pressure calculation and Provide command Altitude (#974)
- Add support for up to 8 relays (#995)
- Add commands RfSync, RfLow, RfHigh, RfHost and RfCode to allow sending custom RF codes (#1001)
- Add retain to ENERGY messages controlled by command SensorRetain (#1013)
- Add commands Color2, Color3, Color4, Width2, Width3, Width4 and SetOption16 to set Ws2812 Clock parameters (#1019)
- Add German language file (#1022)
- Add support for connecting to MQTT brokers without userid and/or password (#1023)
- Add support for esp8266 core v2.4.0-rc2 (#1024)
- Add commands PwmRange 1,255..1023 and PwmFrequency 1,100..4000 (#1025)
- Add Polish language file (#1044, #1047)
- Add support for KMC 70011 Power Monitoring Smart Plug (#1045)
- Add support for VEML6070 I2C Ultra Violet level sensor (#1053)
- Add light turn Off Fade (#925)
- Add IrSend command option Panasonic as IrSend {"Protocol":"Panasonic", "Bits":16388, "Data":\<Panasonic data\>}
-   where 16388 is 0x4004 hexadecimal (#1014)
- Add retry counter to DHT11/21/22 sensors (#1082)

### 5.8.0 20170918

- Remove the need for NeoPixelBus library for Hue support
- Consolidate WS2812 into Sonoff Led for flexible future led strip library changes
- Invert WS2812 fade speed to align with Sonoff led (Speed 1 = fast, Speed 8 = slow)
- Remove upper case MQTT receive buffer
- Reduce code and string length for output of commands Modules and GPIOs
- Add Sonoff SC debug information
- Change syslog service
- Removed webserver syslog disable as now no longer needed
- Increased default MQTT message size from 368 to 405 bytes while keeping MQTT_MAX_PACKET_SIZE = 512 (because we can)
- Fix MQTT Offline or Remove MQTT retained topic code
- Fix Domoticz loop when Emulation is selected
- Add blink to WS2812 and Sonoff Led (#643)
- Add option WIFI_WAIT (5) to command WifiConfig to allow connection retry to same AP without restart or update flash (#772, #869)
- Add support for Witty Cloud (#794)
- Add GPIO14 to Sonoff Dual (#797, #839)
- Add support for Yunshan Wifi Relay (#802)
- Add GPIO16 input pulldown (#827)
- Add timeout to DHT and DS18B20 sensors (#852)
- Fix watchdog timeout caused by lack of stack space by moving to heap (#853)
- Allow LogPort and MqttPort up to 65535 and add LogPort tot Status 3 (#859)
- Allow command SwitchTopic in group mode (#861)
- Allow command SwitchMode if no switches are defined (#861)
- Add optional dimmer parameter to command Wakeup for WS2812, AiLight, Sonoff B1, Led and BN-SZ01 (#867)
- Fix basic On, Off, Toggle, Blink and BlinkOff commands when other language is selected (#874)

### 5.7.1 20170909

- Remove leading spaces from MQTT data
- Fix webconsole special character entry
- Allow # as prefix for color value
- Fix Alexa detection and Hue App Update Request (#698, #854)

### 5.7.0 20170907

- Shrink module configuration webpage
- Fix settings order during startup to allow for displaying debug messages
- Fix some string length issues
- Add more string length tests by using strncpy
- Add Ai-Thinker RGBW led (AiLight)
- Add Power check and add PulseTime to power check at startup (#526)
- Add Supla Espablo support (#755)
- Add more precision to Sonoff Pow period and power results using command WattRes 0|1 (#759)
- Add basic internationalization and localization (#763)
- Add more Sonoff Pow range checking (#772)
- Fix invalid JSON (#786, #822)
- Add duplicate check to received RF signal within 2 seconds for Sonoff Bridge (#810)

### 5.6.1 20170818

- Change module list order in webpage
- Fix Sonoff T1 1CH and 2CH configuration (#751)

### 5.6.0 20170818

- Fix Sonoff Pow intermittent exception 0
- Change Sonoff Pow sending Domoticz telemetry data only
- Add Ai-Thinker RGBW led (AiLight) (experimental)
- Add NeoPixelBus library to Sonoff Led for Hue support
- Add user configurable GPIO4 and GPIO5 to module Sonoff Bridge
- Add Sonoff B1 RGBCW led support with command Color RRGGBBCCWW (#676)
- Add command CT 152..500 to Sonoff Led and Sonoff B1 to control Color Temperature
- Add Cold-Warm slider to web page for Sonoff Led and Sonoff B1
- Add CT parameter to Hue
- Add Sonoff T1 support (#582)
- Add AnalogInput0 if configured as Analog Input to webpage (#697, #746)
- Add command SetOption14 0|1 to enable interlock mode (#719, #721)
- Fix Mitsubishi HVAC IR power controll (#740)

### 5.5.2 20170808

- Extent max number of WS2812 pixels from 256 to 512 (#667)
- Add OTA handling if server responds with no update available (#695)
- Removed undocumented command FlashMode (#696)
- Fix compile time error message due to increased message buffer size (#703)

### 5.5.1 20170805

- Fix Sonoff Rf Bridge issues
- Add Sonoff RF Bridge MQTT messages on received and learned RF signal
- Add command VoltRes 0|1 to select voltage resolution to 0.1 V (#654)
- Add averaging to Analog input (#686)
- Add Energy tele data on Sonoff Pow Threshold change (#688)
- Fix inconsistent property names in Messages (#690)

### 5.5.0 20170730

- Reduce code space by removing the following commands as they are replaced by SetOption alternatives:
-   SaveState = SetOption0
-   ButtonRestrict = SetOption1
-   Units = SetOption2
-   MQTT = SetOption3
-   MQTTResponse = SetOption4
-   TempUnit = SetOption8
- Smoothing WS2812 animation poll, invert fade speed and max allowed wakeup time down to 3000 seconds
- Fix initial button press detection
- Add support for Sonoff RF Bridge 433 using command RfKey
- Fix regression from 5.0.7 by increasing message buffer size from 360 to 368 to accomodate 4 x DS18x20 sensors (#637)
- Add GroupTopic to Topic test when using ButtonTopic/SwitchTopic to send either ON/OFF or TOGGLE (#642)
- Adjust HLW calibration limits to accomodate HuaFan device and add commands HlwPSet, HlwUSet and HlwISet (#654)

### 5.4.0 20170725

- Fix command reset regression introduced in 5.2.0
- Increase polling from 0.1 second to 0.05 second
- Add multipress to all buttons
- Fix button 1 double press behaviour on multi relay devices
- Add support for Hua Fan Smart Socket (#479)
- Add support for Sonoff 4ch Pro (#565)
- Add command SetOption13 1 to allow immediate action on single button press
-   (disables multipress, hold and unrestricted commands) (#587)

### 5.3.0 20170715

- Major Hue rewrite which might introduce Alexa problems. If so, initiate an issue
- Add support for Sonoff Led and BN-SZ01 Ceiling Led brightness control to Hue
- Fix Sonoff Led Power, Dimmer and Color MQTT response (#176)
- Add commands Delay and Backlog to allow multiple commands at once separated by ";" (#593)
- Use default flashmode DOUT to solve restart hangs on esp8285 chips (#453, #598)
- Change Web console column width from 99 to 300 (#599)

### 5.2.4 20170703

- Removed flash mode update after selecting different module solving esp8285 related problems
- Add device type flag to sonoff_template.ino
- Change Sonoff Led Wakeup and add support for Sonoff BN-SZ01 Led (#567)

### 5.2.3 20170630

- Change Sonoff Led color conversion code
- Fix SetOption12 handling
- Simplify auto configuration upgrade
- Add option Upgrade \<version_number\> to only upgrade to any higher version (Old PR #213)
- Change FallbackTopic to cmnd/\<MQTTClient\>/\<command\> \<parameter\> bypassing FullTopic and Prefix (#538)

### 5.2.2 20170625

- Add configuration SaveAddress to Status 1 and Information Page
- Change Sonoff Led Color conversion from AtoH to strtol
- Fix possible wrong uploads due to configuration overwrites (#542)
- Fix payload negative numbers (#547)

### 5.2.1 20170622

- Fix Restore Configuration in case of lower version
- Revert auto configuration upgrade allowing easy upgrade which was removed in version 5.2.0
- Fix config auto upgrade from versions below version 4.1.1 (#530)

### 5.2.0 20170619

- Add command SetOption12 1 to disable newly released configuration flash rotate to reduce flash wear
- Fix command CounterDebounce by removing test for active GPIO (#524)
- Add command SetOption33 1..250 to allow user configure POW Max_Power_Retry count (#525)

### 5.1.7 20170616

- Prep removal of SetOptions alternatives
- Restore webpage upgrade error messages removed in 5.1.5
- Add hold button functionality to buttons 2 to 4
- Add command SetOption32 1..100 to set Key Hold Time from 0.1 seconds to 10 seconds (#200)
- Allow slashes in Topic, GroupTopic, ButtonTopic and SwitchTopic (#507)
- Changed webpage form actions from post to get and use relative path url (#434, #522)

### 5.1.6 20170606

- Shrink code
- Removed online configuration of Domoticz In and Domoticz Out MQTT strings
- Removed commands DomoticzInTopic and DomoticzOutTopic
- Add define KEY_HOLD_TIME to configure button hold threshold before sending MQTT Hold message
- Add command StateText4 to configure button MQTT Hold text (= MQTT_CMND_HOLD)
- Add command SetOption11 0|1 to swap pushbutton single and double press functionality (#200)
- Add command SwitchMode<x> 5 (PUSHBUTTONHOLD) and 6 (PUSHBUTTONHOLD_INV) (#489)

### 5.1.5 20170604

- Shrink code in preparation to ESP8266-Arduino 2.4.0-rc1
- Add effect parameter to HUE Device (#464)

### 5.1.4 20170601

- Removed pre-compiled versions from repository as they are available within the release
- Changed HUE Device type to color supporting version (#464)
- Fix compile error when BE_MINIMAL is selected (#467, #476)
- Add multiple compiled versions to release using updated Travis script and platformio.ini (#467)

### 5.1.3 20170520

- Add Domoticz Counter

### 5.1.2 20170519

- Fix Counter/Timer JSON message and update Counter/Timer on webpage
- Fix WS2812 Domoticz related regression issues

### 5.1.1 20170517

- Allow command FullTopic in group mode
- Prepare for more use of RTC memory
- Add independant WS2812 led string power control (#386, #390)
- Add command Counter<x> to control up to four GPIO falling edge interrupt counters or timers (#459)
- Add command CounterType<x> to select between pulse counting or pulse timing
- Add command CounterDebounce to select global counter debounce time in mSec

### 5.1.0 20170513

- Fix Offline/Removal of retained topic when FullTopic is changed
- Add FullTopic to MQTT Configuration and Information web pages
- Add license model GPLv3 (#188)

### 5.0.7 20170511

- Fix possible exception 28 on empty command
- Add command SetOption0 as replacement for SaveState
- Add command SetOption1 as replacement for ButtonRestrict
- Add command SetOption2 as replacement for Units
- Add command SetOption4 as replacement for MqttResponse
- Add command SetOption8 as replacement for TempUnit
- Add command SetOption10 On|Off to select between Offline or Removing previous retained topic (#417, #436)

### 5.0.6 20170510

- Remove hyphen in case of a single DHT sensor connected (#427)
- Add command MqttRetry <seconds> to change default MQTT reconnect retry timer from minimal 10 seconds (#429)

### 5.0.5 20170508

- Add command FullTopic with tokens %topic% (replaced by command Topic value) and
-  %prefix% (replaced by command Prefix<x> values) for more flexible topic definitions (#244)
-  See wiki > MQTT Features https://github.com/arendst/Tasmota/wiki/MQTT-Features for more information

### 5.0.4 20170505

- Add Sonoff Pow Energy Total up to 40 MWh
- Add command EnergyReset 1|2|3 to reset Energy counters (#406)
- Fix Domoticz Energy logging (#411)
- Add command PowerOnState 4 to keep relay always on and disabling all power control (#418)

### 5.0.3 20170504

- Add command SensorRetain on|off to enable retaining of mqtt message tele/sonoff/SENSOR (#74)
- Change WifiConfig timeout from 60 seconds to 180 seconds (#212)
- Change Sonoff Touch command Ledstate functionality by turning led on if power is off (#214)
- Add 4 seconds delay after power on before enabling button to workaround Wemos D1 mini RTS circuit (#380)

### 5.0.2 20170503

- Reset SaveData, SaveState and MqttResponse to default values due to rearranging settings
- Moved some settings to flag area
- Add command TempUnit Celsius|Fahrenheit for selecting Celsius or Fahrenheit (#347)
- Add command TempRes 0..3 for selecting Temperature Resolution (#347)
- Add command HumRes 0..3 for selecting Humidity Resolution (#347)
- Add command PressRes 0..3 for selecting Pressure Resolution (#347)
- Add command EnergyRes 0..5 for selecting Energy Resolution (#347)
- Add "TempUnit":"C|F" to sensor JSON output (#347)
- Add support for up to three DHT type sensors each using a different GPIO (#339, #404)

### 5.0.1 20170429

- Adjust Sonoff SC messages to prepare for display feature
- Move static data from RAM to Flash
- Fix PowerOnState for some devices not reporting "Power on" state (#284, #380, #383)

### 5.0.0 20170425

- Memory status message update
- Fix setting migration to better preserve settings during move (#382)
- Best practice is first doing a Backup Configuration before installing version 5.0.0
- Reset save count after setting move
- Start using new linker script without SPIFFS

### 4.2.0 20170424

- Prepare for SPIFFS removal by moving settings to EEPROM area
- Fix compilation error when webserver is disabled (#378)

### 4.1.3 20170410

- Add user configuarble GPIO to module S20 Socket and Slampher
- Add support for Sonoff SC (#112)
- Set PWM frequency from 1000Hz to 910Hz as used on iTead Sonoff Led firmware (#122)
- Set Sonoff Led unconfigured floating outputs to 0 to reduce exceptions due to power supply instabilities (#122)
- Add Access Point Mac Address to Status 11 and Telemetry (#329)
- Fix DS18B20 negative temperature readings (#334)

### 4.1.2 20170403

- Rename Unrecognised command to Unknown command
- Remove all command lists
- Remove command SmartConfig (superseded by WifiConfig)
- Fix boot loop when selecting module Sonoff 4CH or Sonoff Touch on non ESP8285 hardware
- Add optional support for Toshiba and Mitsubishi HVAC IR control (needs updated IRremote8266 library) (#83, #257)
- Add all configured switches to Domoticz Configuration web page (#305)
- Fix compile error when selecting WS2812 DMA (#313)

### 4.1.1 20170329

- Fix default Telemetry for command Prefix3
- Fix webserver Module parameters for disabled select
- Fix sensor status for enabled switches
- Remove Light as alternative for Power (save code space)
- Remove migration option from pre V3 (code cleanup)
- Remove unofficial SPIFFS support (code cleanup)
- Remove command list when unknown command is entered (save code space)
- Rename Status11 json from StatusPWR to unique StatusSTS
- Rename command Gateway to IPAddres2, Subnetmask to IPAddress3 and DnsServer to IPAddress4 (save code space)
- Add Command MqttResponse to select either command or RESULT topic as response (#258)
- Add command StateText1 to StateText3 to assign MQTT_STATUS_OFF, MQTT_STATUS_ON and MQTT_CMND_TOGGLE respectively (#286)
- Remove restart after IPAddress changes (#292)
- Add support for MAX31850 in xsns_ds18x20.ino (#295)
- Fix possible uptime update misses (#302)

### 4.1.0 20170325

- Change static IP addresses in user_config.h from list (using commas) to string (using dots)
- Unify display result of commands Modules, Module and Gpios
- Rewrite Module selection web page to bring size down from 18651 to 4319 bytes (!) (#234, #240)
- Add basic support for (Lixada) H801 RGBWW controller (#252)
- Add command Prefix1 to Prefix3 to assign SUB_PREFIX, PUB_PREFIX and PUB_PREFIX2 respectively (#255)
- Add static ip addresses to flash (#262)
- Add commands IpAddress, Gateway, Subnetmask and DnsServer to select static ip addresses (#273)

### 4.0.8 20170321

- Fix entering non-numeric webpassword
- Force selection between TLS or Webserver due to memory restraint (#240)
- Allow entering empty string using "0" for selected commands (#242)
- Fix exception when posting commands to web console containing % (#250)

### 4.0.7 20170319

- Increased Sonoff Led PWM frequency from 432 to 1000
- Fix possible watch dog reboot after changing module type on web page
- Fix reporting of GPIO usage from web page
- Fix Sonoff Led blank during firmware upgrade
- Fix Sonoff Led flicker and possible flash corruption by using latest Arduino-esp8266 versions of pwm core files included in sonoff library (#211)
- Add PWM output control with commands PWM1 to PWM5 using user selectable GPIOs (#211)
- Fix exceptions due to low values of commands HlwPCal (10000), HlwUCal (1000) and HlwICal (2500) (#223)
- Add Switch state to sensor status (#227, #233)
- Add user configuarble GPIO to module Sonoff Touch (#228)
- Add define WEB_PORT to user_config.h to change default web server port from 80 (#232)
- Fix failed Ota Firmware upgrade started from Web page (#235)

### 4.0.6 20170316

- Fix to better find device by Wifi hostname
- Fix compile error when some I2C devices are disabled
- Add (experimental) support for SHT1X emulating I2C (#97)
- Add ADC to ElectroDragon (#203)
- Add support for Sonoff Dev (#206)

### 4.0.5 20170314

- Add command Status 11 to show power status with Vcc if define USE_ADC_VCC is enabled (default)
- Add ADC input to Sonoff SV and Wemos D1 mini - Needs recompile with define USE_ADC_VCC disabled (#137)
- Add MQTT host:port to timeout message (#199)

### 4.0.4 20170312

- Add pulse timers for up to 4 relays (#106)
- Fix Sonoff Led power state when dimmer or color is 0 (#176)
- Add command NtpServer<x> to configure up to three NTP servers (#177)
- Delete module User Test as module Wemos D1 mini has same/more user configurable GPIO (#178)
- Add more user configurable GPIO to module ElectroDragon (#183)

### 4.0.3 20170309

- Renamed Module NodeMCU to WeMos D1 mini
- Add GPIO1 as user option to some modules
- Add Buttons, Relays and Leds to user configurable options (#159)
- Add description on Module parameters web page to some well known GPIOs (#107, #171)

### 4.0.2 20170308

- Restore correct seriallog level after Serial logging was disabled
- Add simple dimmer slider to Sonoff Led web page
- Reduced root webpage size by 31%
- Expand Status 2 with Build date/time and core version
- Fix webserver redirection when not in WifiManager mode (#156)
- Add command ButtonRestrict On/Off to restrict access to button hold and button multi press options above 2 (#161)
- Fix DS18S20 negative temperature readings (#165)
- Fix crlf compilation error due to bad syntax (#144, #167)

### 4.0.1 20170305

- Fix char default sizes and set MESSZ to 360 (#143)
- Fix SerialLog setting status
- Disable syslog when emulation is active
- Add DS18B20 web page display refresh

### 4.0.0 20170303

- Add define to remove config migration code for versions below 3.0 (See Wiki-Upgrade-Migration path)
- Free memory by switching from String to char[]
- Raised Sonoff Led PWM frequency from 200Hz to 432Hz in search of stability (hardware watchdog timeouts) (#122)
- Increase message size and suggested minimum MQTT_MAX_PACKET_SIZE to 512 (#114, #124)
- Remove runtime warning message regarding MQTT_MAX_PACKET_SIZE too small as it is now moved to compile time (#124)
- Fix possible panics with web console and http commands while UDP syslog is active (#127)
- Add optional static IP address (#129)
- Add define ENERGY_RESOLUTION in user_config.h to allow user control over precision (#136)

### 3.9.22 20170228

- Update web console
- Fix Status 4 JSON message
- Add Exception info during restart if available
- Add osWatch service to detect loop hangs that might happen during (OTA) upgrades
- Add WiOn support for relay and switch only (#82, #102)
- Allow for user specified relay count up to four in sonoff_template.h (#109)
- Add support for HTU21 compatible I2C sensors SI7013, SI7020 and SI7021 (#118)
- Add NodeMCU or Wemos configuration option (#119)

### 3.9.21 20170224

- Add ajax to web root page and web console (#79)
- Add commands SwitchMode1..4 and enable user switches 2, 3 and 4 (#84, #88)
- Fix MQTT upgrade when webserver is active

### 3.9.20 20170221

- Add minimal basic authentication to Web Admin mode (#87)
- Fix Hue and add HSB support (#89)

### 3.9.19 20170219

- Sonoff Led: Made GPIO04, 05 and 15 available for user
- Sonoff Led: Add commands Fade, Speed, WakupDuration, Wakeup and LedTable

### 3.9.18 20170218

- Fix ledstate 0 to turn off led
- Fix Sonoff Led dimmer range (#16)
- Change Sonoff Led command Dimmer to act on both cold and warm color
- Add Sonoff Led command Color CCWW where CCWW are hexadecimal values fro 00 - FF
- Reduce Sonoff Led flickering by disabling interrupts during flash save and disabling
-   Led during OTA upgrade and Web upload (#16)

### 3.9.17 20170217

- Fix possible ArduinoJSON related memory fragmentation
- Changed console logging using less memory
- Add GPIO04 as user selectable for Sonoff Dual (#75)

### 3.9.16 20170214

- Update latching relay handler
- Add support for IR led using IRremoteESP8266 library (#59)
- Add Hue argument passing using ArduinoJSON library (#59)

### 3.9.15 20170213

- Change JSON float values from string to number according to http://json.org (#56)
- Add support for exs latched relay module https://ex-store.de/ESP8266-WiFi-Relay-V31 (#58)
- Add support for inverted relays
- Changed MAX_LOG_LINES from 70 to 60 to preserve memory

### 3.9.14 20170211

- Add False and True as alternatives for 0/Off and 1/On (#49)
- Fix Status10 JSON format (#52)
- Fix DS18x20 using OneWire library (#53)

### 3.9.13 20170210

- Add FlashChipMode to Status 4
- Removed redundant DHT2 option and code
- Add Sonoff SV GPIO pin 05 configuration (#40)
- Add configuration file backup and restore via web page
- Fix latency due to light_sleep mode even if sleep was set to zero (#50)

### 3.9.12 20170208

- Fix compile error when webserver is disabled (#30)
- Fix possible ESP8285 flash problem by updating Flash Chip Mode to DOUT during OTA upload
- Fix hostname issues by not allowing user entry of string formatting and removing from user_config.h (#36)

### 3.9.11 20170204

- Fix command I2Cscan
- Fix not allowed spaces in Topic, ButtonTopic and SwitchTopic
- Make all TELEMETRY, STATUS and COMMAND message topics unique (#4)
- Advertise command topic to be used by iobroker (#299)
- Fix butten (non)detection if no GPIO_KEY1 is defined (#13)
- Change WeMo serialnumber from 7 decimal chars to 8 hexadecimal chars (#18)
- Update web page with Build Date/Time, Emulation and mDNS Discovery and Advertise information (#21)

### 3.9.10 20170130

- Add WS2812 Color Type selection (RGB or GRB) to user_config.h (#7)
- Hue api changes to support HUE App(s) (#8)

### 3.9.9 20170130

- Add command status 10 showing sensor data
- Fix hlw status messages if hlw is disabled

### 3.9.8 20170130

- Remove GPIO07 and GPIO08 from user selectable (#5)

### 3.9.7 20170129

- Fix possible WS2812 exceptions when using emulation
- Add command Emulation to dynamic configure Belkin WeMo and Hue Bridge for Alexa

### 3.9.6 20170129

- Add dynamic sleep for WS2812 animation (#1)

### 3.9.5 20170128

- Fix error message in case of wrong Domoticz command

### 3.9.4 20170127

- Fix Sonoff Dual Relay switching (#287)

### 3.9.3 20170127

- Add confirmation before Restart via webpage
- Expand Domoticz Configuration webpage with Key, Switch and Sensor Index and
-   add commands DomoticzSwitchIdx and DomoticzSensorIdx (#86) (#174) (#219)
- Fix default DHT11 sensor driver selection
- Fix LedPower status after button press (#279)
- Add command Sleep 0 - 250 mSec for optional light sleep mode to lower energy consumption (#272)
-   (Expect overall button/key/switch misses and wrong values on Sonoff Pow)
- Add Hue brightness extension (#281)
- Fix Hue brightness and change to call by reference (#283)

### 3.9.2 20170124

- Add confirmation before Reset Configuration via webpage (#244)
- Add WS2812 features (see Wiki commands)

### 3.9.1 20170124

- Change PowerOnState function to only trigger when Power On (and not just restart) (#238)
- Move HLW interrupts back to RAM and make WS2812_DMA optional as it generates Exception on Pow (#264)
- Add charset=utf-8 to webpages (#266)
- Update Hue emulation (#268)
- Fix status module number
- Add support for domoticz Dimmer on Sonoff_Led and WS2812
- Fix possible ESP8285 flash problem by updating Flash Chip Mode to DOUT during web upload

### 3.2.6a 20170120

- Fix Sonoff Pow compile error (#255)
- Move HLW interrupts back to ROM (Needed for WS2812 DMA interrupts)
- Removed all IO config from user_config.h as this will be done by commands or webpage
- Removed MessageFormat and supports JSON only except POWER/LIGHT status
- Add command LedPower to control main led (#247)
- Add more FriendlyNames for Hue (#254)
- Add DMA support for WS2812 when using pin 3 while other pins work just as well in my case...
- Add HUE emulation for Alexa (#229)
- Add basic WS2812 support (#229)
- Fix Wemo when MQTT is disabled (#245)
- Revert ButtonTopic and change SwitchTopic1 - 4 to one SwitchTopic
- Rename MqttUnits to Units
- Add Mqtt command to enable/disable MQTT

### 3.2.2a 20170115

- Add dynamic (Sonoff) Module, user GPIO and sensor selection (one size fits (almost) all)
- Add support for Sonoff LED
- Add Seriallog disable after 600 seconds for Sonoff Dual and 4 Channel
- Add ButtonTopic2 - 4, SwitchTopic1 - 4 and SwitchRetain

### 3.2.2 20170113

- Fix PowerOnState 2 functionality after re-applying power (#230)

### 3.2.1 20170113

- Fix some failed command decoding (#228)
- Removed passwords from status messages (#216)

### 3.2.0 20170111

- Add I2C BH1750 sensor (#222)
- Sensor rewrite preparing for online selection

### 3.1.16 20170109

- Fix Domoticz possible error condition
- Remove Wifi password from connection message (#216)
- Add Configure Other menu item to web page (#209)
- Add command FriendlyName, field Friendly Name and define FRIENDLY_NAME to be used by Alexa
-   eliminating current use of MQTT_CLIENT_ID (#209)
- Add friendlyname to webpage replacing former hostname

### 3.1.15 20170108

- Fix Domoticz send key regression with Toggle command

### 3.1.14 20170107

- Add support for command TOGGLE (define MQTT_CMND_TOGGLE) when ButtonTopic is in use and not equal to Topic (#207)

### 3.1.13 20170107

- Fix web console command input when SUB_PREFIX contains '/' (#152)
- Add command response to web command (#200)
- Add option to disable MQTT as define USE_MQTT in user_config.h (#200)

### 3.1.12 20170106

- Add OTA retry to solve possible HTTP transient errors (#204)
- Fix MQTT host discovery

### 3.1.11 20170105

- Add mDNS to advertise webserver as <hostname>.local/

### 3.1.10 20170105

- Fix ButtonTopic when SUB_PREFIX = PUB_PREFIX
- Add workaround for possible MQTT queueing when SUB_PREFIX = PUB_PREFIX
- Add optional MQTT host discovery using define USE_DISCOVERY in user_config.h (#115)

### 3.1.9 20170104

- Fix Power Blink start position (toggled)
- Change PulseTime increments: 1 .. 111 in 0.1 sec (max 11 seconds) and 112 .. 64900 in seconds (= 12 seconds until 18 hours) (#188)
- Add support for SUB_PREFIX = PUB_PREFIX (#190)

### 3.1.8 20170103

- Add retain flag to LWT offline and only send "tele/sonoff/LWT Offline" (#179)
- Change retained LWT Online message to only send "tele/sonoff/LWT Online"

### 3.1.7 20161231

- Add retained message LWT Online when sonoff makes MQTT connection (#179)

### 3.1.6 20161230

- Add blinking using commands BlinkTime, BlinkCount and Power Blink|3|BlinkOff|4 (#165)

### 3.1.5 20161228

- Fix serial space command exception (28)

### 3.1.4 20161227

- Fix MQTT subscribe regression exception (3) (#162)
- Fix serial empty command exception (28)

### 3.1.3 20161225

- Extent Domoticz configuration webpage with optional indices (#153)
- Fix multi relay legacy tele message from tele/sonoff/2/POWER to tele/sonoff/POWER2
- Add support for iTead Motor Clockwise/Anticlockwise

### 3.1.2 20161224

- Extent command PowerOnState with toggle at power on (option 2 is now option 3!) (#156)

### 3.1.1 20161223

- Add support for Sonoff Touch and Sonoff 4CH (#40)
- Update DomoticzIdx and DomoticzKeyIdx with relay/key index (DomoticzIdx1/DomoticzKeyIdx1)
- Add command PowerOnState to control relay(s) at power on (#154)

### 3.1.0 20161221

- Add Sonoff Pow measurement smoothing
- Fix serial command topic preamble error (#151)
- Fix 2.x to 3.x migration inconsistencies (#146)

### 3.0.9 20161218

- Add Sonoff Pow voltage reading when relay is on but no load present (#123)

### 3.0.8 20161218

- Add temperature conversion to Fahrenheit as option in user_config.h (TEMP_CONVERSION) (#145)

### 3.0.7 20161217

- Add user_config_override.h to be used by user to override some defaults in user_config.h (#58)
- Fix Sonoff Pow low power (down to 4W) intermittent measurements (#123)

### 3.0.6 20161217

- Fix MQTT_CLIENT_ID starting with % sign as in "%06X" (#142)
- Add auto power off after PulseTime### 0.1 Sec to relay 1 (#134)

### 3.0.5 20161215

- Add more control over LED with command LedState options (#136, #143)
-   LED_OFF (0), LED_POWER (1), LED_MQTTSUB (2), LED_POWER_MQTTSUB (3), LED_MQTTPUB (4), LED_POWER_MQTTPUB (5), LED_MQTT (6), LED_POWER_MQTT (7)
- Add option WIFI_RETRY (4) to command WifiConfig to allow connection retry to other AP without restart (#73)

### 3.0.4 20161211

- Fix intermittent Domoticz update misses (#133)

### 3.0.3 20161210

- Fix compiler warnings (#132)
- Remove redundant code
- Fix Domoticz pushbutton support

### 3.0.2 20161209

- Add pushbutton to SwitchMode (#130)

### 3.0.1 20161209

- Fix initial config

### 3.0.0 20161208

- Migrate and clean-up flash layout
-   Settings from version 2.x are saved but settings from version 3.x can not be used with version 2.x
- Change SEND_TELEMETRY_RSSI to SEND_TELEMETRY_WIFI and add AP and SSID to telemetry
- Split long JSON messages
- Fix inconsistent status messages
- Fix all status messages to return JSON if enabled
- Remove relay index in cmnd/sonoff/<relay>/POWER now changed
-   to cmnd/sonoff/POWER for single relay units
-   and cmnd/sonoff/POWER<relay> for multi relay units like Sonoff dual
- Add retain option to Power/Light status controlled by command PowerRetain On|Off (#126)

### 2.1.2 20161204

- Add support for second wifi AP (#73)
- Update command WifiConfig
- Fix possible WifiManager hang

### 2.1.1a 20161203

- Fix scan for wifi networks if WeMo is enabled
- Fix syslog setting using web page

### 2.1.1 20161202

- Add support for ElectroDragon second relay and button (only toggle with optional ButtonTopic) (#110)

### 2.1.0 20161202

- Add optional EXPERIMENTAL TLS to MQTT (#49)
- Fix MQTT payload handling (#111)
- Optimzed WeMo code

### 2.0.21a 20161201

- Fix WeMo PowerPlug emulation

### 2.0.21 20161130

- Add Belkin WeMo PowerPlug emulation enabled with USE_WEMO_EMULATION in user_config.h (Heiko Krupp) (#105, #109)

### 2.0.20 20161130

- Relax MQTTClient naming but only allows hexadecimal uppercase numbers (#107)
- Add I2C support with command I2CScan
- Add I2C sensor driver for HTU21 as alternate sensor using TH10/16 connectors (Heiko Krupp) (#105)
- Add I2C sensor driver for BMP085/BMP180/BMP280/BME280 as alternate sensor using TH10/16 connectors

### 2.0.19a 20161127

- Add support for ButtonTopic and ButtonRetain to wall switch function
- Add pullup to SWITCH_PIN and command SwitchMode to syntax

### 2.0.18 20161126

- Add SUB_PREFIX multi level support allowing 'cmnd' or 'cmnd/level2/level3'
- Add wall switch function to GPIO14 and command SwitchMode (Alex Scott) (#103)

### 2.0.17 20161123

- Calibrate HLWPCAL from 12345 to 12530
- Add alternative sensor driver DHT2 using Adafruit DHT library
- Add define MESSAGE_FORMAT to user_config.h
- Throttle console messages
- Shorten JSON messages
- Fix possible Panic
- Fix User mode webserver security

### 2.0.16 20161118

- Add alternative sensor driver DS18x20 using OneWire library (#95)
- Change sensor MQTT message from tele/sonoff/TEMPERATURE to tele/sonoff/DHT/TEMPERATURE or
-   tele/sonoff/DS18B20/TEMPERATURE or tele/sonoff/DS18x20/1/TEMPERATURE
- Add sensors to root webpage and auto refresh every 4 seconds (#92)
- Add optional JSON messageformat to all telemetry data
- Enforce minimum TelePeriod to be 10 seconds
- Fix Energy Yesterday reset after restart
- Add Energy Today restore after controlled restart

### 2.0.15 20161116

- Change TODAY_POWER and PERIOD_POWER to TODAY_ENERGY and PERIOD_ENERGY
- Fix serial regression
- Fix syslog hangs when loghost is unavailable

### 2.0.14 20161115

- Add HLW threshold delay
- Fix HLW intermittent current deviation
- Fix button functionality during wificonfig
- Add CRC check to DS18B20 sensor (#88)

### 2.0.13 20161113

- Add additional upload error code descriptions
- Add PlatformIO support (#80)

### 2.0.12 20161113

- Fix Serial and Web response regression when no MQTT connection available
- Fix Sonoff Dual power telemetric data for second relay
- Removed MQTT password from Information web page
- Hide MQTT password from Configure MQTT web page

### 2.0.11 20161111

- Rewrite button and web toggle code
- Fix NTP sync
- Add HLW calibration commands HLWPCAL, HLWUCAL and HLWICAL (need define USE_POWERCALIBRATION)
- Fix power threshold tests

### 2.0.10 20161109

- Add additional Domoticz define (#63)
- Add defines MQTT_STATUS_ON and MQTT_STATUS_OFF in user_config.h to select status On/Off string
- Fix status response differences (#65)
- Fix divide by zero exception (#70)
- Fix syslog loop exception

### 2.0.9 20161108

- clarify MODULE in user_config.h
- Fix hlw false values

### 2.0.8 20161108

- Add initial status after power on
- Seperate driver files
- Fix hlw code and calibrate Pow
- Move user config defines to user_config.h (#61)

### 2.0.7 20161030

- Make Ticker mandatory
- Add Domoticz support (Increase MQTT_MAX_PACKET_SIZE to 400) (#54)
- Add command MessageFormat 0|1 to select either legacy or JSON output

### 2.0.6 20161024

- Add Sonoff Pow power factor
- Initial support for up to four relays using iTEAD PSB (4Channel)
-   - Currently only supports one button (All buttons behave the same)
-   - Use command MODEL 4 to select four relay option
-     (After first power on it will support 2 relays like Sonoff Dual)
- Fix ledstate
- Add command Status 9 to display Sonoff Pow thresholds
- Add commands PowerLow, PowerHigh, VoltageLow, VoltageHigh, CurrentLow and CurrentHigh for use
-   with Sonoff Pow thresholds

### 2.0.5 20161018

- Add updates to user_config.h - moved SEND_TELEMETRY_DS18B20 and SEND_TELEMETRY_DHT to module area.
-   As Sonoff TH10/16 does not have the logic installed for GPIO04 You'll have to select ONE of both
- Add Sonoff Pow support (experimental until Pow tested)
- Add command Status 8 to display Sonoff Pow energy values
- Add command MqttUnits On|Off to add units to values
- Change web main page header character size
- Change On/Off to ON/OFF status messages to satisfy openHAB
- Change TEMP to TEMPERATURE and HUM to HUMIDITY

### 2.0.4 20161009

- Add MQTT_BUTTON_RETAIN, SAVE_DATA and SAVE_STATE defines to user_config.h (#35)
- Update ButtonRetain to remove retained message(s) from broker when turned off
- Add Retain for second relay on Sonoff Dual
- Provide power status messages with device topic index if requested

### 2.0.3 20161008

- Update wifi initialization
- Add command BUTTONRETAIN for optional MQTT retain on button press (#35)
- Add command SAVESTATE to disable power state save. May be used with MQTT retain

### 2.0.2 20161006

- Fix wifi issue 2186

### 2.0.1 20161002

- Fix button press

### 2.0.0 20161002

- Update Sonoff TH10/16 sensor pins (My TH10 only has GPIO14 connected)
- Add full support for Sonoff dual

### 1.0.35 20160929

- Add more lines to console
- Add timeout and disable MQTT on web upload
- Add command SAVEDATA to control parameter save (for flash wear afficionados) (#30)

### 1.0.34 20160926

- Fix button press six and seven
- Add more information to webserver

### 1.0.33 20160915

- Better WPS error message
- Separate webserver code from support.ino into webserver.ino
- Fix webserver User by removing unwanted restart option

### 1.0.32 20160913

- Add Wifi Protected Setup (WPS) as third option for initial config
- Add command WIFICONFIG replacing deprecated command SMARTCONFIG
- Add option WIFICONFIG 3 to start WPSconfig
- Add option WIFICONFIG 0 to start saved Wifi config tool (WPSconfig, Smartconfig or Wifimanager)
- Change button behaviour - See Wiki

### 1.0.31 20160907

- Fix DS18B20 misread if teleperiod = 2
- Tuned sensor code
- Updated prefered ElectroDragon connection to Relay 1 and Button 1
- Moved SONOFF and ELECTRO_DRAGON port config to user_config.h

### 1.0.30 20160902

- Fix command TELEPERIOD 0
- Add ESP- tag to UDP log message for easy rsyslogd filtering
- Add ElectroDragon (Relay 2 only) functionality. Select with #define MODULE ELECTRO_DRAGON
- Add ? as null message alternative
- Add DHT temperature and humidity telemetry support. Enable with #define SEND_TELEMETRY_DHT
- Add DS18B20 temperature telemetry support. Enable with #define SEND_TELEMETRY_DS18B20
- Restrict HOSTNAME, MQTTCLIENT, TOPIC and BUTTONTOPIC in topic mode only

### 1.0.29 20160831

- Allow UPGRADE, OTAURL, RESTART, RESET, MQTTHOST, MQTTPORT, MQTTUSER, MQTTPASSWORD and WEBSERVER also in group mode

### 1.0.28 20160831

- Add webserver state to status 5
- Add optional PUB_PREFIX2 (tele) for telemetry usage
- Add command TELEPERIOD
- Fix syntax message
- Change memory status display

### 1.0.27 20160831

- Add sketch flash size
- Add console to webserver
- Add command weblog
- Change WifiManager web pages to minimal
- Change display default hostname and MQTT client id in webserver
- Change HTTP command interface to http://sonoff-1234/cm?cmnd=light 2
- Change HEARTBEAT to UPTIME

### 1.0.26 20160829

- Add define USE_WEBSERVER to disable web server code in source
- Add file upload as alternative for ota upload to webserver
- Add information to webserver
- Add command hostname
- Add command logport
- Change HTTP command interface to http://sonoff-1234/cmd?cmnd=light 2
- Change button behaviour with regards to Smartconfig and OTA upload. See README.md
- Enforce default hostname to either "%s-%04d" or user defined without any %
- Enforce default mqtt client id to either "DVES_%06X" or user defined without any %

### 1.0.25 20160822

- Remove config system halts to keep ota available

### 1.0.24 20160821

- Add test for MQTT_SUBTOPIC
- Change log range to LOG_LEVEL_ALL
- Change MQTT introduction messages
- Moved MQTT_MAX_PACKET_SIZE warning message to introduction messages

### 1.0.23 20160821

- Add option USE_SPIFFS to move config from flash to spiffs
- Add webserver with options 0 (off), 1 (user) and 2 (admin)
- Add HTTP command interface (http://sonoff-1234/c?cmnd=light 2)
- Add wifimanager countdown counter
- Add command line webpage
- Add relay control to wifimanager
- Add restart option 99 to force restart
- Fix wifi hostname
- Fix NETBIOS hostname problem by reducing default hostname length
- Fix possible exception if WIFI_HOSTNAME is changed
- Fix upgrade messages
- Reduce memory use by redesigning config routines
- Split syntax message
- Rename define SERIAL_IO to USE_SERIAL

### 1.0.22 20160814

- Add all MQTT parameters for configuration
- Add wifimanager to configure Wifi and MQTT via web server
- Change NTP time handling
- Fix Smartconfig parameter buffer overflow
- Fix PlatformIO warnings

### 1.0.21 20160808

- Remove semaphore as subscription flooding (more than 15 subscriptions per second) is managed by SDK (LmacRxBlk:1)
- Add optional RTC interrupt (define USE_TICKER) to keep RTC synced during subscription flooding
- Remove heartbeatflag

### 1.0.20 20160805

- Add semaphore to handle out of memory when too many subscriptions requested
- Use Daylight Saving (DST) parameters from user_config.h when timezone = 99
- Add status 7 option displaying RTC information
- Add ledstate to status 0

### 1.0.19 20160803

- Fix possible MQTT_CLIENT_ID induced Exception(28)

### 1.0.18 20160803

- Moved Cfg_Default
- Fix negative data handling
- Remove MQTT information from status 1 and add labels to status 1
- Add mac address to status 5
- Add MQTT ClientId, UserId and Password to status 6

### 1.0.17 20160731

- Better variable range checking
- Change ambiguous connection messages
- Add timestamp to serial message

### 1.0.16 20160729

- Moved wifi, rtc, syslog and config to support.ino
- Fixed button action when buttontopic is used. Introduced with 1.0.15
- Better buffer overflow checks (strlcpy)

### 1.0.15 20160728

- Removed pubsubclient config changes from sonoff.ino as it doesn't work
-   reapply MQTT_MAX_PACKET_SIZE 256 and MQTT_KEEPALIVE 120 to PubSubClient.h
- Add status 0 option displaying all status messages
- Change MQTT_MAX_PACKET_SIZE from 1024 to 256
- Add buffer overflow checks (snprintf and strncpy)
- Implemented common string sizes

### 1.0.14 20160722

- Seperate user config from sonoff.ino to user_config.h (pucebaboon)
- Change defaults from sidnas2 to domus1
- Add MQTT status message as status 6 (pucebaboon)
- Add status type to message (pucebaboon)
- Add pubsubclient config changes to sonoff.ino (pucebaboon)

### 1.0.13 20160702

- Add Ledstate 1 option to show power state on led

### 1.0.12 20160529

- Allow disable of button topic using "0"

### 1.0.11 20160524

- Provide button response if MQTT connection lost

### 1.0.10 20160520

- Add optional button topic to assist external MQTT clients
- Change version notation
- Reset default values

### 1.0.9  20160503

- Add more blinks
- Add reset 2 option erasing flash
- Add status 5 option displaying network info
- Add syslog check for Wifi connection
- Resize MqttPublish log array
- Change Wifi smartconfig active from 100 to 60 seconds
- Update Wifi initialization

### 1.0.8  20160430

- Remove use of Wifi config data from SDK
- Add status 3 (syslog info) and status 4 (flash info)
- Add restart option to button (5 quick presses)

### 1.0.7  20160420

- Add UDP syslog support
- Change HOST command to MQTTHOST command
- Add commands SYSLOG, SERIALLOG and LOGHOST
- Change hostname to lower case to distinguise between open-sdk version
- Add support for ESP-12F used in my modified wkaku power socket switch
- Fix timezone command
- Add RTC month names for future use
- Modify button code
- Remove initialization errors by better use of MQTT loop

### 1.0.6  20160406

- Removed Wifi AP mode (#1)
- Add test for Arduino IDE version >= 1.6.8
- Fix RTC time sync code

### 1.0.5  20160310

- Initial public release
- Show debug info by selecting option from IDE Tools Debug port: Serial<|MERGE_RESOLUTION|>--- conflicted
+++ resolved
@@ -2,20 +2,14 @@
 
 ## Unreleased (development)
 
-<<<<<<< HEAD
-### 9.0.0.1 20200930
+### 9.0.0.1 20201002
 
 - Remove auto config update for all Friendlynames and Switchtopic from versions before 8.x
 - Change redesigning ESP8266 GPIO internal representation in line with ESP32
-=======
-### 9.0.0.1 20201002
-
-- New dev release
 
 ### 8.5.1 20201002
 
 - Release Hannah
->>>>>>> dd95b4a8
 
 ### 8.5.0.1 20200907
 
