--- conflicted
+++ resolved
@@ -488,14 +488,6 @@
  * Config Settings.text char array support
 \*********************************************************************************************/
 
-<<<<<<< HEAD
-char aws_mqtt_host[66];
-char aws_mqtt_user[1] { 0 };
-
-const uint32_t settings_text_size = 699;  // Settings.display_model (2D2) - Settings.ota_url (017)
-
-=======
->>>>>>> 23a78e9a
 uint32_t GetSettingsTextLen(void)
 {
   char* position = Settings.text_pool;
