#!/usr/bin/env python
# -*- coding: utf-8 -*-
VER = '2.2.0026'

"""
    decode-config.py - Backup/Restore Sonoff-Tasmota configuration data

    Copyright (C) 2019 Norbert Richter <nr@prsolution.eu>

    This program is free software: you can redistribute it and/or modify
    it under the terms of the GNU General Public License as published by
    the Free Software Foundation, either version 3 of the License, or
    (at your option) any later version.

    This program is distributed in the hope that it will be useful,
    but WITHOUT ANY WARRANTY; without even the implied warranty of
    MERCHANTABILITY or FITNESS FOR A PARTICULAR PURPOSE.  See the
    GNU General Public License for more details.

    You should have received a copy of the GNU General Public License
    along with this program.  If not, see <http://www.gnu.org/licenses/>.


Requirements:
     - Python
     - pip install json pycurl urllib2 configargparse


Instructions:
    Execute command with option -d to retrieve config data from a host
    or use -f to read a configuration file saved using Tasmota Web-UI

    For further information read 'decode-config.md'

    For help execute command with argument -h (or -H for advanced help)


Usage: decode-config.py [-f <filename>] [-d <host>] [-P <port>]
                        [-u <username>] [-p <password>] [-i <filename>]
                        [-o <filename>] [-t json|bin|dmp] [-E] [-e] [-F]
                        [--json-indent <indent>] [--json-compact]
                        [--json-hide-pw] [--json-show-pw]
                        [--cmnd-indent <indent>] [--cmnd-groups]
                        [--cmnd-nogroups] [--cmnd-sort] [--cmnd-unsort]
                        [-c <filename>] [-S] [-T json|cmnd|command]
                        [-g {Control,Devices,Display,Domoticz,Internal,KNX,Light,MQTT,Management,Power,Rules,Sensor,Serial,SetOption,SonoffRF,System,Timer,Wifi} [{Control,Devices,Display,Domoticz,Internal,KNX,Light,MQTT,Management,Power,Rules,Sensor,Serial,SetOption,SonoffRF,System,Timer,Wifi} ...]]
                        [--ignore-warnings] [-h] [-H] [-v] [-V]

    Backup/Restore Sonoff-Tasmota configuration data. Args that start with '--'
    (eg. -f) can also be set in a config file (specified via -c). Config file
    syntax allows: key=value, flag=true, stuff=[a,b,c] (for details, see syntax at
    https://goo.gl/R74nmi). If an arg is specified in more than one place, then
    commandline values override config file values which override defaults.

    Source:
      Read/Write Tasmota configuration from/to

      -f, --file, --tasmota-file <filename>
                            file to retrieve/write Tasmota configuration from/to
                            (default: None)'
      -d, --device, --host <host>
                            hostname or IP address to retrieve/send Tasmota
                            configuration from/to (default: None)
      -P, --port <port>     TCP/IP port number to use for the host connection
                            (default: 80)
      -u, --username <username>
                            host HTTP access username (default: admin)
      -p, --password <password>
                            host HTTP access password (default: None)

    Backup/Restore:
      Backup & restore specification

      -i, --restore-file <filename>
                            file to restore configuration from (default: None).
                            Replacements: @v=firmware version from config,
                            @f=device friendly name from config, @h=device
                            hostname from config, @H=device hostname from device
                            (-d arg only)
      -o, --backup-file <filename>
                            file to backup configuration to (default: None).
                            Replacements: @v=firmware version from config,
                            @f=device friendly name from config, @h=device
                            hostname from config, @H=device hostname from device
                            (-d arg only)
      -t, --backup-type json|bin|dmp
                            backup filetype (default: 'json')
      -E, --extension       append filetype extension for -i and -o filename
                            (default)
      -e, --no-extension    do not append filetype extension, use -i and -o
                            filename as passed
      -F, --force-restore   force restore even configuration is identical

    JSON output:
      JSON format specification

      --json-indent <indent>
                            pretty-printed JSON output using indent level
                            (default: 'None'). -1 disables indent.
      --json-compact        compact JSON output by eliminate whitespace
      --json-hide-pw        hide passwords
      --json-show-pw, --json-unhide-pw
                            unhide passwords (default)

    Tasmota command output:
      Tasmota command output format specification

      --cmnd-indent <indent>
                            Tasmota command grouping indent level (default: '2').
                            0 disables indent
      --cmnd-groups         group Tasmota commands (default)
      --cmnd-nogroups       leave Tasmota commands ungrouped
      --cmnd-sort           sort Tasmota commands (default)
      --cmnd-unsort         leave Tasmota commands unsorted

    Common:
      Optional arguments

      -c, --config <filename>
                            program config file - can be used to set default
                            command args (default: None)
      -S, --output          display output regardsless of backup/restore usage
                            (default do not output on backup or restore usage)
      -T, --output-format json|cmnd|command
                            display output format (default: 'json')
      -g, --group {Control,Devices,Display,Domoticz,Internal,KNX,Light,MQTT,Management,Power,Rules,Sensor,Serial,SetOption,SonoffRF,System,Timer,Wifi}
                            limit data processing to command groups (default no
                            filter)
      --ignore-warnings     do not exit on warnings. Not recommended, used by your
                            own responsibility!

    Info:
      Extra information

      -h, --help            show usage help message and exit
      -H, --full-help       show full help message and exit
      -v, --verbose         produce more output about what the program does
      -V, --version         show program's version number and exit

    Either argument -d <host> or -f <filename> must be given.


Returns:
    0: successful
    1: restore skipped
    2: program argument error
    3: file not found
    4: data size mismatch
    5: data CRC error
    6: unsupported configuration version
    7: configuration file read error
    8: JSON file decoding error
    9: Restore file data error
    10: Device data download error
    11: Device data upload error
    20: python module missing
    21: Internal error
    >21: python library exit code
    4xx, 5xx: HTTP errors

"""

class ExitCode:
    OK = 0
    RESTORE_SKIPPED = 1
    ARGUMENT_ERROR = 2
    FILE_NOT_FOUND = 3
    DATA_SIZE_MISMATCH = 4
    DATA_CRC_ERROR = 5
    UNSUPPORTED_VERSION = 6
    FILE_READ_ERROR = 7
    JSON_READ_ERROR = 8
    RESTORE_DATA_ERROR = 9
    DOWNLOAD_CONFIG_ERROR = 10
    UPLOAD_CONFIG_ERROR = 11
    MODULE_NOT_FOUND = 20
    INTERNAL_ERROR = 21

# ======================================================================
# imports
# ======================================================================
import os.path
import io
import sys, platform
def ModuleImportError(module):
    er = str(module)
    print >> sys.stderr, "{}. Try 'pip install {}' to install it".format(er,er.split(' ')[len(er.split(' '))-1])
    sys.exit(ExitCode.MODULE_NOT_FOUND)
try:
    from datetime import datetime
    import time
    import copy
    import struct
    import socket
    import re
    import math
    import inspect
    import json
    import configargparse
    import pycurl
    import urllib2
except ImportError, e:
    ModuleImportError(e)

# ======================================================================
# globals
# ======================================================================
PROG='{} v{} by Norbert Richter <nr@prsolution.eu>'.format(os.path.basename(sys.argv[0]),VER)

CONFIG_FILE_XOR     = 0x5A
BINARYFILE_MAGIC    = 0x63576223
STR_ENCODING        = 'utf8'
HIDDEN_PASSWORD     = '********'
INTERNAL            = 'Internal'

DEFAULTS            = {
    'source':
    {
        'device':       None,
        'port':         80,
        'username':     'admin',
        'password':     None,
        'tasmotafile':  None,
    },
    'backup':
    {
        'restorefile':  None,
        'backupfile':   None,
        'backupfileformat': 'json',
        'extension':    True,
        'forcerestore': False,
    },
    'jsonformat':
    {
        'jsonindent':   None,
        'jsoncompact':  False,
        'jsonsort':     True,
        'jsonhidepw':   False,
    },
    'cmndformat':
    {
        'cmndindent':   2,
        'cmndgroup':    True,
        'cmndsort':     True,
    },
    'common':
    {
        'output':       False,
        'outputformat': 'json',
        'configfile':   None,
        'ignorewarning':False,
        'filter':       None,
    },
}
args = {}
exitcode = 0


# ======================================================================
# Settings mapping
# ======================================================================
"""
Settings dictionary describes the config file fields definition:

    <setting> = { <name> : <def> }

    <name>: "string"
        a python valid dictionary key (string)

    <def>:  ( <format>, <addrdef>, <datadef> [,<converter>] )
        a tuple containing the following items:

            <format>:   <formatstring> | <setting>
                data type & format definition
                <formatstring>: <string>
                    defines the use of data at <addrdef>
                    format is defined in 'struct module format string'
                    see
                    https://docs.python.org/2.7/library/struct.html#format-strings
                <setting>:      <setting>
                    A dictionary describes a (sub)setting dictonary
                    and can recursively define another <setting>

            <addrdef>:  <baseaddr> | (<baseaddr>, <bits>, <bitshift>)
                address definition
                <baseaddr>: <uint>
                    The address (starting from 0) within binary config data.
                <bits>:     <uint>
                    number of bits used (positive integer)
                <bitshift>: <int>
                    bit shift <bitshift>:
                    <bitshift> >= 0: shift the result right
                    <bitshift> <  0: shift the result left

            <datadef>:  <arraydef> | (<arraydef>, <validate> [,cmd])
                data definition
                <arraydef>: None | <dim> | [<dim>] | [<dim> ,<dim>...]
                    None:
                        Single value, not an array
                    <dim>:  <int>
                    [<dim>]
                        Defines a one-dimensional array of size <n>
                    [<dim> ,<dim>...]
                        Defines a one- or multi-dimensional array
                <validate>: <function>
                    value validation function
                <cmd>:  (<group>, <tasmotacmnd>)
                    Tasmota command definition
                    <group>:        <string>
                        command group string
                    <tasmotacmnd>:   <function> | (<function>,...)
                        convert data into Tasmota command function

            <converter>:    <readconverter> | (<readconverter>, <writeconverter>)
                read/write converter
                <readconverter>:    None | <function>
                    Will be used in Bin2Mapping to convert values read
                    from the binary data object into mapping dictionary
                    None
                        None indicates not read conversion
                    <function>
                        to convert value from binary object to JSON.
                <writeconverter>:   None | False | <function>
                    Will be used in Mapping2Bin to convert values read
                    from mapping dictionary before write to binary
                    data object
                    None
                        None indicates not write conversion
                    False
                        False indicates the value is readonly and will
                        not be written into the binary object.
                    <function>
                        to convert value from JSON back to binary object

        Common definitions

        <function>: <functionname> | <string> | None
            function to be called or string to evaluate:
            <functionname>:
                A function name will be called with one or two parameter:
                    The value to be processed
                    (optional) the current array index (1,n)
            <string>
                A string will be evaluate as is. The following
                placeholder can be used to replace it by runtime values:
                '$':
                    will be replaced by the mapping name value
                '#':
                    will be replace by array index (if any)
                '@':
                    can be used as reference to other mapping values
                see definition below for examples

        <string>:   'string' | "string"
            characters enclosed in ' or "

        <int>:      integer
             numbers in the range -2147483648 through 2147483647
        <uint>:     unsigned integer
             numbers in the range 0 through 4294967295

"""
# ----------------------------------------------------------------------
# Settings helper
# ----------------------------------------------------------------------
def passwordread(value):
    return HIDDEN_PASSWORD if args.jsonhidepw else value
def passwordwrite(value):
    return None if value == HIDDEN_PASSWORD else value
def bitsRead(x, n=0, c=1):
    """
    Reads bit(s) of a number

    @param x:
        the number from which to read

    @param n:
        which bit position to read

    @param c:
        how many bits to read (1 if omitted)

    @return:
        the bit value(s)
    """
    if isinstance(x,str):
        x = int(x, 0)
    if isinstance(x,str):
        n = int(n, 0)

    if n >= 0:
        x >>= n
    else:
        x <<= abs(n)
    if c>0:
        x &= (1<<c)-1
    return x


def MqttFingerprint(value, idx=None):
    fingerprint = ""
    for i in value:
        fingerprint += "{:02x} ".format(ord(i))
    return "MqttFingerprint{} {}".format('' if idx is None else idx, fingerprint.strip())


# ----------------------------------------------------------------------
# Tasmota configuration data definition
# ----------------------------------------------------------------------
Setting_5_10_0 = {
                              # <format>, <addrdef>, <datadef> [,<converter>]
    'cfg_holder':                   ('<L',  0x000,       (None, None,                           (INTERNAL,      None)), '"0x{:08x}".format($)' ),
    'save_flag':                    ('<L',  0x004,       (None, None,                           ('System',      None)), (None,      False) ),
    'version':                      ('<L',  0x008,       (None, None,                           (INTERNAL,      None)), ('hex($)',  False) ),
    'bootcount':                    ('<L',  0x00C,       (None, None,                           ('System',      None)), (None,      False) ),
    'flag':                         ({
        'save_state':               ('<L', (0x010,1, 0), (None, None,                           ('SetOption',   '"SetOption0 {}".format($)')) ),
        'button_restrict':          ('<L', (0x010,1, 1), (None, None,                           ('SetOption',   '"SetOption1 {}".format($)')) ),
        'value_units':              ('<L', (0x010,1, 2), (None, None,                           ('SetOption',   '"SetOption2 {}".format($)')) ),
        'mqtt_enabled':             ('<L', (0x010,1, 3), (None, None,                           ('SetOption',   '"SetOption3 {}".format($)')) ),
        'mqtt_response':            ('<L', (0x010,1, 4), (None, None,                           ('SetOption',   '"SetOption4 {}".format($)')) ),
        'mqtt_power_retain':        ('<L', (0x010,1, 5), (None, None,                           ('MQTT',        '"PowerRetain {}".format($)')) ),
        'mqtt_button_retain':       ('<L', (0x010,1, 6), (None, None,                           ('MQTT',        '"ButtonRetain {}".format($)')) ),
        'mqtt_switch_retain':       ('<L', (0x010,1, 7), (None, None,                           ('MQTT',        '"SwitchRetain {}".format($)')) ),
        'temperature_conversion':   ('<L', (0x010,1, 8), (None, None,                           ('SetOption',   '"SetOption8 {}".format($)')) ),
        'mqtt_sensor_retain':       ('<L', (0x010,1, 9), (None, None,                           ('MQTT',        '"SensorRetain {}".format($)')) ),
        'mqtt_offline':             ('<L', (0x010,1,10), (None, None,                           ('SetOption',   '"SetOption10 {}".format($)')) ),
        'button_swap':              ('<L', (0x010,1,11), (None, None,                           ('SetOption',   '"SetOption11 {}".format($)')) ),
        'stop_flash_rotate':        ('<L', (0x010,1,12), (None, None,                           ('Management',  '"SetOption12 {}".format($)')) ),
        'button_single':            ('<L', (0x010,1,13), (None, None,                           ('SetOption',   '"SetOption13 {}".format($)')) ),
        'interlock':                ('<L', (0x010,1,14), (None, None,                           ('SetOption',   '"SetOption14 {}".format($)')) ),
        'pwm_control':              ('<L', (0x010,1,15), (None, None,                           ('SetOption',   '"SetOption15 {}".format($)')) ),
        'ws_clock_reverse':         ('<L', (0x010,1,16), (None, None,                           ('SetOption',   '"SetOption16 {}".format($)')) ),
        'decimal_text':             ('<L', (0x010,1,17), (None, None,                           ('SetOption',   '"SetOption17 {}".format($)')) ),
                                    },      0x010,       (None, None,                           ('*',           None)), (None,      None) ),
    'save_data':                    ('<h',  0x014,       (None, '0 <= $ <= 3600',               ('Management',  '"SaveData {}".format($)')) ),
    'timezone':                     ('b',   0x016,       (None, '-13 <= $ <= 13 or $==99',      ('Management',  '"Timezone {}".format($)')) ),
    'ota_url':                      ('101s',0x017,       (None, None,                           ('Management',  '"OtaUrl {}".format($)')) ),
    'mqtt_prefix':                  ('11s', 0x07C,       ([3],  None,                           ('MQTT',        '"Prefix{} {}".format(#,$)')) ),
    'seriallog_level':              ('B',   0x09E,       (None, '0 <= $ <= 5',                  ('Management',  '"SerialLog {}".format($)')) ),
    'sta_config':                   ('B',   0x09F,       (None, '0 <= $ <= 5',                  ('Wifi',        '"WifiConfig {}".format($)')) ),
    'sta_active':                   ('B',   0x0A0,       (None, '0 <= $ <= 1',                  ('Wifi',        '"AP {}".format($)')) ),
    'sta_ssid':                     ('33s', 0x0A1,       ([2],  None,                           ('Wifi',        '"SSId{} {}".format(#,$)')) ),
    'sta_pwd':                      ('65s', 0x0E3,       ([2],  None,                           ('Wifi',        '"Password{} {}".format(#,$)')), (passwordread,passwordwrite) ),
    'hostname':                     ('33s', 0x165,       (None, None,                           ('Wifi',        '"Hostname {}".format($)')) ),
    'syslog_host':                  ('33s', 0x186,       (None, None,                           ('Management',  '"LogHost {}".format($)')) ),
    'syslog_port':                  ('<H',  0x1A8,       (None, '1 <= $ <= 32766',              ('Management',  '"LogPort {}".format($)')) ),
    'syslog_level':                 ('B',   0x1AA,       (None, '0 <= $ <= 4',                  ('Management',  '"SysLog {}".format($)')) ),
    'webserver':                    ('B',   0x1AB,       (None, '0 <= $ <= 2',                  ('Wifi',        '"WebServer {}".format($)')) ),
    'weblog_level':                 ('B',   0x1AC,       (None, '0 <= $ <= 4',                  ('Management',  '"WebLog {}".format($)')) ),
    'mqtt_fingerprint':             ('60s', 0x1AD,       (None, None,                           ('MQTT',        None)) ),
    'mqtt_host':                    ('33s', 0x1E9,       (None, None,                           ('MQTT',        '"MqttHost {}".format($)')) ),
    'mqtt_port':                    ('<H',  0x20A,       (None, None,                           ('MQTT',        '"MqttPort {}".format($)')) ),
    'mqtt_client':                  ('33s', 0x20C,       (None, None,                           ('MQTT',        '"MqttClient {}".format($)')) ),
    'mqtt_user':                    ('33s', 0x22D,       (None, None,                           ('MQTT',        '"MqttUser {}".format($)')) ),
    'mqtt_pwd':                     ('33s', 0x24E,       (None, None,                           ('MQTT',        '"MqttPassword {}".format($)')), (passwordread,passwordwrite) ),
    'mqtt_topic':                   ('33s', 0x26F,       (None, None,                           ('MQTT',        '"FullTopic {}".format($)')) ),
    'button_topic':                 ('33s', 0x290,       (None, None,                           ('MQTT',        '"ButtonTopic {}".format($)')) ),
    'mqtt_grptopic':                ('33s', 0x2B1,       (None, None,                           ('MQTT',        '"GroupTopic {}".format($)')) ),
    'mqtt_fingerprinth':            ('B',   0x2D2,       ([20], None,                           ('MQTT',        None)) ),
    'pwm_frequency':                ('<H',  0x2E6,       (None, '$==1 or 100 <= $ <= 4000',     ('Management',  '"PwmFrequency {}".format($)')) ),
    'power':                        ({
        'power1':                   ('<L', (0x2E8,1,0),  (None, None,                           ('Control',     '"Power1 {}".format($)')) ),
        'power2':                   ('<L', (0x2E8,1,1),  (None, None,                           ('Control',     '"Power2 {}".format($)')) ),
        'power3':                   ('<L', (0x2E8,1,2),  (None, None,                           ('Control',     '"Power3 {}".format($)')) ),
        'power4':                   ('<L', (0x2E8,1,3),  (None, None,                           ('Control',     '"Power4 {}".format($)')) ),
        'power5':                   ('<L', (0x2E8,1,4),  (None, None,                           ('Control',     '"Power5 {}".format($)')) ),
        'power6':                   ('<L', (0x2E8,1,5),  (None, None,                           ('Control',     '"Power6 {}".format($)')) ),
        'power7':                   ('<L', (0x2E8,1,6),  (None, None,                           ('Control',     '"Power7 {}".format($)')) ),
        'power8':                   ('<L', (0x2E8,1,7),  (None, None,                           ('Control',     '"Power8 {}".format($)')) ),
                                    },      0x2E8,       (None, None,                           ('Control',     None)), (None,      None) ),
    'pwm_value':                    ('<H',  0x2EC,       ([5],  '0 <= $ <= 1023',               ('Management',  '"Pwm{} {}".format(#,$)')) ),
    'altitude':                     ('<h',  0x2F6,       (None, '-30000 <= $ <= 30000',         ('Sensor',      '"Altitude {}".format($)')) ),
    'tele_period':                  ('<H',  0x2F8,       (None, '0 <= $ <= 1 or 10 <= $ <= 3600',('MQTT',       '"TelePeriod {}".format($)')) ),
    'ledstate':                     ('B',   0x2FB,       (None, '0 <= ($ & 0x7) <= 7',          ('Control',     '"LedState {}".format(($ & 0x7))')) ),
    'param':                        ('B',   0x2FC,       ([23], None,                           ('SetOption',   '"SetOption{} {}".format(#+31,$)')) ),
    'state_text':                   ('11s', 0x313,       ([4],  None,                           ('MQTT',        '"StateText{} {}".format(#,$)')) ),
    'domoticz_update_timer':        ('<H',  0x340,       (None, '0 <= $ <= 3600',               ('Domoticz',    '"DomoticzUpdateTimer {}".format($)')) ),
    'pwm_range':                    ('<H',  0x342,       (None, '$==1 or 255 <= $ <= 1023',     ('Management',  '"PwmRange {}".format($)')) ),
    'domoticz_relay_idx':           ('<L',  0x344,       ([4],  None,                           ('Domoticz',    '"DomoticzIdx{} {}".format(#,$)')) ),
    'domoticz_key_idx':             ('<L',  0x354,       ([4],  None,                           ('Domoticz',    '"DomoticzKeyIdx{} {}".format(#,$)')) ),
    'energy_power_calibration':     ('<L',  0x364,       (None, None,                           ('Power',       '"PowerSet {}".format($)')) ),
    'energy_voltage_calibration':   ('<L',  0x368,       (None, None,                           ('Power',       '"VoltageSet {}".format($)')) ),
    'energy_current_calibration':   ('<L',  0x36C,       (None, None,                           ('Power',       '"CurrentSet {}".format($)')) ),
    'energy_kWhtoday':              ('<L',  0x370,       (None, '0 <= $ <= 4250000',            ('Power',       '"EnergyReset1 {}".format(int(round(float($)/100)))')) ),
    'energy_kWhyesterday':          ('<L',  0x374,       (None, '0 <= $ <= 4250000',            ('Power',       '"EnergyReset2 {}".format(int(round(float($)/100)))')) ),
    'energy_kWhdoy':                ('<H',  0x378,       (None, None,                           ('Power',       None)) ),
    'energy_min_power':             ('<H',  0x37A,       (None, None,                           ('Power',       '"PowerLow {}".format($)')) ),
    'energy_max_power':             ('<H',  0x37C,       (None, None,                           ('Power',       '"PowerHigh {}".format($)')) ),
    'energy_min_voltage':           ('<H',  0x37E,       (None, None,                           ('Power',       '"VoltageLow {}".format($)')) ),
    'energy_max_voltage':           ('<H',  0x380,       (None, None,                           ('Power',       '"VoltageHigh {}".format($)')) ),
    'energy_min_current':           ('<H',  0x382,       (None, None,                           ('Power',       '"CurrentLow {}".format($)')) ),
    'energy_max_current':           ('<H',  0x384,       (None, None,                           ('Power',       '"CurrentHigh {}".format($)')) ),
    'energy_max_power_limit':       ('<H',  0x386,       (None, None,                           ('Power',       '"MaxPower {}".format($)')) ),
    'energy_max_power_limit_hold':  ('<H',  0x388,       (None, None,                           ('Power',       '"MaxPowerHold {}".format($)')) ),
    'energy_max_power_limit_window':('<H',  0x38A,       (None, None,                           ('Power',       '"MaxPowerWindow {}".format($)')) ),
    'energy_max_power_safe_limit':  ('<H',  0x38C,       (None, None,                           ('Power',       '"SavePower {}".format($)')) ),
    'energy_max_power_safe_limit_hold':
                                    ('<H',  0x38E,       (None, None,                           ('Power',       '"SavePowerHold {}".format($)')) ),
    'energy_max_power_safe_limit_window':
                                    ('<H',  0x390,       (None, None,                           ('Power',       '"SavePowerWindow {}".format($)')) ),
    'energy_max_energy':            ('<H',  0x392,       (None, None,                           ('Power',       '"MaxEnergy {}".format($)')) ),
    'energy_max_energy_start':      ('<H',  0x394,       (None, None,                           ('Power',       '"MaxEnergyStart {}".format($)')) ),
    'mqtt_retry':                   ('<H',  0x396,       (None, '10 <= $ <= 32000',             ('MQTT',        '"MqttRetry {}".format($)')) ),
    'poweronstate':                 ('B',   0x398,       (None, '0 <= $ <= 5',                  ('Control',     '"PowerOnState {}".format($)')) ),
    'last_module':                  ('B',   0x399,       (None, None,                           ('System',      None)) ),
    'blinktime':                    ('<H',  0x39A,       (None, '2 <= $ <= 3600',               ('Control',     '"BlinkTime {}".format($)')) ),
    'blinkcount':                   ('<H',  0x39C,       (None, '0 <= $ <= 32000',              ('Control',     '"BlinkCount {}".format($)')) ),
    'friendlyname':                 ('33s', 0x3AC,       ([4],  None,                           ('Management',  '"FriendlyName{} {}".format(#,$)')) ),
    'switch_topic':                 ('33s', 0x430,       (None, None,                           ('MQTT',        '"SwitchTopic {}".format($)')) ),
    'sleep':                        ('B',   0x453,       (None, '0 <= $ <= 250',                ('Management',  '"Sleep {}".format($)')) ),
    'domoticz_switch_idx':          ('<H',  0x454,       ([4],  None,                           ('Domoticz',    '"DomoticzSwitchIdx{} {}".format(#,$)')) ),
    'domoticz_sensor_idx':          ('<H',  0x45C,       ([12], None,                           ('Domoticz',    '"DomoticzSensorIdx{} {}".format(#,$)')) ),
    'module':                       ('B',   0x474,       (None, None,                           ('Management',  '"Module {}".format($)')) ),
    'ws_color':                     ('B',   0x475,       ([4,3],None,                           ('Light',       None)) ),
    'ws_width':                     ('B',   0x481,       ([3],  None,                           ('Light',       None)) ),
    'my_gp':                        ('B',   0x484,       ([18], None,                           ('Management',  '"Gpio{} {}".format(#,$)')) ),
    'light_pixels':                 ('<H',  0x496,       (None, '1 <= $ <= 512',                ('Light',       '"Pxels {}".format($)')) ),
    'light_color':                  ('B',   0x498,       ([5],  None,                           ('Light',       None)) ),
    'light_correction':             ('B',   0x49D     ,  (None, '0 <= $ <= 1',                  ('Light',       '"LedTable {}".format($)')) ),
    'light_dimmer':                 ('B',   0x49E,       (None, '0 <= $ <= 100',                ('Light',       '"Wakeup {}".format($)')) ),
    'light_fade':                   ('B',   0x4A1,       (None, '0 <= $ <= 1',                  ('Light',       '"Fade {}".format($)')) ),
    'light_speed':                  ('B',   0x4A2,       (None, '1 <= $ <= 20',                 ('Light',       '"Speed {}".format($)')) ),
    'light_scheme':                 ('B',   0x4A3,       (None, None,                           ('Light',       '"Scheme {}".format($)')) ),
    'light_width':                  ('B',   0x4A4,       (None, '0 <= $ <= 4',                  ('Light',       '"Width {}".format($)')) ),
    'light_wakeup':                 ('<H',  0x4A6,       (None, '0 <= $ <= 3100',               ('Light',       '"WakeUpDuration {}".format($)')) ),
    'web_password':                 ('33s', 0x4A9,       (None, None,                           ('Wifi',        '"WebPassword {}".format($)')), (passwordread,passwordwrite) ),
    'switchmode':                   ('B',   0x4CA,       ([4],  '0 <= $ <= 7',                  ('Control',     '"SwitchMode{} {}".format(#,$)')) ),
    'ntp_server':                   ('33s', 0x4CE,       ([3],  None,                           ('Wifi',        '"NtpServer{} {}".format(#,$)')) ),
    'ina219_mode':                  ('B',   0x531,       (None, '0 <= $ <= 7',                  ('Sensor',      '"Sensor13 {}".format($)')) ),
    'pulse_timer':                  ('<H',  0x532,       ([8],  '0 <= $ <= 64900',              ('Control',     '"PulseTime{} {}".format(#,$)')) ),
    'ip_address':                   ('<L',  0x544,       ([4],  None,                           ('Wifi',        '"IPAddress{} {}".format(#,$)')), ("socket.inet_ntoa(struct.pack('<L', $))", "struct.unpack('<L', socket.inet_aton($))[0]")),
    'energy_kWhtotal':              ('<L',  0x554,       (None, '0 <= $ <= 4250000000',         ('Power',       '"EnergyReset3 {}".format(int(round(float($)/100)))')) ),
    'mqtt_fulltopic':               ('100s',0x558,       (None, None,                           ('MQTT',        '"FullTopic {}".format($)')) ),
    'flag2':                        ({
        'current_resolution':       ('<L', (0x5BC,2,15), (None, '0 <= $ <= 3',                  ('Power',       '"AmpRes {}".format($)')) ),
        'voltage_resolution':       ('<L', (0x5BC,2,17), (None, '0 <= $ <= 3',                  ('Power',       '"VoltRes {}".format($)')) ),
        'wattage_resolution':       ('<L', (0x5BC,2,19), (None, '0 <= $ <= 3',                  ('Power',       '"WattRes {}".format($)')) ),
        'emulation':                ('<L', (0x5BC,2,21), (None, '0 <= $ <= 2',                  ('Management',  '"Emulation {}".format($)')) ),
        'energy_resolution':        ('<L', (0x5BC,3,23), (None, '0 <= $ <= 5',                  ('Power',       '"EnergyRes {}".format($)')) ),
        'pressure_resolution':      ('<L', (0x5BC,2,26), (None, '0 <= $ <= 3',                  ('Sensor',      '"PressRes {}".format($)')) ),
        'humidity_resolution':      ('<L', (0x5BC,2,28), (None, '0 <= $ <= 3',                  ('Sensor',      '"HumRes {}".format($)')) ),
        'temperature_resolution':   ('<L', (0x5BC,2,30), (None, '0 <= $ <= 3',                  ('Sensor',      '"TempRes {}".format($)')) ),
                                    },      0x5BC,       (None, None,                           ('*',           None)), (None,      None) ),
    'pulse_counter':                ('<L',  0x5C0,       ([4],  None,                           ('Sensor',      '"Counter{} {}".format(#,$)')) ),
    'pulse_counter_type':           ('<H',  0x5D0,       (None, None,                           ('Sensor',      '"CounterType {}".format($)')) ),
    'pulse_counter_type':           ({
        'pulse_counter_type1':      ('<H', (0x5D0,1,0),  (None, None,                           ('Sensor',      '"CounterType1 {}".format($)')) ),
        'pulse_counter_type2':      ('<H', (0x5D0,1,1),  (None, None,                           ('Sensor',      '"CounterType2 {}".format($)')) ),
        'pulse_counter_type3':      ('<H', (0x5D0,1,2),  (None, None,                           ('Sensor',      '"CounterType3 {}".format($)')) ),
        'pulse_counter_type4':      ('<H', (0x5D0,1,3),  (None, None,                           ('Sensor',      '"CounterType4 {}".format($)')) ),
                                    },      0x5D0,       (None, None,                           ('Sensor',      None)), (None,      None) ),
    'pulse_counter_debounce':       ('<H',  0x5D2,       (None, '0 <= $ <= 3200',               ('Sensor',      '"CounterDebounce {}".format($)')) ),
    'rf_code':                      ('B',   0x5D4,       ([17,9],None,                          ('SonoffRF',    None)), '"0x{:02x}".format($)'),
}
# ======================================================================
Setting_5_11_0 = copy.deepcopy(Setting_5_10_0)
Setting_5_11_0.update               ({
    'display_model':                ('B',   0x2D2,       (None, '0 <= $ <= 16',                 ('Display',     '"Model {}".format($)')) ),
    'display_mode':                 ('B',   0x2D3,       (None, '0 <= $ <= 5',                  ('Display',     '"Mode {}".format($)')) ),
    'display_refresh':              ('B',   0x2D4,       (None, '1 <= $ <= 7',                  ('Display',     '"Refresh {}".format($)')) ),
    'display_rows':                 ('B',   0x2D5,       (None, '1 <= $ <= 32',                 ('Display',     '"Rows {}".format($)')) ),
    'display_cols':                 ('B',   0x2D6,       ([2],  '1 <= $ <= 40',                 ('Display',     '"Cols{} {}".format(#,$)')) ),
    'display_address':              ('B',   0x2D8,       ([8],  None,                           ('Display',     '"Address{} {}".format(#,$)')) ),
    'display_dimmer':               ('B',   0x2E0,       (None, '0 <= $ <= 100',                ('Display',     '"Dimmer {}".format($)')) ),
    'display_size':                 ('B',   0x2E1,       (None, '1 <= $ <= 4',                  ('Display',     '"Size {}".format($)')) ),
                                    })
Setting_5_11_0['flag'][0].update    ({
        'light_signal':             ('<L', (0x010,1,18), (None, None,                           ('SetOption',   '"SetOption18 {}".format($)')) ),
                                    })
Setting_5_11_0.pop('mqtt_fingerprinth',None)
# ======================================================================
Setting_5_12_0 = copy.deepcopy(Setting_5_11_0)
Setting_5_12_0['flag'][0].update    ({
        'hass_discovery':           ('<L', (0x010,1,19), (None, None,                           ('SetOption',   '"SetOption19 {}".format($)')) ),
        'not_power_linked':         ('<L', (0x010,1,20), (None, None,                           ('SetOption',   '"SetOption20 {}".format($)')) ),
        'no_power_on_check':        ('<L', (0x010,1,21), (None, None,                           ('SetOption',   '"SetOption21 {}".format($)')) ),
                                    })
# ======================================================================
Setting_5_13_1 = copy.deepcopy(Setting_5_12_0)
Setting_5_13_1['flag'][0].update    ({
        'mqtt_serial':              ('<L', (0x010,1,22), (None, None,                           ('SetOption',   '"SetOption22 {}".format($)')) ),
        'rules_enabled':            ('<L', (0x010,1,23), (None, None,                           ('SetOption',   '"SetOption23 {}".format($)')) ),
        'rules_once':               ('<L', (0x010,1,24), (None, None,                           ('SetOption',   '"SetOption24 {}".format($)')) ),
        'knx_enabled':              ('<L', (0x010,1,25), (None, None,                           ('KNX',         '"KNX_ENABLED {}".format($)')) ),
                                    })
Setting_5_13_1.update               ({
    'baudrate':                     ('B',   0x09D,       (None, None,                           ('Serial',      '"Baudrate {}".format($)')), ('$ * 1200','$ / 1200') ),
    'mqtt_fingerprint':             ('20s', 0x1AD,       ([2],  None,                           ('MQTT',        MqttFingerprint)) ),
    'energy_power_delta':           ('B',   0x33F,       (None, None,                           ('Power',       '"PowerDelta {}".format($)')) ),
    'light_rotation':               ('<H',  0x39E,       (None, None,                           ('Light',       '"Rotation {}".format($)')) ),
    'serial_delimiter':             ('B',   0x451,       (None, None,                           ('Serial',      '"SerialDelimiter {}".format($)')) ),
    'sbaudrate':                    ('B',   0x452,       (None, None,                           ('Serial',      '"SBaudrate {}".format($)')), ('$ * 1200','$ / 1200') ),
    'knx_GA_registered':            ('B',   0x4A5,       (None, None,                           ('KNX',         None)) ),
    'knx_CB_registered':            ('B',   0x4A8,       (None, None,                           ('KNX',         None)) ),
    'timer':                        ({
        '_':                        ('<L',  0x670,       (None, None,                           ('Timer',       '"Timer{} {{\\\"Arm\\\":{arm},\\\"Mode\\\":{mode},\\\"Time\\\":\\\"{tsign}{time}\\\",\\\"Window\\\":{window},\\\"Days\\\":\\\"{days}\\\",\\\"Repeat\\\":{repeat},\\\"Output\\\":{device},\\\"Action\\\":{power}}}".format(#, arm=bitsRead($,31),mode=bitsRead($,29,2),tsign="-" if bitsRead($,29,2)>0 and bitsRead($,0,11)>(12*60) else "",time=time.strftime("%H:%M",time.gmtime((bitsRead($,0,11) if bitsRead($,29,2)==0 else bitsRead($,0,11) if bitsRead($,0,11)<=(12*60) else bitsRead($,0,11)-(12*60))*60)),window=bitsRead($,11,4),repeat=bitsRead($,15),days="{:07b}".format(bitsRead($,16,7))[::-1],device=bitsRead($,23,4)+1,power=bitsRead($,27,2) )')), ('"0x{:08x}".format($)', False) ),
        'time':                     ('<L', (0x670,11, 0),(None, '0 <= $ < 1440',                ('Timer',       None)) ),
        'window':                   ('<L', (0x670, 4,11),(None, None,                           ('Timer',       None)) ),
        'repeat':                   ('<L', (0x670, 1,15),(None, None,                           ('Timer',       None)) ),
        'days':                     ('<L', (0x670, 7,16),(None, None,                           ('Timer',       None)), '"0b{:07b}".format($)' ),
        'device':                   ('<L', (0x670, 4,23),(None, None,                           ('Timer',       None)) ),
        'power':                    ('<L', (0x670, 2,27),(None, None,                           ('Timer',       None)) ),
        'mode':                     ('<L', (0x670, 2,29),(None, '0 <= $ <= 3',                  ('Timer',       None)) ),
        'arm':                      ('<L', (0x670, 1,31),(None, None,                           ('Timer',       None)) ),
                                    },      0x670,       ([16], None,                           ('Timer',       None)) ),
    'latitude':                     ('i',   0x6B0,       (None, None,                           ('Timer',       '"Latitude {}".format($)')),  ('float($) / 1000000', 'int($ * 1000000)')),
    'longitude':                    ('i',   0x6B4,       (None, None,                           ('Timer',       '"Longitude {}".format($)')), ('float($) / 1000000', 'int($ * 1000000)')),
    'knx_physsical_addr':           ('<H',  0x6B8,       (None, None,                           ('KNX',         None)) ),
    'knx_GA_addr':                  ('<H',  0x6BA,       ([10], None,                           ('KNX',         None)) ),
    'knx_CB_addr':                  ('<H',  0x6CE,       ([10], None,                           ('KNX',         None)) ),
    'knx_GA_param':                 ('B',   0x6E2,       ([10], None,                           ('KNX',         None)) ),
    'knx_CB_param':                 ('B',   0x6EC,       ([10], None,                           ('KNX',         None)) ),
    'rules':                        ('512s',0x800,       (None, None,                           ('Rules',       '"Rule {}".format("\\"" if len($)==0 else $)')) ),
                                    })
# ======================================================================
Setting_5_14_0 = copy.deepcopy(Setting_5_13_1)
Setting_5_14_0['flag'][0].update    ({
        'device_index_enable':      ('<L', (0x010,1,26), (None, None,                           ('SetOption',   '"SetOption26 {}".format($)')) ),
                                    })
Setting_5_14_0['flag'][0].pop('rules_once',None)
Setting_5_14_0.update               ({
    'tflag':                        ({
        'hemis':                    ('<H', (0x2E2,1, 0), (None, None,                           ('Management',  None)) ),
        'week':                     ('<H', (0x2E2,3, 1), (None, '0 <= $ <= 4',                  ('Management',  None)) ),
        'month':                    ('<H', (0x2E2,4, 4), (None, '1 <= $ <= 12',                 ('Management',  None)) ),
        'dow':                      ('<H', (0x2E2,3, 8), (None, '1 <= $ <= 7',                  ('Management',  None)) ),
        'hour':                     ('<H', (0x2E2,5,11), (None, '0 <= $ <= 23',                 ('Management',  None)) ),
                                    },      0x2E2,       ([2],  None,                           ('Management',  None)), (None,      None) ),
    'param':                        ('B',   0x2FC,       ([18], None,                           ('SetOption',   '"SetOption{} {}".format(#+31,$)')) ),
    'toffset':                      ('<h',  0x30E,       ([2],  None,                           ('Management',  '"{cmnd} {hemis},{week},{month},{dow},{hour},{toffset}".format(cmnd="TimeSTD" if idx==1 else "TimeDST", hemis=@["tflag"][#-1]["hemis"], week=@["tflag"][#-1]["week"], month=@["tflag"][#-1]["month"], dow=@["tflag"][#-1]["dow"], hour=@["tflag"][#-1]["hour"], toffset=value)')) ),
                                    })
# ======================================================================
Setting_6_0_0 = copy.deepcopy(Setting_5_14_0)
Setting_6_0_0.update({
    'cfg_holder':                   ('<H',  0x000,       (None, None,                           ('System',      None)), ),
    'cfg_size':                     ('<H',  0x002,       (None, None,                           (INTERNAL,      None)), (None, False)),
    'bootcount':                    ('<H',  0x00C,       (None, None,                           ('System',      None)), (None, False)),
    'cfg_crc':                      ('<H',  0x00E,       (None, None,                           (INTERNAL,      None)), '"0x{:04x}".format($)'),
    'rule_enabled':                 ({
        'rule1':                    ('B',  (0x49F,1,0),  (None, None,                           ('Rules',       '"Rule1 {}".format($)')) ),
        'rule2':                    ('B',  (0x49F,1,1),  (None, None,                           ('Rules',       '"Rule2 {}".format($)')) ),
        'rule3':                    ('B',  (0x49F,1,2),  (None, None,                           ('Rules',       '"Rule3 {}".format($)')) ),
                                    },      0x49F,       (None, None,                           ('Rules',       None)), (None,      None) ),
    'rule_once':                    ({
        'rule1':                    ('B',  (0x4A0,1,0),  (None, None,                           ('Rules',       '"Rule1 {}".format($+4)')) ),
        'rule2':                    ('B',  (0x4A0,1,1),  (None, None,                           ('Rules',       '"Rule2 {}".format($+4)')) ),
        'rule3':                    ('B',  (0x4A0,1,2),  (None, None,                           ('Rules',       '"Rule3 {}".format($+4)')) ),
                                    },      0x4A0,       (None, None,                           ('Rules',       None)), (None,      None) ),
    'mems':                         ('10s', 0x7CE,       ([5],  None,                           ('Rules',       '"Mem{} {}".format(#,"\\"" if len($)==0 else $)')) ),
    'rules':                        ('512s',0x800,       ([3],  None,                           ('Rules',       '"Rule{} {}".format(#,"\\"" if len($)==0 else $)')) ),
})
Setting_6_0_0['flag'][0].update     ({
        'knx_enable_enhancement':   ('<L', (0x010,1,27), (None, None,                           ('KNX',         '"KNX_ENHANCED {}".format($)')) ),
                                    })
# ======================================================================
Setting_6_1_1 = copy.deepcopy(Setting_6_0_0)
Setting_6_1_1.update                ({
    'flag3':                        ('<L',  0x3A0,       (None, None,                           ('System',      None)), '"0x{:08x}".format($)' ),
    'switchmode':                   ('B',   0x3A4,       ([8],  '0 <= $ <= 7',                  ('Control',     '"SwitchMode{} {}".format(#,$)')) ),
    'mcp230xx_config':              ({
        '_':                        ('<L',  0x6F6,       (None, None,                           ('Devices',     '"Sensor29 {pin},{pinmode},{pullup},{intmode}".format(pin=#-1, pinmode=@["mcp230xx_config"][#-1]["pinmode"], pullup=@["mcp230xx_config"][#-1]["pullup"], intmode=@["mcp230xx_config"][#-1]["int_report_mode"])')), ('"0x{:08x}".format($)', False) ),
        'pinmode':                  ('<L', (0x6F6,3, 0), (None, None,                           ('Devices',     None)) ),
        'pullup':                   ('<L', (0x6F6,1, 3), (None, None,                           ('Devices',     None)) ),
        'saved_state':              ('<L', (0x6F6,1, 4), (None, None,                           ('Devices',     None)) ),
        'int_report_mode':          ('<L', (0x6F6,2, 5), (None, None,                           ('Devices',     None)) ),
        'int_report_defer':         ('<L', (0x6F6,4, 7), (None, None,                           ('Devices',     None)) ),
        'int_count_en':             ('<L', (0x6F6,1,11), (None, None,                           ('Devices',     None)) ),
                                     },     0x6F6,       ([16], None,                           ('Devices',     None)), (None,      None) ),
                                    })
Setting_6_1_1['flag'][0].update     ({
        'rf_receive_decimal':       ('<L', (0x010,1,28), (None, None,                           ('SetOption' ,  '"SetOption28 {}".format($)')) ),
        'ir_receive_decimal':       ('<L', (0x010,1,29), (None, None,                           ('SetOption',   '"SetOption29 {}".format($)')) ),
        'hass_light':               ('<L', (0x010,1,30), (None, None,                           ('SetOption',   '"SetOption30 {}".format($)')) ),
                                    })
# ======================================================================
Setting_6_2_1 = copy.deepcopy(Setting_6_1_1)
Setting_6_2_1.update                ({
    'rule_stop':                    ({
        'rule1':                    ('B',  (0x1A7,1,0),  (None, None,                           ('Rules',       '"Rule1 {}".format($+8)')) ),
        'rule2':                    ('B',  (0x1A7,1,1),  (None, None,                           ('Rules',       '"Rule2 {}".format($+8)')) ),
        'rule3':                    ('B',  (0x1A7,1,2),  (None, None,                           ('Rules',       '"Rule3 {}".format($+8)')) ),
                                     },     0x1A7,        None),
    'display_rotate':               ('B',   0x2FA,       (None, '0 <= $ <= 3',                  ('Display',     '"Rotate {}".format($)')) ),
    'display_font':                 ('B',   0x312,       (None, '1 <= $ <= 4',                  ('Display',     '"Font {}".format($)')) ),
    'flag3':                        ({
         'timers_enable':           ('<L', (0x3A0,1, 0), (None, None,                           ('Timer',       '"Timers {}".format($)')) ),
         'user_esp8285_enable':     ('<L', (0x3A0,1,31), (None, None,                           ('System',      None)) ),
                                    },      0x3A0,       (None, None,                           ('*',           None)), (None,      None) ),
    'button_debounce':              ('<H',  0x542,       (None, '40 <= $ <= 1000',              ('Control',     '"ButtonDebounce {}".format($)')) ),
    'switch_debounce':              ('<H',  0x66E,       (None, '40 <= $ <= 1000',              ('Control',     '"SwitchDebounce {}".format($)')) ),
    'mcp230xx_int_prio':            ('B',   0x716,       (None, None,                           ('Devices',     None)) ),
    'mcp230xx_int_timer':           ('<H',  0x718,       (None, None,                           ('Devices',     None)) ),
                                    })
Setting_6_2_1['flag'][0].pop('rules_enabled',None)
Setting_6_2_1['flag'][0].update     ({
        'mqtt_serial_raw':          ('<L', (0x010,1,23), (None, None,                           ('SetOption',   '"SetOption23 {}".format($)')) ),
        'global_state':             ('<L', (0x010,1,31), (None, None,                           ('SetOption',   '"SetOption31 {}".format($)')) ),
                                    })
Setting_6_2_1['flag2'][0].update    ({
    # currently unsupported Tasmota command, should be Sensor32, still needs to implement
    'axis_resolution':              ('<L', (0x5BC,2,13), (None, None,                           ('System',      None)) ),
                                    })
# ======================================================================
Setting_6_2_1_2 = copy.deepcopy(Setting_6_2_1)
Setting_6_2_1_2['flag3'][0].update  ({
         'user_esp8285_enable':     ('<L', (0x3A0,1, 1), (None, None,                           ('SetOption',   '"SetOption51 {}".format($)')) ),
                                    })
# ======================================================================
Setting_6_2_1_3 = copy.deepcopy(Setting_6_2_1_2)
Setting_6_2_1_3['flag2'][0].update  ({
        'frequency_resolution':     ('<L', (0x5BC,2,11), (None, '0 <= $ <= 3',                  ('Power',       '"FreqRes {}".format($)')) ),
                                    })
Setting_6_2_1_3['flag3'][0].update  ({
        'time_append_timezone':     ('<L', (0x3A0,1, 2), (None, None,                           ('SetOption',   '"SetOption52 {}".format($)')) ),
                                    })
# ======================================================================
Setting_6_2_1_6 = copy.deepcopy(Setting_6_2_1_3)
Setting_6_2_1_6.update({
    'energy_power_calibration':     ('<L',  0x364,       (None, None,                           ('Power',       None)) ),
    'energy_voltage_calibration':   ('<L',  0x368,       (None, None,                           ('Power',       None)) ),
    'energy_current_calibration':   ('<L',  0x36C,       (None, None,                           ('Power',       None)) ),
    'energy_frequency_calibration': ('<L',  0x7C8,       (None, '45000 < $ < 65000',            ('Power',       '"FrequencySet {}".format($)')) ),
})
# ======================================================================
Setting_6_2_1_10 = copy.deepcopy(Setting_6_2_1_6)
Setting_6_2_1_10.update({
    'rgbwwTable':                   ('B',   0x71A,       ([5],  None,                           ('System',      None)) ), # RGBWWTable 255,135,70,255,255
})
# ======================================================================
Setting_6_2_1_14 = copy.deepcopy(Setting_6_2_1_10)
Setting_6_2_1_14.update({
    'weight_item':                  ('<H',  0x7BC,       (None, None,                           ('Management',  '"Sensor34 6 {}".format($)')), ('int($ * 10)', 'float($) / 10') ),            # undocumented
    'weight_max':                   ('<H',  0x7BE,       (None, None,                           ('Management',  '"Sensor34 5 {}".format($)')), ('float($) / 1000', 'int($ * 1000)') ),        # undocumented
    'weight_reference':             ('<L',  0x7C0,       (None, None,                           ('Management',  '"Sensor34 3 {}".format($)')) ),     # undocumented
    'weight_calibration':           ('<L',  0x7C4,       (None, None,                           ('Management',  '"Sensor34 4 {}".format($)')) ),     # undocumented
    'web_refresh':                  ('<H',  0x7CC,       (None, '1000 <= $ <= 10000',           ('Wifi',        '"WebRefresh {}".format($)')) ),     # undocumented
})
Setting_6_2_1_14['flag2'][0].update ({
        'weight_resolution':        ('<L', (0x5BC,2, 9), (None, '0 <= $ <= 3',                  ('Management',  '"WeightRes {}".format($)')) ),      # undocumented
                                    })
# ======================================================================
Setting_6_2_1_19 = copy.deepcopy(Setting_6_2_1_14)
Setting_6_2_1_19.update({
    'weight_item':                  ('<L',  0x7B8,       (None, None,                           ('Management',  '"Sensor34 6 {}".format($)')), ('int($ * 10)', 'float($) / 10') ),            # undocumented
})
Setting_6_2_1_20 = Setting_6_2_1_19
Setting_6_2_1_20['flag3'][0].update ({
        'gui_hostname_ip':          ('<L', (0x3A0,1,3),  (None, None,                           ('SetOption',   '"SetOption53 {}".format($)')) ),
                                    })
# ======================================================================
Setting_6_3_0 = copy.deepcopy(Setting_6_2_1_20)
Setting_6_3_0.update({
    'energy_kWhtotal_time':         ('<L',  0x7B4,       (None, None,                           ('System',       None)) ),
})
# ======================================================================
Setting_6_3_0_2 = copy.deepcopy(Setting_6_3_0)
Setting_6_3_0_2.update({
    'timezone_minutes':             ('B',   0x66D,       (None, None,                           ('System',       None)) ),
})
Setting_6_3_0_2['flag'][0].pop('rules_once',None)
Setting_6_3_0_2['flag'][0].update   ({
        'pressure_conversion':      ('<L', (0x010,1,24), (None, None,                           ('SetOption',   '"SetOption24 {}".format($)')) ),
                                    })
# ======================================================================
Setting_6_3_0_4 = copy.deepcopy(Setting_6_3_0_2)
Setting_6_3_0_4.update({
    'drivers':                      ('<L',  0x794,       ([3],  None,                           ('System',       None)), '"0x{:08x}".format($)' ),
    'monitors':                     ('<L',  0x7A0,       (None, None,                           ('System',       None)), '"0x{:08x}".format($)' ),
    'sensors':                      ('<L',  0x7A4,       ([3],  None,                           ('System',       None)), '"0x{:08x}".format($)' ),
    'displays':                     ('<L',  0x7B0,       (None, None,                           ('System',       None)), '"0x{:08x}".format($)' ),
})
Setting_6_3_0_4['flag3'][0].update ({
        'tuya_apply_o20':           ('<L', (0x3A0,1, 4), (None, None,                           ('SetOption',   '"SetOption54 {}".format($)')) ),
                                    })
# ======================================================================
Setting_6_3_0_8 = copy.deepcopy(Setting_6_3_0_4)
Setting_6_3_0_8['flag3'][0].update ({
        'hass_short_discovery_msg': ('<L', (0x3A0,1, 5), (None, None,                           ('SetOption',   '"SetOption55 {}".format($)')) ),
                                    })
# ======================================================================
Setting_6_3_0_10 = copy.deepcopy(Setting_6_3_0_8)
Setting_6_3_0_10['flag3'][0].update ({
        'use_wifi_scan':            ('<L', (0x3A0,1, 6), (None, None,                           ('SetOption',   '"SetOption56 {}".format($)')) ),
        'use_wifi_rescan':          ('<L', (0x3A0,1, 7), (None, None,                           ('SetOption',   '"SetOption57 {}".format($)')) ),
                                    })
# ======================================================================
Setting_6_3_0_11 = copy.deepcopy(Setting_6_3_0_10)
Setting_6_3_0_11['flag3'][0].update ({
        'receive_raw':          	('<L', (0x3A0,1, 8), (None, None,                           ('SetOption',   '"SetOption58 {}".format($)')) ),
                                    })
# ======================================================================
Setting_6_3_0_13 = copy.deepcopy(Setting_6_3_0_11)
Setting_6_3_0_13['flag3'][0].update ({
        'hass_tele_on_power':       ('<L', (0x3A0,1, 9), (None, None,                           ('SetOption',   '"SetOption59 {}".format($)')) ),
                                    })
# ======================================================================
Setting_6_3_0_14 = copy.deepcopy(Setting_6_3_0_13)
Setting_6_3_0_14['flag2'][0].update ({
        'calc_resolution':          ('<L', (0x5BC,3, 6), (None, '0 <= $ <= 7',                  ('Rules',       '"CalcRes {}".format($)')) ),
                                    })
# ======================================================================
Setting_6_3_0_15 = copy.deepcopy(Setting_6_3_0_14)
Setting_6_3_0_15['flag3'][0].update ({
        'sleep_normal':             ('<L', (0x3A0,1,10), (None, None,                           ('SetOption',   '"SetOption60 {}".format($)')) ),
                                    })
# ======================================================================
Setting_6_3_0_16 = copy.deepcopy(Setting_6_3_0_15)
Setting_6_3_0_16['mcp230xx_config'][0].update ({
        'int_retain_flag':          ('<L', (0x6F6,1,12), (None, None,                           ('Devices',     None)) ),
                                    })
Setting_6_3_0_16['flag3'][0].update ({
        'button_switch_force_local':('<L', (0x3A0,1,11), (None, None,                           ('SetOption',   '"SetOption61 {}".format($)')) ),
                                    })
# ======================================================================
Setting_6_4_0_2 = copy.deepcopy(Setting_6_3_0_16)
Setting_6_4_0_2['flag3'][0].pop('hass_short_discovery_msg',None)
# ======================================================================
Setting_6_4_1_4 = copy.deepcopy(Setting_6_4_0_2)
Setting_6_4_1_4['flag3'][0].update ({
        'mdns_enabled':             ('<L', (0x3A0,1, 5), (None, None,                           ('SetOption',   '"SetOption55 {}".format($)')) ),
                                    })
# ======================================================================
Setting_6_4_1_7 = copy.deepcopy(Setting_6_4_1_4)
Setting_6_4_1_7['flag3'][0].update ({
        'no_pullup':                ('<L', (0x3A0,1,12), (None, None,                           ('SetOption',   '"SetOption62 {}".format($)')) ),
                                    })
# ======================================================================
Setting_6_4_1_8 = copy.deepcopy(Setting_6_4_1_7)
Setting_6_4_1_8['flag3'][0].update ({
        'split_interlock':          ('<L', (0x3A0,1,13), (None, None,                           ('SetOption',   '"SetOption63 {}".format($)')) ),
                                    })
# ======================================================================
Setting_6_4_1_11 = copy.deepcopy(Setting_6_4_1_8)
Setting_6_4_1_11['flag3'][0].pop('split_interlock',None)
Setting_6_4_1_11.update            ({
    'interlock':                    ('B',   0x4CA,       ([4],  None,                           ('Control',     None)), '"0x{:02x}".format($)' ),
                                    })
Setting_6_4_1_11['flag'][0].update ({
        'interlock':                ('<L', (0x010,1,14), (None, None,                           ('Control',     '"Interlock {}".format($)')) ),
                                    })
# ======================================================================
Setting_6_4_1_13 = copy.deepcopy(Setting_6_4_1_11)
Setting_6_4_1_13.update            ({
    'SensorBits1':                 ({
        'mhz19b_abc_disable':       ('B',  (0x717,1, 7), (None, None,                           ('Sensor',      '"Sensor15 {}".format($)')) ),
                                    },      0x717,       (None, None,                           ('*',           None)), (None,      None) ),
                                    })
# ======================================================================
Setting_6_4_1_16 = copy.deepcopy(Setting_6_4_1_13)
Setting_6_4_1_16.update({
    'user_template_base':          ('B',   0x71F,       (None,  None,                           ('Management',  '"Template {}".format($)')), ('$ + 1','$ - 1') ),
    'user_template':               ({
        'name':                     ('15s', 0x720, (None, None,                                 ('Management',  '"Template {{\\\"NAME\\\":\\\"{}\\\"}}".format($)' )) ),
        'gpio00':                   ('B',   0x72F, (None, None,                                 ('Management',  '"Template {{\\\"GPIO\\\":[{},{},{},{},{},{},{},{},{},{},{},{},{}]}}".format(@["user_template"]["gpio00"],@["user_template"]["gpio01"],@["user_template"]["gpio02"],@["user_template"]["gpio03"],@["user_template"]["gpio04"],@["user_template"]["gpio05"],@["user_template"]["gpio09"],@["user_template"]["gpio10"],@["user_template"]["gpio12"],@["user_template"]["gpio13"],@["user_template"]["gpio14"],@["user_template"]["gpio15"],@["user_template"]["gpio16"])')) ),
        'gpio01':                   ('B',   0x730, (None, None,                                 ('Management',  None)) ),
        'gpio02':                   ('B',   0x731, (None, None,                                 ('Management',  None)) ),
        'gpio03':                   ('B',   0x732, (None, None,                                 ('Management',  None)) ),
        'gpio04':                   ('B',   0x733, (None, None,                                 ('Management',  None)) ),
        'gpio05':                   ('B',   0x734, (None, None,                                 ('Management',  None)) ),
        'gpio09':                   ('B',   0x735, (None, None,                                 ('Management',  None)) ),
        'gpio10':                   ('B',   0x736, (None, None,                                 ('Management',  None)) ),
        'gpio12':                   ('B',   0x737, (None, None,                                 ('Management',  None)) ),
        'gpio13':                   ('B',   0x738, (None, None,                                 ('Management',  None)) ),
        'gpio14':                   ('B',   0x739, (None, None,                                 ('Management',  None)) ),
        'gpio15':                   ('B',   0x73A, (None, None,                                 ('Management',  None)) ),
        'gpio16':                   ('B',   0x73B, (None, None,                                 ('Management',  None)) ),
        'flag':                         ({
            '_':                            ('B',   0x73C     ,  (None, None,                   ('Management',  '"Template {{\\\"FLAG\\\":{}}}".format($)')),(None,  False) ),
            'adc0':                         ('B',  (0x73C,1,0),  (None, None,                   ('Management',  None)) ),
            'pullup':                       ('B',  (0x73C,1,1),  (None, None,                   ('Management',  None)) ),
                                         },      0x73C,       (None, None,                      ('Management',  None))
                                        ),
                                    },      0x720,       (None, None,                           ('Management',  None))
                                   ),
})
# ======================================================================
Setting_6_4_1_17 = copy.deepcopy(Setting_6_4_1_16)
Setting_6_4_1_17['flag3'][0].pop('no_pullup',None)
# ======================================================================
Setting_6_4_1_18 = copy.deepcopy(Setting_6_4_1_17)
Setting_6_4_1_18['flag3'][0].update ({
        'no_hold_retain':                ('<L', (0x3A0,1,12), (None, None,                      ('SetOption',   '"SetOption62 {}".format($)')) ),
                                    })
# ======================================================================
Setting_6_5_0_3 = copy.deepcopy(Setting_6_4_1_18)
Setting_6_5_0_3.update({
    'novasds_period':               ('B',   0x73D,       (None, '1 <= $ <= 255',                ('Sensor',      '"Sensor20 {}".format($)')) ),
                                    })
# ======================================================================
Setting_6_5_0_6 = copy.deepcopy(Setting_6_5_0_3)
Setting_6_5_0_6.update({
    'web_color':                    ('3B',   0x73E,       ([18], None,                          ('Wifi',        '"WebColor{} {}{:06x}".format(#,chr(35),int($,0))')), '"0x{:06x}".format($)' ),
                                    })
# ======================================================================
Setting_6_5_0_7 = copy.deepcopy(Setting_6_5_0_6)
Setting_6_5_0_7.update({
    'ledmask':                      ('<H',   0x7BC,       (None, None,                          ('Control',     '"LedMask {}".format($)')), '"0x{:04x}".format($)' ),
                                    })
# ======================================================================
Setting_6_5_0_9 = copy.deepcopy(Setting_6_5_0_7)
Setting_6_5_0_9['flag3'][0].update ({
        'no_power_feedback':             ('<L', (0x3A0,1,13), (None, None,                      ('SetOption',   '"SetOption63 {}".format($)')) ),
                                    })
# ======================================================================
<<<<<<< HEAD
Setting_6_5_0_10 = copy.deepcopy(Setting_6_5_0_9)
Setting_6_5_0_10['flag3'][0].update ({
        'use_underscore':                ('<L', (0x3A0,1,14), (None, None,                      ('SetOption',   '"SetOption64 {}".format($)')) ),
                                    })
# ======================================================================
# ======================================================================
Setting_6_5_0_11 = copy.deepcopy(Setting_6_5_0_10)
Setting_6_5_0_11['flag3'][0].update ({
        'tuya_show_dimmer':             ('<L', (0x3A0,1,15), (None, None,                      ('SetOption',   '"SetOption65 {}".format($)')) ),
=======
Setting_6_5_0_11 = copy.deepcopy(Setting_6_5_0_9)
Setting_6_5_0_11['flag3'][0].update ({
        'use_underscore':                ('<L', (0x3A0,1,14), (None, None,                      ('SetOption',   '"SetOption64 {}".format($)')) ),
>>>>>>> 763118b6
                                    })
# ======================================================================
Settings = [
            (0x605000B, 0xe00, Setting_6_5_0_11),
<<<<<<< HEAD
            (0x605000B, 0xe00, Setting_6_5_0_10),
=======
>>>>>>> 763118b6
            (0x6050009, 0xe00, Setting_6_5_0_9),
            (0x6050007, 0xe00, Setting_6_5_0_7),
            (0x6050006, 0xe00, Setting_6_5_0_6),
            (0x6050003, 0xe00, Setting_6_5_0_3),
            (0x6040112, 0xe00, Setting_6_4_1_18),
            (0x6040111, 0xe00, Setting_6_4_1_17),
            (0x6040110, 0xe00, Setting_6_4_1_16),
            (0x604010D, 0xe00, Setting_6_4_1_13),
            (0x604010B, 0xe00, Setting_6_4_1_11),
            (0x6040108, 0xe00, Setting_6_4_1_8),
            (0x6040107, 0xe00, Setting_6_4_1_7),
            (0x6040104, 0xe00, Setting_6_4_1_4),
            (0x6040002, 0xe00, Setting_6_4_0_2),
            (0x6030010, 0xe00, Setting_6_3_0_16),
            (0x603000F, 0xe00, Setting_6_3_0_15),
            (0x603000E, 0xe00, Setting_6_3_0_14),
            (0x603000D, 0xe00, Setting_6_3_0_13),
            (0x603000B, 0xe00, Setting_6_3_0_11),
            (0x603000A, 0xe00, Setting_6_3_0_10),
            (0x6030008, 0xe00, Setting_6_3_0_8),
            (0x6030004, 0xe00, Setting_6_3_0_4),
            (0x6030002, 0xe00, Setting_6_3_0_2),
            (0x6030000, 0xe00, Setting_6_3_0),
            (0x6020114, 0xe00, Setting_6_2_1_20),
            (0x6020113, 0xe00, Setting_6_2_1_19),
            (0x602010E, 0xe00, Setting_6_2_1_14),
            (0x602010A, 0xe00, Setting_6_2_1_10),
            (0x6020106, 0xe00, Setting_6_2_1_6),
            (0x6020103, 0xe00, Setting_6_2_1_3),
            (0x6020102, 0xe00, Setting_6_2_1_2),
            (0x6020100, 0xe00, Setting_6_2_1),
            (0x6010100, 0xe00, Setting_6_1_1),
            (0x6000000, 0xe00, Setting_6_0_0),
            (0x50e0000, 0xa00, Setting_5_14_0),
            (0x50d0100, 0xa00, Setting_5_13_1),
            (0x50c0000, 0x670, Setting_5_12_0),
            (0x50b0000, 0x670, Setting_5_11_0),
            (0x50a0000, 0x670, Setting_5_10_0),
           ]

# ======================================================================
# Common helper
# ======================================================================
class LogType:
    INFO = 'INFO'
    WARNING = 'WARNING'
    ERROR = 'ERROR'


def message(msg, typ=None, status=None, line=None):
    """
    Writes a message to stdout

    @param msg:
        message to output
    @param typ:
        INFO, WARNING or ERROR
    @param status:
        status number
    """
    print >> sys.stderr, '{styp}{sdelimiter}{sstatus}{slineno}{scolon}{smgs}'.format(\
                            styp=typ if typ is not None else '',
                            sdelimiter=' ' if status is not None and status > 0 and typ is not None else '',
                            sstatus=status if status is not None and status > 0 else '',
                            scolon=': ' if typ is not None or line is not None else '',
                            smgs=msg,
                            slineno=' (@{:04d})'.format(line) if line is not None else '')


def exit(status=0, msg="end", typ=LogType.ERROR, src=None, doexit=True, line=None):
    """
    Called when the program should be exit

    @param status:
        the exit status program returns to callert
    @param msg:
        the msg logged before exit
    @param typ:
        msg type: 'INFO', 'WARNING' or 'ERROR'
    @param doexit:
        True to exit program, otherwise return
    """

    if src is not None:
        msg = '{} ({})'.format(src, msg)
    message(msg, typ=typ if status!=ExitCode.OK else LogType.INFO, status=status, line=line)
    exitcode = status
    if doexit:
        sys.exit(exitcode)


def ShortHelp(doexit=True):
    """
    Show short help (usage) only - ued by own -h handling

    @param doexit:
        sys.exit with OK if True
    """
    print parser.description
    print
    parser.print_usage()
    print
    print "For advanced help use '{prog} -H' or '{prog} --full-help'".format(prog=os.path.basename(sys.argv[0]))
    if doexit:
        sys.exit(ExitCode.OK)


class HTTPHeader:
    """
    pycurl helper class retrieving the request header
    """
    def __init__(self):
        self.contents = ''

    def clear(self):
        self.contents = ''

    def store(self, _buffer):
        self.contents = "{}{}".format(self.contents, _buffer)

    def response(self):
        header = str(self.contents).split('\n')
        if len(header) > 0:
            return header[0].rstrip()
        return ''

    def contenttype(self):
        for item in str(self.contents).split('\n'):
            ditem = item.split(":")
            if ditem[0].strip().lower() == 'content-type' and len(ditem) > 1:
                return ditem[1].strip()
        return ''

    def __str__(self):
        return self.contents


class CustomHelpFormatter(configargparse.HelpFormatter):
    """
    Class for customizing the help output
    """

    def _format_action_invocation(self, action):
        """
        Reformat multiple metavar output
            -d <host>, --device <host>, --host <host>
        to single output
            -d, --device, --host <host>
        """

        orgstr = configargparse.HelpFormatter._format_action_invocation(self, action)
        if orgstr and orgstr[0] != '-': # only optional arguments
            return orgstr
        res = getattr(action, '_formatted_action_invocation', None)
        if res:
            return res

        options = orgstr.split(', ')
        if len(options) <= 1:
            action._formatted_action_invocation = orgstr
            return orgstr

        return_list = []
        for option in options:
            meta = ""
            arg = option.split(' ')
            if len(arg) > 1:
                meta = arg[1]
            return_list.append(arg[0])
        if len(meta) > 0 and len(return_list) > 0:
            return_list[len(return_list)-1] += " "+meta
        action._formatted_action_invocation = ', '.join(return_list)
        return action._formatted_action_invocation


# ======================================================================
# Tasmota config data handling
# ======================================================================
def GetTemplateSizes():
    """
    Get all possible template sizes as list

    @param version:
        <int> version number from read binary data to search for

    @return:
        template sizes as list []
    """
    sizes = []
    for cfg in Settings:
        sizes.append(cfg[1])
    # return unique sizes only (remove duplicates)
    return list(set(sizes))


def GetTemplateSetting(decode_cfg):
    """
    Search for version, size and settings to be used depending on given binary config data

    @param decode_cfg:
        binary config data (decrypted)

    @return:
        version, size, settings to use; None if version is invalid
    """
    version = 0x0
    size = setting = None
    version = GetField(decode_cfg,  'version', Setting_6_2_1['version'], raw=True)
    # search setting definition top-down
    for cfg in sorted(Settings, key=lambda s: s[0], reverse=True):
        if version >= cfg[0]:
            size = cfg[1]
            setting = cfg[2]
            break

    return version, size, setting


def GetGroupList(setting):
    """
    Get all avilable group definition from setting

    @return:
        configargparse.parse_args() result
    """
    groups = set()

    for name in setting:
        dev = setting[name]
        format_, group = GetFieldDef(dev, fields="format_, group")
        if group is not None and len(group) > 0:
            groups.add(group.title())
        if isinstance(format_, dict):
            subgroups = GetGroupList(format_)
            if subgroups is not None and len(subgroups) > 0:
                for group in subgroups:
                    groups.add(group.title())

    groups=list(groups)
    groups.sort()
    return groups


class FileType:
    FILE_NOT_FOUND = None
    DMP = 'dmp'
    JSON = 'json'
    BIN = 'bin'
    UNKNOWN = 'unknown'
    INCOMPLETE_JSON = 'incomplete json'
    INVALID_JSON = 'invalid json'
    INVALID_BIN = 'invalid bin'

def GetFileType(filename):
    """
    Get the FileType class member of a given filename

    @param filename:
        filename of the file to analyse

    @return:
        FileType class member
    """
    filetype = FileType.UNKNOWN

    # try filename
    try:
        isfile = os.path.isfile(filename)
        try:
            with open(filename, "r") as f:
                try:
                    # try reading as json
                    inputjson = json.load(f)
                    if 'header' in inputjson:
                        filetype = FileType.JSON
                    else:
                        filetype = FileType.INCOMPLETE_JSON
                except ValueError:
                    filetype = FileType.INVALID_JSON
                    # not a valid json, get filesize and compare it with all possible sizes
                    try:
                        size = os.path.getsize(filename)
                    except:
                        filetype = FileType.UNKNOWN
                    sizes = GetTemplateSizes()

                    # size is one of a dmp file size
                    if size in sizes:
                        filetype = FileType.DMP
                    elif (size - ((len(hex(BINARYFILE_MAGIC))-2)/2)) in sizes:
                        # check if the binary file has the magic header
                        with open(filename, "rb") as inputfile:
                            inputbin = inputfile.read()
                        if struct.unpack_from('<L', inputbin, 0)[0] == BINARYFILE_MAGIC:
                            filetype = FileType.BIN
                        else:
                            filetype = FileType.INVALID_BIN
        except:
            filetype = FileType.FILE_NOT_FOUND
            pass
    except:
        filetype = FileType.FILE_NOT_FOUND
        pass

    return filetype


def GetVersionStr(version):
    """
    Create human readable version string

    @param version:
        version integer

    @return:
        version string
    """
    if isinstance(version, (unicode,str)):
        version = int(version, 0)
    major = ((version>>24) & 0xff)
    minor = ((version>>16) & 0xff)
    release = ((version>> 8) & 0xff)
    subrelease = (version & 0xff)
    if major >= 6:
        if subrelease > 0:
            subreleasestr = str(subrelease)
        else:
            subreleasestr = ''
    else:
        if subrelease > 0:
            subreleasestr = str(chr(subrelease+ord('a')-1))
        else:
            subreleasestr = ''
    return "{:d}.{:d}.{:d}{}{}".format( major, minor, release, '.' if (major >= 6 and subreleasestr != '') else '', subreleasestr)


def MakeFilename(filename, filetype, configmapping):
    """
    Replace variables within a filename

    @param filename:
        original filename possible containing replacements:
        @v:
            Tasmota version from config data
        @f:
            friendlyname from config data
        @h:
            hostname from config data
        @H:
            hostname from device (-d arg only)
    @param filetype:
        FileType.x object - creates extension if not None
    @param configmapping:
        binary config data (decrypted)

    @return:
        New filename with replacements
    """
    config_version = config_friendlyname = config_hostname = device_hostname = ''

    if 'version' in configmapping:
        config_version = GetVersionStr( int(str(configmapping['version']), 0) )
    if 'friendlyname' in configmapping:
        config_friendlyname = re.sub('[^0-9a-zA-Z]','_', configmapping['friendlyname'][0])
    if 'hostname' in configmapping:
        if configmapping['hostname'].find('%') < 0:
            config_hostname = re.sub('[^0-9a-zA-Z]','_', configmapping['hostname'])
    if filename.find('@H') >= 0 and args.device is not None:
        device_hostname = GetTasmotaHostname(args.device, args.port, username=args.username, password=args.password)
        if device_hostname is None:
            device_hostname = ''

    dirname = basename = ext = ''

    # split file parts
    dirname = os.path.normpath(os.path.dirname(filename))
    basename = os.path.basename(filename)
    name, ext = os.path.splitext(basename)

    # make a valid filename
    try:
        name = name.decode('unicode-escape').translate(dict((ord(char), None) for char in '\/*?:"<>|'))
    except:
        pass
    name = str(name.replace(' ','_'))

    # append extension based on filetype if not given
    if len(ext) and ext[0]=='.':
        ext = ext[1:]
    if filetype is not None and args.extension and (len(ext)<2 or all(c.isdigit() for c in ext)):
        ext = filetype.lower()

    # join filename + extension
    if len(ext):
        name_ext = name+'.'+ext
    else:
        name_ext = name

    # join path and filename
    try:
        filename = os.path.join(dirname, name_ext)
    except:
        pass

    filename = filename.replace('@v', config_version)
    filename = filename.replace('@f', config_friendlyname )
    filename = filename.replace('@h', config_hostname )
    filename = filename.replace('@H', device_hostname )

    return filename


def MakeUrl(host, port=80, location=''):
    """
    Create a Tasmota host url

    @param host:
        hostname or IP of Tasmota host
    @param port:
        port number to use for http connection
    @param location:
        http url location

    @return:
        Tasmota http url
    """
    return "http://{shost}{sdelimiter}{sport}/{slocation}".format(\
            shost=host,
            sdelimiter=':' if port != 80 else '',
            sport=port if port != 80 else '',
            slocation=location )


def LoadTasmotaConfig(filename):
    """
    Load config from Tasmota file

    @param filename:
        filename to load

    @return:
        binary config data (encrypted) or None on error
    """

    encode_cfg = None

    # read config from a file
    if not os.path.isfile(filename):    # check file exists
        exit(ExitCode.FILE_NOT_FOUND, "File '{}' not found".format(filename),line=inspect.getlineno(inspect.currentframe()))
    try:
        with open(filename, "rb") as tasmotafile:
            encode_cfg = tasmotafile.read()
    except Exception, e:
        exit(e[0], "'{}' {}".format(filename, e[1]),line=inspect.getlineno(inspect.currentframe()))

    return encode_cfg


def TasmotaGet(cmnd, host, port, username=DEFAULTS['source']['username'], password=None, contenttype = None):
    """
    Tasmota http request

    @param host:
        hostname or IP of Tasmota device
    @param port:
        http port of Tasmota device
    @param username:
        optional username for Tasmota web login
    @param password
        optional password for Tasmota web login

    @return:
        binary config data (encrypted) or None on error
    """
    body = None

    # read config direct from device via http
    c = pycurl.Curl()
    buffer = io.BytesIO()
    c.setopt(c.WRITEDATA, buffer)
    header = HTTPHeader()
    c.setopt(c.HEADERFUNCTION, header.store)
    c.setopt(c.FOLLOWLOCATION, True)
    c.setopt(c.URL, MakeUrl(host, port, cmnd))
    if username is not None and password is not None:
        c.setopt(c.HTTPAUTH, c.HTTPAUTH_BASIC)
        c.setopt(c.USERPWD, username + ':' + password)
    c.setopt(c.HTTPGET, True)
    c.setopt(c.VERBOSE, False)

    responsecode = 200
    try:
        c.perform()
        responsecode = c.getinfo(c.RESPONSE_CODE)
        response = header.response()
    except Exception, e:
        exit(e[0], e[1],line=inspect.getlineno(inspect.currentframe()))
    finally:
        c.close()

    if responsecode >= 400:
        exit(responsecode, 'HTTP result: {}'.format(header.response()),line=inspect.getlineno(inspect.currentframe()))
    elif contenttype is not None and header.contenttype()!=contenttype:
        exit(ExitCode.DOWNLOAD_CONFIG_ERROR, "Device did not response properly, may be Tasmota webserver admin mode is disabled (WebServer 2)",line=inspect.getlineno(inspect.currentframe()))

    try:
        body = buffer.getvalue()
    except:
        pass

    return responsecode, body


def GetTasmotaHostname(host, port, username=DEFAULTS['source']['username'], password=None):
    """
    Get Tasmota hostname from device

    @param host:
        hostname or IP of Tasmota device
    @param port:
        http port of Tasmota device
    @param username:
        optional username for Tasmota web login
    @param password
        optional password for Tasmota web login

    @return:
        Tasmota real hostname or None on error
    """
    hostname = None

    loginstr = ""
    if password is not None:
        loginstr = "user={}&password={}&".format(urllib2.quote(username), urllib2.quote(password))
    # get hostname
    responsecode, body = TasmotaGet("cm?{}cmnd=status%205".format(loginstr), host, port, username=username, password=password)
    if body is not None:
        jsonbody = json.loads(body)
        if "StatusNET" in jsonbody and "Hostname" in jsonbody["StatusNET"]:
            hostname = jsonbody["StatusNET"]["Hostname"]
            if args.verbose:
                message("Hostname for '{}' retrieved: '{}'".format(host, hostname), typ=LogType.INFO)

    return hostname


def PullTasmotaConfig(host, port, username=DEFAULTS['source']['username'], password=None):
    """
    Pull config from Tasmota device

    @param host:
        hostname or IP of Tasmota device
    @param port:
        http port of Tasmota device
    @param username:
        optional username for Tasmota web login
    @param password
        optional password for Tasmota web login

    @return:
        binary config data (encrypted) or None on error
    """
    responsecode, body = TasmotaGet('dl', host, port, username, password, contenttype='application/octet-stream')

    return body


def PushTasmotaConfig(encode_cfg, host, port, username=DEFAULTS['source']['username'], password=None):
    """
    Upload binary data to a Tasmota host using http

    @param encode_cfg:
        encrypted binary data or filename containing Tasmota encrypted binary config
    @param host:
        hostname or IP of Tasmota device
    @param port:
        http port of Tasmota device
    @param username:
        optional username for Tasmota web login
    @param password
        optional password for Tasmota web login

    @return
        errorcode, errorstring
        errorcode=0 if success, otherwise http response or exception code
    """
    if isinstance(encode_cfg, bytearray):
        encode_cfg = str(encode_cfg)

    # get restore config page first to set internal Tasmota vars
    responsecode, body = TasmotaGet('rs?', host, port, username, password, contenttype='text/html')
    if body is None:
        return responsecode, "ERROR"

    # post data
    c = pycurl.Curl()
    header = HTTPHeader()
    buffer_ = io.BytesIO()
    c.setopt(c.HEADERFUNCTION, header.store)
    c.setopt(c.WRITEFUNCTION, lambda x: None)
    c.setopt(c.WRITEDATA, buffer_)
    c.setopt(c.POST, 1)
    c.setopt(c.URL, MakeUrl(host, port, 'u2'))
    if username is not None and password is not None:
        c.setopt(c.HTTPAUTH, c.HTTPAUTH_BASIC)
        c.setopt(c.USERPWD, username + ':' + password)
    try:
        isfile = os.path.isfile(encode_cfg)
    except:
        isfile = False
    if isfile:
        c.setopt(c.HTTPPOST, [("file", (c.FORM_FILE, encode_cfg))])
    else:
        # use as binary data
        c.setopt(c.HTTPPOST, [
            ('fileupload', (
                c.FORM_BUFFER, '{sprog}_v{sver}.dmp'.format(sprog=os.path.basename(sys.argv[0]), sver=VER),
                c.FORM_BUFFERPTR, encode_cfg
            )),
        ])

    responsecode = 200
    try:
        c.perform()
        responsecode = c.getinfo(c.RESPONSE_CODE)
    except Exception, e:
        return e[0], e[1]

    c.close()

    if responsecode >= 400:
        return responsecode, header.response()
    elif header.contenttype() != 'text/html':
        return ExitCode.UPLOAD_CONFIG_ERROR, "Device did not response properly, may be Tasmota webserver admin mode is disabled (WebServer 2)"

    body = buffer_.getvalue()

    findUpload = body.find("Upload")
    if findUpload < 0:
        return ExitCode.UPLOAD_CONFIG_ERROR, "Device did not response properly with upload result page"

    body = body[findUpload:]
    findSuccessful = body.find("Successful")
    if findSuccessful < 0:
        errmatch = re.search("<font\s*color='[#0-9a-fA-F]+'>(\S*)</font></b><br/><br/>(.*)<br/>", body)
        reason = "Unknown error"
        if errmatch and len(errmatch.groups()) > 1:
            reason = errmatch.group(2)
        return ExitCode.UPLOAD_CONFIG_ERROR, reason

    return 0, 'OK'


def DecryptEncrypt(obj):
    """
    Decrpt/Encrypt binary config data

    @param obj:
        binary config data

    @return:
        decrypted configuration (if obj contains encrypted data)
    """
    if isinstance(obj, bytearray):
        obj = str(obj)
    dobj  = obj[0:2]
    for i in range(2, len(obj)):
        dobj += chr( (ord(obj[i]) ^ (CONFIG_FILE_XOR +i)) & 0xff )
    return dobj


def GetSettingsCrc(dobj):
    """
    Return binary config data calclulated crc

    @param dobj:
        decrypted binary config data

    @return:
        2 byte unsigned integer crc value

    """
    if isinstance(dobj, bytearray):
        dobj = str(dobj)
    crc = 0
    for i in range(0, len(dobj)):
        if not i in [14,15]: # Skip crc
            byte = ord(dobj[i])
            crc += byte * (i+1)

    return crc & 0xffff


def GetFieldDef(fielddef, fields="format_, addrdef, baseaddr, bits, bitshift, datadef, arraydef, validate, cmd, group, tasmotacmnd, converter, readconverter, writeconverter"):

    """
    Get field definition items

    @param fielddef:
        field format - see "Settings dictionary" above
    @param fields:
        comma separated string list of values to be returned
        possible values see fields default

    @return:
        set of values defined in <fields>
    """
    format_ = addrdef = baseaddr = datadef = arraydef = validate = cmd = group = tasmotacmnd = converter = readconverter = writeconverter = None
    bits = bitshift = 0

    # calling with nothing is wrong
    if fielddef is None:
        print >> sys.stderr, '<fielddef> is None'
        raise SyntaxError('<fielddef> error')

    # get top level items
    if len(fielddef) == 3:
        # converter not present
        format_, addrdef, datadef = fielddef
    elif len(fielddef) == 4:
        # converter present
        format_, addrdef, datadef, converter = fielddef
    else:
        print >> sys.stderr, 'wrong <fielddef> {} length ({}) in setting'.format(fielddef, len(fielddef))
        raise SyntaxError('<fielddef> error')

    # ignore calls with 'root' setting
    if isinstance(format_, dict) and baseaddr is None and datadef is None:
        return eval(fields)

    if not isinstance(format_, (unicode,str,dict)):
        print >> sys.stderr, 'wrong <format> {} type {} in <fielddef> {}'.format(format_, type(format_), fielddef)
        raise SyntaxError('<fielddef> error')

    # extract addrdef items
    baseaddr = addrdef
    if isinstance(baseaddr, (list,tuple)):
        if len(baseaddr) == 3:
            # baseaddr bit definition
            baseaddr, bits, bitshift = baseaddr
            if not isinstance(bits, int):
                print >> sys.stderr, '<bits> must be defined as integer in <fielddef> {}'.format(bits, fielddef)
                raise SyntaxError('<fielddef> error')
            if not isinstance(bitshift, int):
                print >> sys.stderr, '<bitshift> must be defined as integer in <fielddef> {}'.format(bitshift, fielddef)
                raise SyntaxError('<fielddef> error')
        else:
            print >> sys.stderr, 'wrong <addrdef> {} length ({}) in <fielddef> {}'.format(addrdef, len(addrdef), fielddef)
            raise SyntaxError('<fielddef> error')
    if not isinstance(baseaddr, int):
        print >> sys.stderr, '<baseaddr> must be defined as integer in <fielddef> {}'.format(baseaddr, fielddef)
        raise SyntaxError('<fielddef> error')

    # extract datadef items
    arraydef = datadef
    if isinstance(datadef, (tuple)):
        if len(datadef) == 2:
            # datadef has a validator
            arraydef, validate = datadef
        elif len(datadef) == 3:
            # datadef has a validator and cmd set
            arraydef, validate, cmd = datadef
            # cmd must be a tuple with 2 objects
            if isinstance(cmd, (tuple)) and len(cmd) == 2:
                group, tasmotacmnd = cmd
                if group is not None and not isinstance(group, (str, unicode)):
                    print >> sys.stderr, 'wrong <group> {} in <fielddef> {}'.format(group, fielddef)
                    raise SyntaxError('<fielddef> error')
                if tasmotacmnd is isinstance(tasmotacmnd, tuple):
                    tasmotacmnds = tasmotacmnd
                    for tasmotacmnd in tasmotacmnds:
                        if tasmotacmnd is not None and not callable(tasmotacmnd) and not isinstance(tasmotacmnd, (str, unicode)):
                            print >> sys.stderr, 'wrong <tasmotacmnd> {} in <fielddef> {}'.format(tasmotacmnd, fielddef)
                            raise SyntaxError('<fielddef> error')
                else:
                    if tasmotacmnd is not None and not callable(tasmotacmnd) and not isinstance(tasmotacmnd, (str, unicode)):
                        print >> sys.stderr, 'wrong <tasmotacmnd> {} in <fielddef> {}'.format(tasmotacmnd, fielddef)
                        raise SyntaxError('<fielddef> error')
            else:
                print >> sys.stderr, 'wrong <cmd> {} length ({}) in <fielddef> {}'.format(cmd, len(cmd), fielddef)
                raise SyntaxError('<fielddef> error')
        else:
            print >> sys.stderr, 'wrong <datadef> {} length ({}) in <fielddef> {}'.format(datadef, len(datadef), fielddef)
            raise SyntaxError('<fielddef> error')

        if validate is not None and (not isinstance(validate, (unicode,str)) and not callable(validate)):
            print >> sys.stderr, 'wrong <validate> {} type {} in <fielddef> {}'.format(validate, type(validate), fielddef)
            raise SyntaxError('<fielddef> error')

    # convert single int into one-dimensional list
    if isinstance(arraydef, int):
        arraydef = [arraydef]

    if arraydef is not None and not isinstance(arraydef, (list)):
        print >> sys.stderr, 'wrong <arraydef> {} type {} in <fielddef> {}'.format(arraydef, type(arraydef), fielddef)
        raise SyntaxError('<fielddef> error')

    # get read/write converter items
    readconverter = converter
    if isinstance(converter, (tuple)):
        if len(converter) == 2:
            # converter has read/write converter
            readconverter, writeconverter = converter
            if readconverter is not None  and not isinstance(readconverter, (str,unicode)) and not callable(readconverter):
                print >> sys.stderr, 'wrong <readconverter> {} type {} in <fielddef> {}'.format(readconverter, type(readconverter), fielddef)
                raise SyntaxError('<fielddef> error')
            if writeconverter is not None and (not isinstance(writeconverter, (bool,str,unicode)) and not callable(writeconverter)):
                print >> sys.stderr, 'wrong <writeconverter> {} type {} in <fielddef> {}'.format(writeconverter, type(writeconverter), fielddef)
                raise SyntaxError('<fielddef> error')
        else:
            print >> sys.stderr, 'wrong <converter> {} length ({}) in <fielddef> {}'.format(converter, len(converter), fielddef)
            raise SyntaxError('<fielddef> error')


    return eval(fields)


def ReadWriteConverter(value, fielddef, read=True, raw=False):
    """
    Convert field value based on field desc

    @param value:
        original value
    @param fielddef
        field definition - see "Settings dictionary" above
    @param read
        use read conversion if True, otherwise use write conversion
    @param raw
        return raw values (True) or converted values (False)

    @return:
        (un)converted value
    """
    converter, readconverter, writeconverter = GetFieldDef(fielddef, fields='converter, readconverter, writeconverter')

    # call password functions even if raw value should be processed
    if read and callable(readconverter) and readconverter == passwordread:
        raw = False
    if not read and callable(writeconverter) and writeconverter == passwordwrite:
        raw = False

    if not raw and converter is not None:
        conv = readconverter if read else writeconverter
        try:
            if isinstance(conv, str): # evaluate strings
                return eval(conv.replace('$','value'))
            elif callable(conv):     # use as format function
                return conv(value)
        except Exception, e:
            exit(e[0], e[1], typ=LogType.WARNING, line=inspect.getlineno(inspect.currentframe()))

    return value


def CmndConverter(valuemapping, value, idx, fielddef):
    """
    Convert field value into Tasmota command if available

    @param valuemapping:
        data mapping
    @param value:
        original value
    @param fielddef
        field definition - see "Settings dictionary" above

    @return:
        converted value or None if unable to convert
    """
    converter, readconverter, writeconverter, group, tasmotacmnd = GetFieldDef(fielddef, fields='converter, readconverter, writeconverter, group, tasmotacmnd')

    result = None

    if (callable(readconverter) and readconverter == passwordread) or (callable(writeconverter) and writeconverter == passwordwrite):
        if value == HIDDEN_PASSWORD:
            return None
        else:
            result = value

    if tasmotacmnd is not None and (callable(tasmotacmnd) or len(tasmotacmnd) > 0):
        if idx is not None:
            idx += 1
        if isinstance(tasmotacmnd, str): # evaluate strings
            if idx is not None:
                evalstr = tasmotacmnd.replace('$','value').replace('#','idx').replace('@','valuemapping')
            else:
                evalstr = tasmotacmnd.replace('$','value').replace('@','valuemapping')
            result = eval(evalstr)

        elif callable(tasmotacmnd):      # use as format function
            if idx is not None:
                result = tasmotacmnd(value, idx)
            else:
                result = tasmotacmnd(value)

    return result


def ValidateValue(value, fielddef):
    """
    Validate a value if validator is defined in fielddef

    @param value:
        original value
    @param fielddef
        field definition - see "Settings dictionary" above

    @return:
        True if value is valid, False if invalid
    """
    validate = GetFieldDef(fielddef, fields='validate')

    if value == 0:
        # can not complete all validate condition
        # some Tasmota values are not allowed to be 0 on input
        # even though these values are set to 0 on Tasmota initial.
        # so we can't validate 0 values
        return True;

    valid = True
    try:
        if isinstance(validate, str): # evaluate strings
            valid = eval(validate.replace('$','value'))
        elif callable(validate):     # use as format function
            valid = validate(value)
    except:
        valid = False

    return valid


def GetFormatCount(format_):
    """
    Get format prefix count

    @param format_:
        format specifier

    @return:
        prefix count or 1 if not specified
    """

    if isinstance(format_, str):
        match = re.search("\s*(\d+)", format_)
        if match:
            return int(match.group(0))

    return 1


def GetFormatType(format_):
    """
    Get format type and bitsize without prefix

    @param format_:
        format specifier

    @return:
        (format_, 0) or (format without prefix, bitsize)
    """

    formattype = format_
    bitsize = 0
    if isinstance(format_, str):
        match = re.search("\s*(\D+)", format_)
        if match:
            formattype = match.group(0)
            bitsize = struct.calcsize(formattype) * 8
    return formattype, bitsize


def GetFieldMinMax(fielddef):
    """
    Get minimum, maximum of field based on field format definition

    @param fielddef:
        field format - see "Settings dictionary" above

    @return:
        min, max
    """
    minmax = {'c': (0,                   0xff),
              '?': (0,                   1),
              'b': (~0x7f,               0x7f),
              'B': (0,                   0xff),
              'h': (~0x7fff,             0x7fff),
              'H': (0,                   0xffff),
              'i': (~0x7fffffff,         0x7fffffff),
              'I': (0,                   0xffffffff),
              'l': (~0x7fffffff,         0x7fffffff),
              'L': (0,                   0xffffffff),
              'q': (~0x7fffffffffffffff, 0x7fffffffffffffff),
              'Q': (0,                   0x7fffffffffffffff),
              'f': (sys.float_info.min,  sys.float_info.max),
              'd': (sys.float_info.min,  sys.float_info.max),
             }
    format_ = GetFieldDef(fielddef, fields='format_')
    min_ = 0
    max_ = 0

    if format_[-1:] in minmax:
        min_, max_ = minmax[format_[-1:]]
        max_ *= GetFormatCount(format_)
    elif format_[-1:] in ['s','p']:
        # s and p may have a prefix as length
        max_ = GetFormatCount(format_)

    return min_,max_


def GetFieldLength(fielddef):
    """
    Get length of a field in bytes based on field format definition

    @param fielddef:
        field format - see "Settings dictionary" above

    @return:
        length of field in bytes
    """

    length=0
    format_, addrdef, arraydef = GetFieldDef(fielddef, fields='format_, addrdef, arraydef')

    # <arraydef> contains a integer list
    if isinstance(arraydef, list) and len(arraydef) > 0:
        # arraydef contains a list
        # calc size recursive by sum of all elements
        for i in range(0, arraydef[0]):
            subfielddef = GetSubfieldDef(fielddef)
            if len(arraydef) > 1:
                length += GetFieldLength( (format_, addrdef, subfielddef) )
            # single array
            else:
                length += GetFieldLength( (format_, addrdef, None) )

    elif isinstance(format_, dict):
            # -> iterate through format
            addr = None
            setting = format_
            for name in setting:
                baseaddr, bits, bitshift = GetFieldDef(setting[name], fields='baseaddr, bits, bitshift')
                _len = GetFieldLength(setting[name])
                if addr != baseaddr:
                    addr = baseaddr
                    length += _len

    # a simple value
    elif isinstance(format_, str):
        length = struct.calcsize(format_)

    return length


def GetSubfieldDef(fielddef):
    """
    Get subfield definition from a given field definition

    @param fielddef:
        see Settings desc above

    @return:
        subfield definition
    """

    format_, addrdef, datadef, arraydef, validate, cmd, converter = GetFieldDef(fielddef, fields='format_, addrdef, datadef, arraydef, validate, cmd, converter')

    # create new arraydef
    if len(arraydef) > 1:
        arraydef = arraydef[1:]
    else:
        arraydef = None

    # create new datadef
    if isinstance(datadef, tuple):
        if cmd is not None:
            datadef = (arraydef, validate, cmd)
        else:
            datadef = (arraydef, validate)
    else:
        datadef = arraydef

    # set new field def
    subfielddef = None
    if converter is not None:
        subfielddef = (format_, addrdef, datadef, converter)
    else:
        subfielddef = (format_, addrdef, datadef)

    return subfielddef


def IsFilterGroup(group):
    """
    Check if group is valid on filter

    @param grooup:
        group name to check

    @return:
        True if group is in filter, otherwise False
    """

    if args.filter is not None:
        if group is None:
            return False
        if group == '*':
            return False
        if group.title() != INTERNAL.title() and group.title() not in (groupname.title() for groupname in args.filter):
            return False
    return True


def GetFieldValue(fielddef, dobj, addr):
    """
    Get single field value from definition

    @param fielddef:
        see Settings desc
    @param dobj:
        decrypted binary config data
    @param addr
        addr within dobj

    @return:
        value read from dobj
    """

    format_, bits, bitshift = GetFieldDef(fielddef, fields='format_, bits, bitshift')

    value_  = 0
    unpackedvalue = struct.unpack_from(format_, dobj, addr)
    singletype, bitsize = GetFormatType(format_)

    if not format_[-1:].lower() in ['s','p']:
        for val in unpackedvalue:
            value_ <<= bitsize
            value_ = value_ + val
        value_ = bitsRead(value_, bitshift, bits)
    else:
        value_ = unpackedvalue[0]
        s = str(value_).split('\0')[0]        # use left string until \0
        value_ = unicode(s, errors='ignore')  # remove character > 127

    return value_


def SetFieldValue(fielddef, dobj, addr, value):
    """
    Set single field value from definition

    @param fielddef:
        see Settings desc
    @param dobj:
        decrypted binary config data
    @param addr
        addr within dobj
    @param value
        new value

    @return:
        new decrypted binary config data
    """

    format_, bits, bitshift = GetFieldDef(fielddef, fields='format_, bits, bitshift')
    formatcnt = GetFormatCount(format_)
    singletype, bitsize = GetFormatType(format_)
    if args.debug >= 2:
        print >> sys.stderr, "SetFieldValue(): fielddef {}, addr 0x{:04x}  value {}  formatcnt {}  singletype {}  bitsize {}  ".format(fielddef,addr,value,formatcnt,singletype,bitsize)
    if not format_[-1:].lower() in ['s','p']:
        addr += (bitsize / 8) * formatcnt
        for _ in range(0, formatcnt):
            addr -= (bitsize / 8)
            val = value & ((2**bitsize) - 1)
            if args.debug >= 3:
                print >> sys.stderr, "SetFieldValue(): Single type - fielddef {}, addr 0x{:04x}  value {}  singletype {}  bitsize {}".format(fielddef,addr,val,singletype,bitsize)
            struct.pack_into(singletype, dobj, addr, val)
            value >>= bitsize
    else:
        if args.debug >= 3:
            print >> sys.stderr, "SetFieldValue(): String type - fielddef {}, addr 0x{:04x}  value {}  format_ {}".format(fielddef,addr,value,format_)
        struct.pack_into(format_, dobj, addr, value)

    return dobj


def GetField(dobj, fieldname, fielddef, raw=False, addroffset=0):
    """
    Get field value from definition

    @param dobj:
        decrypted binary config data
    @param fieldname:
        name of the field
    @param fielddef:
        see Settings desc above
    @param raw
        return raw values (True) or converted values (False)
    @param addroffset
        use offset for baseaddr (used for recursive calls)

    @return:
        field mapping
    """

    if isinstance(dobj, bytearray):
        dobj = str(dobj)

    valuemapping = None

    # get field definition
    format_, baseaddr, bits, bitshift, arraydef, group, tasmotacmnd = GetFieldDef(fielddef, fields='format_, baseaddr, bits, bitshift, arraydef, group, tasmotacmnd')

    # filter groups
    if not IsFilterGroup(group):
        return valuemapping

    # <arraydef> contains a integer list
    if isinstance(arraydef, list) and len(arraydef) > 0:
        valuemapping = []
        offset = 0
        for i in range(0, arraydef[0]):
            subfielddef = GetSubfieldDef(fielddef)
            length = GetFieldLength(subfielddef)
            if length != 0:
                value = GetField(dobj, fieldname, subfielddef, raw=raw, addroffset=addroffset+offset)
                valuemapping.append(value)
            offset += length

    # <format> contains a dict
    elif isinstance(format_, dict):
        mapping_value = {}
        # -> iterate through format
        for name in format_:
            value = None
            value = GetField(dobj, name, format_[name], raw=raw, addroffset=addroffset)
            if value is not None:
                mapping_value[name] = value
        # copy complete returned mapping
        valuemapping = copy.deepcopy(mapping_value)

    # a simple value
    elif isinstance(format_, (str, bool, int, float, long)):
        if GetFieldLength(fielddef) != 0:
            valuemapping = ReadWriteConverter(GetFieldValue(fielddef, dobj, baseaddr+addroffset), fielddef, read=True, raw=raw)

    else:
        exit(ExitCode.INTERNAL_ERROR, "Wrong mapping format definition: '{}'".format(format_), typ=LogType.WARNING, doexit=not args.ignorewarning, line=inspect.getlineno(inspect.currentframe()))

    return valuemapping


def SetField(dobj, fieldname, fielddef, restore, addroffset=0, filename=""):
    """
    Get field value from definition

    @param dobj:
        decrypted binary config data
    @param fieldname:
        name of the field
    @param fielddef:
        see Settings desc above
    @param restore
        restore mapping with the new value(s)
    @param addroffset
        use offset for baseaddr (used for recursive calls)
    @param filename
        related filename (for messages only)

    @return:
        new decrypted binary config data
    """
    format_, baseaddr, bits, bitshift, arraydef, group, writeconverter = GetFieldDef(fielddef, fields='format_, baseaddr, bits, bitshift, arraydef, group, writeconverter')
    # cast unicode
    fieldname = str(fieldname)

    # filter groups
    if not IsFilterGroup(group):
        return dobj

    # do not write readonly values
    if writeconverter is False:
        if args.debug >= 2:
            print >> sys.stderr, "SetField(): Readonly '{}' using '{}'/{}{} @{} skipped".format(fieldname, format_, arraydef, bits, hex(baseaddr+addroffset))
        return dobj

    # <arraydef> contains a list
    if isinstance(arraydef, list) and len(arraydef) > 0:
        offset = 0
        if len(restore) > arraydef[0]:
            exit(ExitCode.RESTORE_DATA_ERROR, "file '{sfile}', array '{sname}[{selem}]' exceeds max number of elements [{smax}]".format(sfile=filename, sname=fieldname, selem=len(restore), smax=arraydef[0]), typ=LogType.WARNING, doexit=not args.ignorewarning, line=inspect.getlineno(inspect.currentframe()))
        for i in range(0, arraydef[0]):
            subfielddef = GetSubfieldDef(fielddef)
            length = GetFieldLength(subfielddef)
            if length != 0:
                if i >= len(restore): # restore data list may be shorter than definition
                    break
                subrestore = restore[i]
                dobj = SetField(dobj, fieldname, subfielddef, subrestore, addroffset=addroffset+offset, filename=filename)
            offset += length

    # <format> contains a dict
    elif isinstance(format_, dict):
        for name in format_:    # -> iterate through format
            if name in restore:
                dobj = SetField(dobj, name, format_[name], restore[name], addroffset=addroffset, filename=filename)

    # a simple value
    elif isinstance(format_, (str, bool, int, float, long)):
        valid = True
        err = ""
        errformat = ""

        min_, max_ = GetFieldMinMax(fielddef)
        value = _value = None
        skip = False

        # simple char value
        if format_[-1:] in ['c']:
            try:
                value = ReadWriteConverter(restore.encode(STR_ENCODING)[0], fielddef, read=False)
            except Exception, e:
                exit(e[0], e[1], typ=LogType.WARNING, line=inspect.getlineno(inspect.currentframe()))
                valid = False

        # bool
        elif format_[-1:] in ['?']:
            try:
                value = ReadWriteConverter(bool(restore), fielddef, read=False)
            except Exception, e:
                exit(e[0], e[1], typ=LogType.WARNING, line=inspect.getlineno(inspect.currentframe()))
                valid = False

        # integer
        elif format_[-1:] in ['b','B','h','H','i','I','l','L','q','Q','P']:
            value = ReadWriteConverter(restore, fielddef, read=False)
            if isinstance(value, (str, unicode)):
                value = int(value, 0)
            else:
                value = int(value)
            # bits
            if bits != 0:
                bitvalue = value
                value = struct.unpack_from(format_, dobj, baseaddr+addroffset)[0]
                # validate restore value
                valid = ValidateValue(bitvalue, fielddef)
                if not valid:
                    err = "valid bit range exceeding"
                    value = bitvalue
                else:
                    mask = (1<<bits)-1
                    if bitvalue > mask:
                        min_ = 0
                        max_ = mask
                        _value = bitvalue
                        valid = False
                    else:
                        if bitshift >= 0:
                            bitvalue <<= bitshift
                            mask <<= bitshift
                        else:
                            bitvalue >>= abs(bitshift)
                            mask >>= abs(bitshift)
                        v=value
                        value &= (0xffffffff ^ mask)
                        value |= bitvalue

            # full size values
            else:
                # validate restore function
                valid = ValidateValue(value, fielddef)
                if not valid:
                    err = "valid range exceeding"
                _value = value

        # float
        elif format_[-1:] in ['f','d']:
            try:
                value = ReadWriteConverter(float(restore), fielddef, read=False)
            except:
                valid = False

        # string
        elif format_[-1:] in ['s','p']:
            value = ReadWriteConverter(restore.encode(STR_ENCODING), fielddef, read=False)
            err = "string length exceeding"
            if value is not None:
                max_ -= 1
                valid = min_ <= len(value) <= max_
            else:
                skip = True
                valid = True

        if value is None and not skip:
            # None is an invalid value
            valid = False

        if valid is None and not skip:
            # validate against object type size
            valid = min_ <= value <= max_
            if not valid:
                err = "type range exceeding"
                errformat = " [{smin},{smax}]"

        if _value is None:
            # copy value before possible change below
            _value = value

        if isinstance(_value, (str, unicode)):
            _value = "'{}'".format(_value)

        if valid:
            if not skip:
                if args.debug >= 2:
                    sbits = " {} bits shift {}".format(bits, bitshift) if bits else ""
                    strvalue = "{} [{}]".format(_value, hex(value)) if isinstance(_value, int) else _value
                    print >> sys.stderr, "SetField(): Set '{}' using '{}'/{}{} @{} to {}".format(fieldname, format_, arraydef, sbits, hex(baseaddr+addroffset), strvalue)
                if fieldname != 'cfg_crc' and fieldname != '_':
                    prevvalue = GetFieldValue(fielddef, dobj, baseaddr+addroffset)
                    dobj = SetFieldValue(fielddef, dobj, baseaddr+addroffset, value)
                    curvalue = GetFieldValue(fielddef, dobj, baseaddr+addroffset)
                    if prevvalue != curvalue and args.verbose:
                        message("Value for '{}' changed from {} to {}".format(fieldname, prevvalue, curvalue), typ=LogType.INFO)
                else:
                    if args.debug >= 2:
                        print >> sys.stderr, "SetField(): Special field '{}' using '{}'/{}{} @{} skipped".format(fieldname, format_, arraydef, bits, hex(baseaddr+addroffset))
        else:
            sformat = "file '{sfile}' - {{'{sname}': {svalue}}} ({serror})"+errformat
            exit(ExitCode.RESTORE_DATA_ERROR, sformat.format(sfile=filename, sname=fieldname, serror=err, svalue=_value, smin=min_, smax=max_), typ=LogType.WARNING, doexit=not args.ignorewarning)

    return dobj


def SetCmnd(cmnds, fieldname, fielddef, valuemapping, mappedvalue, addroffset=0, idx=None):
    """
    Get field value from definition

    @param cmnds:
        Tasmota command mapping: { 'group': ['cmnd' <,'cmnd'...>] ... }
    @param fieldname:
        name of the field
    @param fielddef:
        see Settings desc above
    @param valuemapping:
        data mapping
    @param mappedvalue
        mappedvalue mapping with the new value(s)
    @param addroffset
        use offset for baseaddr (used for recursive calls)
    @param idx
        optional array index

    @return:
        new Tasmota command mapping
    """
    format_, baseaddr, bits, bitshift, arraydef, group, tasmotacmnd, writeconverter = GetFieldDef(fielddef, fields='format_, baseaddr, bits, bitshift, arraydef, group, tasmotacmnd, writeconverter')

    # cast unicode
    fieldname = str(fieldname)

    # filter groups
    if not IsFilterGroup(group):
        return cmnds

    # <arraydef> contains a list
    if isinstance(arraydef, list) and len(arraydef) > 0:
        offset = 0
        if len(mappedvalue) > arraydef[0]:
            exit(ExitCode.RESTORE_DATA_ERROR, "array '{sname}[{selem}]' exceeds max number of elements [{smax}]".format(sname=fieldname, selem=len(mappedvalue), smax=arraydef[0]), typ=LogType.WARNING, doexit=not args.ignorewarning, line=inspect.getlineno(inspect.currentframe()))
        for i in range(0, arraydef[0]):
            subfielddef = GetSubfieldDef(fielddef)
            length = GetFieldLength(subfielddef)
            if length != 0:
                if i >= len(mappedvalue): # mappedvalue data list may be shorter than definition
                    break
                subrestore = mappedvalue[i]
                cmnds = SetCmnd(cmnds, fieldname, subfielddef, valuemapping, subrestore, addroffset=addroffset+offset, idx=i)
            offset += length

    # <format> contains a dict
    elif isinstance(format_, dict):
        for name in format_:    # -> iterate through format
            if name in mappedvalue:
                cmnds = SetCmnd(cmnds, name, format_[name], valuemapping, mappedvalue[name], addroffset=addroffset, idx=idx)

    # a simple value
    elif isinstance(format_, (str, bool, int, float, long)):
        if isinstance(tasmotacmnd, tuple):
            tasmotacmnds = tasmotacmnd
            for tasmotacmnd in tasmotacmnds:
                cmnd = CmndConverter(valuemapping, mappedvalue, idx, fielddef)
                if group is not None and cmnd is not None:
                    if group not in cmnds:
                        cmnds[group] = []
                    cmnds[group].append(cmnd)
        else:
            cmnd = CmndConverter(valuemapping, mappedvalue, idx, fielddef)
            if group is not None and cmnd is not None:
                if group not in cmnds:
                    cmnds[group] = []
                cmnds[group].append(cmnd)

    return cmnds


def Bin2Mapping(decode_cfg):
    """
    Decodes binary data stream into pyhton mappings dict

    @param decode_cfg:
        binary config data (decrypted)

    @return:
        valuemapping data as mapping dictionary
    """
    if isinstance(decode_cfg, bytearray):
        decode_cfg = str(decode_cfg)

    # get binary header and template to use
    version, size, setting = GetTemplateSetting(decode_cfg)

    # if we did not found a mathching setting
    if setting is None:
        exit(ExitCode.UNSUPPORTED_VERSION, "Tasmota configuration version {} not supported".format(version),line=inspect.getlineno(inspect.currentframe()))

    if 'version' in setting:
        cfg_version = GetField(decode_cfg, 'version', setting['version'], raw=True)

    # check size if exists
    if 'cfg_size' in setting:
        cfg_size = GetField(decode_cfg, 'cfg_size', setting['cfg_size'], raw=True)
        # read size should be same as definied in setting
        if cfg_size > size:
            # may be processed
            exit(ExitCode.DATA_SIZE_MISMATCH, "Number of bytes read does ot match - read {}, expected {} byte".format(cfg_size, size), typ=LogType.ERROR,line=inspect.getlineno(inspect.currentframe()))
        elif cfg_size < size:
            # less number of bytes can not be processed
            exit(ExitCode.DATA_SIZE_MISMATCH, "Number of bytes read to small to process - read {}, expected {} byte".format(cfg_size, size), typ=LogType.ERROR,line=inspect.getlineno(inspect.currentframe()))

    # check crc if exists
    if 'cfg_crc' in setting:
        cfg_crc = GetField(decode_cfg, 'cfg_crc', setting['cfg_crc'], raw=True)
    else:
        cfg_crc = GetSettingsCrc(decode_cfg)
    if cfg_crc != GetSettingsCrc(decode_cfg):
        exit(ExitCode.DATA_CRC_ERROR, 'Data CRC error, read 0x{:x} should be 0x{:x}'.format(cfg_crc, GetSettingsCrc(decode_cfg)), typ=LogType.WARNING, doexit=not args.ignorewarning,line=inspect.getlineno(inspect.currentframe()))

    # get valuemapping
    valuemapping = GetField(decode_cfg, None, (setting,0,(None, None, (INTERNAL, None))))

    # add header info
    timestamp = datetime.now()
    valuemapping['header'] = {  'timestamp':timestamp.strftime("%Y-%m-%d %H:%M:%S"),
                                'format':   {
                                            'jsonindent':   args.jsonindent,
                                            'jsoncompact':  args.jsoncompact,
                                            'jsonsort':     args.jsonsort,
                                            'jsonhidepw':   args.jsonhidepw,
                                            },
                                'template': {
                                            'version':  hex(version),
                                            'crc':      hex(cfg_crc),
                                            },
                                'data':     {
                                            'crc':      hex(GetSettingsCrc(decode_cfg)),
                                            'size':     len(decode_cfg),
                                            },
                                'script':   {
                                            'name':     os.path.basename(__file__),
                                            'version':  VER,
                                            },
                                'os':       (platform.machine(), platform.system(), platform.release(), platform.version(), platform.platform()),
                                'python':   platform.python_version(),
                             }
    if 'cfg_crc' in setting:
        valuemapping['header']['template'].update({'size': cfg_size})
    if 'version' in setting:
        valuemapping['header']['data'].update({'version': hex(cfg_version)})

    return valuemapping


def Mapping2Bin(decode_cfg, jsonconfig, filename=""):
    """
    Encodes into binary data stream

    @param decode_cfg:
        binary config data (decrypted)
    @param jsonconfig:
        restore data mapping
    @param filename:
        name of the restore file (for error output only)

    @return:
        changed binary config data (decrypted) or None on error
    """
    if isinstance(decode_cfg, str):
        decode_cfg = bytearray(decode_cfg)


    # get binary header data to use the correct version template from device
    version, size, setting = GetTemplateSetting(decode_cfg)

    # make empty binarray array
    _buffer = bytearray()
    # add data
    _buffer.extend(decode_cfg)

    if setting is not None:
        # iterate through restore data mapping
        for name in jsonconfig:
            # key must exist in both dict
            if name in setting:
                SetField(_buffer, name, setting[name], jsonconfig[name], addroffset=0, filename=filename)
            else:
                if name != 'header':
                    exit(ExitCode.RESTORE_DATA_ERROR, "Restore file '{}' contains obsolete name '{}', skipped".format(filename, name), typ=LogType.WARNING, doexit=not args.ignorewarning)

        if 'cfg_crc' in setting:
            crc = GetSettingsCrc(_buffer)
            struct.pack_into(setting['cfg_crc'][0], _buffer, setting['cfg_crc'][1], crc)
        return _buffer

    else:
        exit(ExitCode.UNSUPPORTED_VERSION,"File '{}', Tasmota configuration version 0x{:x} not supported".format(filename, version), typ=LogType.WARNING, doexit=not args.ignorewarning)

    return None


def Mapping2Cmnd(decode_cfg, valuemapping, filename=""):
    """
    Encodes mapping data into Tasmota command mapping

    @param decode_cfg:
        binary config data (decrypted)
    @param valuemapping:
        data mapping
    @param filename:
        name of the restore file (for error output only)

    @return:
        Tasmota command mapping {group: [cmnd <,cmnd <,...>>]}
    """
    if isinstance(decode_cfg, str):
        decode_cfg = bytearray(decode_cfg)

    # get binary header data to use the correct version template from device
    version, size, setting = GetTemplateSetting(decode_cfg)

    cmnds = {}

    if setting is not None:
        # iterate through restore data mapping
        for name in valuemapping:
            # key must exist in both dict
            if name in setting:
                cmnds = SetCmnd(cmnds, name, setting[name], valuemapping, valuemapping[name], addroffset=0)
            else:
                if name != 'header':
                    exit(ExitCode.RESTORE_DATA_ERROR, "Restore file '{}' contains obsolete name '{}', skipped".format(filename, name), typ=LogType.WARNING, doexit=not args.ignorewarning)

        return cmnds

    else:
        exit(ExitCode.UNSUPPORTED_VERSION,"File '{}', Tasmota configuration version 0x{:x} not supported".format(filename, version), typ=LogType.WARNING, doexit=not args.ignorewarning)

    return None


def Backup(backupfile, backupfileformat, encode_cfg, decode_cfg, configmapping):
    """
    Create backup file

    @param backupfile:
        Raw backup filename from program args
    @param backupfileformat:
        Backup file format
    @param encode_cfg:
        binary config data (encrypted)
    @param decode_cfg:
        binary config data (decrypted)
    @param configmapping:
        config data mapppings
    """

    name, ext = os.path.splitext(backupfile)
    if ext.lower() == '.'+FileType.BIN.lower():
        backupfileformat = FileType.BIN
    elif ext.lower() == '.'+FileType.DMP.lower():
        backupfileformat = FileType.DMP
    elif ext.lower() == '.'+FileType.JSON.lower():
        backupfileformat = FileType.JSON

    fileformat = ""
    # Tasmota format
    if backupfileformat.lower() == FileType.DMP.lower():
        fileformat = "Tasmota"
        backup_filename = MakeFilename(backupfile, FileType.DMP, configmapping)
        if args.verbose:
            message("Writing backup file '{}' ({} format)".format(backup_filename, fileformat), typ=LogType.INFO)
        try:
            with open(backup_filename, "wb") as backupfp:
                backupfp.write(encode_cfg)
        except Exception, e:
            exit(e[0], "'{}' {}".format(backup_filename, e[1]),line=inspect.getlineno(inspect.currentframe()))

    # binary format
    elif backupfileformat.lower() == FileType.BIN.lower():
        fileformat = "binary"
        backup_filename = MakeFilename(backupfile, FileType.BIN, configmapping)
        if args.verbose:
            message("Writing backup file '{}' ({} format)".format(backup_filename, fileformat), typ=LogType.INFO)
        try:
            with open(backup_filename, "wb") as backupfp:
                backupfp.write(struct.pack('<L',BINARYFILE_MAGIC))
                backupfp.write(decode_cfg)
        except Exception, e:
            exit(e[0], "'{}' {}".format(backup_filename, e[1]),line=inspect.getlineno(inspect.currentframe()))

    # JSON format
    elif backupfileformat.lower() == FileType.JSON.lower():
        fileformat = "JSON"
        backup_filename = MakeFilename(backupfile, FileType.JSON, configmapping)
        if args.verbose:
            message("Writing backup file '{}' ({} format)".format(backup_filename, fileformat), typ=LogType.INFO)
        try:
            with open(backup_filename, "w") as backupfp:
                json.dump(configmapping, backupfp, sort_keys=args.jsonsort, indent=None if args.jsonindent < 0 else args.jsonindent, separators=(',', ':') if args.jsoncompact else (', ', ': ') )
        except Exception, e:
            exit(e[0], "'{}' {}".format(backup_filename, e[1]),line=inspect.getlineno(inspect.currentframe()))

    if args.verbose:
        srctype = 'device'
        src = args.device
        if args.tasmotafile is not None:
            srctype = 'file'
            src = args.tasmotafile
        message("Backup successful from {} '{}' to file '{}' ({} format)".format(srctype, src, backup_filename, fileformat), typ=LogType.INFO)


def Restore(restorefile, backupfileformat, encode_cfg, decode_cfg, configmapping):
    """
    Restore from file

    @param encode_cfg:
        binary config data (encrypted)
    @param backupfileformat:
        Backup file format
    @param decode_cfg:
        binary config data (decrypted)
    @param configmapping:
        config data mapppings
    """

    new_encode_cfg = None

    restorefileformat = None
    if backupfileformat.lower() == 'bin':
        restorefileformat = FileType.BIN
    elif backupfileformat.lower() == 'dmp':
        restorefileformat = FileType.DMP
    elif backupfileformat.lower() == 'json':
        restorefileformat = FileType.JSON
    restorefilename = MakeFilename(restorefile, restorefileformat, configmapping)
    filetype = GetFileType(restorefilename)

    if filetype == FileType.DMP:
        if args.verbose:
            message("Reading restore file '{}' (Tasmota format)".format(restorefilename), typ=LogType.INFO)
        try:
            with open(restorefilename, "rb") as restorefp:
                new_encode_cfg = restorefp.read()
        except Exception, e:
            exit(e[0], "'{}' {}".format(restorefilename, e[1]),line=inspect.getlineno(inspect.currentframe()))

    elif filetype == FileType.BIN:
        if args.verbose:
            message("Reading restore file '{}' (Binary format)".format(restorefilename), typ=LogType.INFO)
        try:
            with open(restorefilename, "rb") as restorefp:
                restorebin = restorefp.read()
        except Exception, e:
            exit(e[0], "'{}' {}".format(restorefilename, e[1]),line=inspect.getlineno(inspect.currentframe()))
        header = struct.unpack_from('<L', restorebin, 0)[0]
        if header == BINARYFILE_MAGIC:
            decode_cfg = restorebin[4:]                     # remove header from encrypted config file
            new_encode_cfg = DecryptEncrypt(decode_cfg)     # process binary to binary config

    elif filetype == FileType.JSON or filetype == FileType.INVALID_JSON:
        if args.verbose:
            message("Reading restore file '{}' (JSON format)".format(restorefilename), typ=LogType.INFO)
        try:
            with open(restorefilename, "r") as restorefp:
                jsonconfig = json.load(restorefp)
        except ValueError as e:
            exit(ExitCode.JSON_READ_ERROR, "File '{}' invalid JSON: {}".format(restorefilename, e), line=inspect.getlineno(inspect.currentframe()))
        # process json config to binary config
        new_decode_cfg = Mapping2Bin(decode_cfg, jsonconfig, restorefilename)
        new_encode_cfg = DecryptEncrypt(new_decode_cfg)

    elif filetype == FileType.FILE_NOT_FOUND:
        exit(ExitCode.FILE_NOT_FOUND, "File '{}' not found".format(restorefilename),line=inspect.getlineno(inspect.currentframe()))
    elif filetype == FileType.INCOMPLETE_JSON:
        exit(ExitCode.JSON_READ_ERROR, "File '{}' incomplete JSON, missing name 'header'".format(restorefilename),line=inspect.getlineno(inspect.currentframe()))
    elif filetype == FileType.INVALID_BIN:
        exit(ExitCode.FILE_READ_ERROR, "File '{}' invalid BIN format".format(restorefilename),line=inspect.getlineno(inspect.currentframe()))
    else:
        exit(ExitCode.FILE_READ_ERROR, "File '{}' unknown error".format(restorefilename),line=inspect.getlineno(inspect.currentframe()))

    if new_encode_cfg is not None:
        if args.verbose:
            new_decode_cfg = DecryptEncrypt(new_encode_cfg)
            # get binary header and template to use
            version, size, setting = GetTemplateSetting(new_decode_cfg)
            # get config file version
            cfg_version = GetField(new_decode_cfg, 'version', setting['version'], raw=True)
            message("Config file contains data of Sonoff-Tasmota {}".format(GetVersionStr(cfg_version)), typ=LogType.INFO)
        if args.forcerestore or new_encode_cfg != encode_cfg:
            # write config direct to device via http
            if args.device is not None:
                if args.verbose:
                    message("Push new data to '{}' using restore file '{}'".format(args.device, restorefilename), typ=LogType.INFO)
                error_code, error_str = PushTasmotaConfig(new_encode_cfg, args.device, args.port, args.username, args.password)
                if error_code:
                    exit(ExitCode.UPLOAD_CONFIG_ERROR, "Config data upload failed - {}".format(error_str),line=inspect.getlineno(inspect.currentframe()))
                else:
                    if args.verbose:
                        message("Restore successful to device '{}' using restore file '{}'".format(args.device, restorefilename), typ=LogType.INFO)

            # write config from a file
            elif args.tasmotafile is not None:
                if args.verbose:
                    message("Write new data to file '{}' using restore file '{}'".format(args.tasmotafile, restorefilename), typ=LogType.INFO)
                try:
                    with open(args.tasmotafile, "wb") as outputfile:
                        outputfile.write(new_encode_cfg)
                except Exception, e:
                    exit(e[0], "'{}' {}".format(args.tasmotafile, e[1]),line=inspect.getlineno(inspect.currentframe()))
                if args.verbose:
                    message("Restore successful to file '{}' using restore file '{}'".format(args.tasmotafile, restorefilename), typ=LogType.INFO)

        else:
            global exitcode
            exitcode = ExitCode.RESTORE_SKIPPED
            if args.verbose:
                message("Configuration data leaving unchanged", typ=LogType.INFO)


def OutputTasmotaCmnds(tasmotacmnds):
    """
    Print Tasmota command mapping

    @param tasmotacmnds:
        Tasmota command mapping {group: [cmnd <,cmnd <,...>>]}
    """
    def OutputTasmotaSubCmnds(cmnds):
        if args.cmndsort:
            for cmnd in sorted(cmnds, key = lambda cmnd:[int(c) if c.isdigit() else c for c in re.split('(\d+)', cmnd)]):
                print "{}{}".format(" "*args.cmndindent, cmnd)
        else:
            for cmnd in cmnds:
                print "{}{}".format(" "*args.cmndindent, cmnd)

    groups = GetGroupList(Settings[0][2])

    if args.cmndgroup:
        for group in groups:
            if group.title() in (groupname.title() for groupname in tasmotacmnds):
                cmnds = tasmotacmnds[group]
                print
                print "# {}:".format(group)
                OutputTasmotaSubCmnds(cmnds)

    else:
        cmnds = []
        for group in groups:
            if group.title() in (groupname.title() for groupname in tasmotacmnds):
                cmnds.extend(tasmotacmnds[group])
        OutputTasmotaSubCmnds(cmnds)

def ParseArgs():
    """
    Program argument parser

    @return:
        configargparse.parse_args() result
    """
    global parser
    parser = configargparse.ArgumentParser(description='Backup/Restore Sonoff-Tasmota configuration data.',
                                           epilog='Either argument -d <host> or -f <filename> must be given.',
                                           add_help=False,
                                           formatter_class=lambda prog: CustomHelpFormatter(prog))

    source = parser.add_argument_group('Source', 'Read/Write Tasmota configuration from/to')
    source.add_argument('-f', '--file', '--tasmota-file',
                            metavar='<filename>',
                            dest='tasmotafile',
                            default=DEFAULTS['source']['tasmotafile'],
                            help="file to retrieve/write Tasmota configuration from/to (default: {})'".format(DEFAULTS['source']['tasmotafile']))
    source.add_argument('-d', '--device', '--host',
                            metavar='<host>',
                            dest='device',
                            default=DEFAULTS['source']['device'],
                            help="hostname or IP address to retrieve/send Tasmota configuration from/to (default: {})".format(DEFAULTS['source']['device']) )
    source.add_argument('-P', '--port',
                            metavar='<port>',
                            dest='port',
                            default=DEFAULTS['source']['port'],
                            help="TCP/IP port number to use for the host connection (default: {})".format(DEFAULTS['source']['port']) )
    source.add_argument('-u', '--username',
                            metavar='<username>',
                            dest='username',
                            default=DEFAULTS['source']['username'],
                            help="host HTTP access username (default: {})".format(DEFAULTS['source']['username']))
    source.add_argument('-p', '--password',
                            metavar='<password>',
                            dest='password',
                            default=DEFAULTS['source']['password'],
                            help="host HTTP access password (default: {})".format(DEFAULTS['source']['password']))

    backup = parser.add_argument_group('Backup/Restore', 'Backup & restore specification')
    backup.add_argument('-i', '--restore-file',
                            metavar='<filename>',
                            dest='restorefile',
                            default=DEFAULTS['backup']['backupfile'],
                            help="file to restore configuration from (default: {}). Replacements: @v=firmware version from config, @f=device friendly name from config, @h=device hostname from config, @H=device hostname from device (-d arg only)".format(DEFAULTS['backup']['restorefile']))
    backup.add_argument('-o', '--backup-file',
                            metavar='<filename>',
                            dest='backupfile',
                            default=DEFAULTS['backup']['backupfile'],
                            help="file to backup configuration to (default: {}). Replacements: @v=firmware version from config, @f=device friendly name from config, @h=device hostname from config, @H=device hostname from device (-d arg only)".format(DEFAULTS['backup']['backupfile']))
    backup_file_formats = ['json', 'bin', 'dmp']
    backup.add_argument('-t', '--backup-type',
                            metavar='|'.join(backup_file_formats),
                            dest='backupfileformat',
                            choices=backup_file_formats,
                            default=DEFAULTS['backup']['backupfileformat'],
                            help="backup filetype (default: '{}')".format(DEFAULTS['backup']['backupfileformat']) )
    backup.add_argument('-E', '--extension',
                            dest='extension',
                            action='store_true',
                            default=DEFAULTS['backup']['extension'],
                            help="append filetype extension for -i and -o filename{}".format(' (default)' if DEFAULTS['backup']['extension'] else '') )
    backup.add_argument('-e', '--no-extension',
                            dest='extension',
                            action='store_false',
                            default=DEFAULTS['backup']['extension'],
                            help="do not append filetype extension, use -i and -o filename as passed{}".format(' (default)' if not DEFAULTS['backup']['extension'] else '') )
    backup.add_argument('-F', '--force-restore',
                            dest='forcerestore',
                            action='store_true',
                            default=DEFAULTS['backup']['forcerestore'],
                            help="force restore even configuration is identical{}".format(' (default)' if DEFAULTS['backup']['forcerestore'] else '') )

    jsonformat = parser.add_argument_group('JSON output', 'JSON format specification')
    jsonformat.add_argument('--json-indent',
                            metavar='<indent>',
                            dest='jsonindent',
                            type=int,
                            default=DEFAULTS['jsonformat']['jsonindent'],
                            help="pretty-printed JSON output using indent level (default: '{}'). -1 disables indent.".format(DEFAULTS['jsonformat']['jsonindent']) )
    jsonformat.add_argument('--json-compact',
                            dest='jsoncompact',
                            action='store_true',
                            default=DEFAULTS['jsonformat']['jsoncompact'],
                            help="compact JSON output by eliminate whitespace{}".format(' (default)' if DEFAULTS['jsonformat']['jsoncompact'] else '') )

    jsonformat.add_argument('--json-sort',
                            dest='jsonsort',
                            action='store_true',
                            default=DEFAULTS['jsonformat']['jsonsort'],
                            help=configargparse.SUPPRESS) #"sort json keywords{}".format(' (default)' if DEFAULTS['jsonformat']['jsonsort'] else '') )
    jsonformat.add_argument('--json-unsort',
                            dest='jsonsort',
                            action='store_false',
                            default=DEFAULTS['jsonformat']['jsonsort'],
                            help=configargparse.SUPPRESS) #"do not sort json keywords{}".format(' (default)' if not DEFAULTS['jsonformat']['jsonsort'] else '') )

    jsonformat.add_argument('--json-hide-pw',
                            dest='jsonhidepw',
                            action='store_true',
                            default=DEFAULTS['jsonformat']['jsonhidepw'],
                            help="hide passwords{}".format(' (default)' if DEFAULTS['jsonformat']['jsonhidepw'] else '') )
    jsonformat.add_argument('--json-show-pw', '--json-unhide-pw',
                            dest='jsonhidepw',
                            action='store_false',
                            default=DEFAULTS['jsonformat']['jsonhidepw'],
                            help="unhide passwords{}".format(' (default)' if not DEFAULTS['jsonformat']['jsonhidepw'] else '') )

    cmndformat = parser.add_argument_group('Tasmota command output', 'Tasmota command output format specification')
    cmndformat.add_argument('--cmnd-indent',
                            metavar='<indent>',
                            dest='cmndindent',
                            type=int,
                            default=DEFAULTS['cmndformat']['cmndindent'],
                            help="Tasmota command grouping indent level (default: '{}'). 0 disables indent".format(DEFAULTS['cmndformat']['cmndindent']) )
    cmndformat.add_argument('--cmnd-groups',
                            dest='cmndgroup',
                            action='store_true',
                            default=DEFAULTS['cmndformat']['cmndgroup'],
                            help="group Tasmota commands{}".format(' (default)' if DEFAULTS['cmndformat']['cmndgroup'] else '') )
    cmndformat.add_argument('--cmnd-nogroups',
                            dest='cmndgroup',
                            action='store_false',
                            default=DEFAULTS['cmndformat']['cmndgroup'],
                            help="leave Tasmota commands ungrouped{}".format(' (default)' if not DEFAULTS['cmndformat']['cmndgroup'] else '') )
    cmndformat.add_argument('--cmnd-sort',
                            dest='cmndsort',
                            action='store_true',
                            default=DEFAULTS['cmndformat']['cmndsort'],
                            help="sort Tasmota commands{}".format(' (default)' if DEFAULTS['cmndformat']['cmndsort'] else '') )
    cmndformat.add_argument('--cmnd-unsort',
                            dest='cmndsort',
                            action='store_false',
                            default=DEFAULTS['cmndformat']['cmndsort'],
                            help="leave Tasmota commands unsorted{}".format(' (default)' if not DEFAULTS['cmndformat']['cmndsort'] else '') )

    common = parser.add_argument_group('Common', 'Optional arguments')
    common.add_argument('-c', '--config',
                            metavar='<filename>',
                            dest='configfile',
                            default=DEFAULTS['common']['configfile'],
                            is_config_file=True,
                            help="program config file - can be used to set default command args (default: {})".format(DEFAULTS['common']['configfile']) )

    common.add_argument('-S', '--output',
                            dest='output',
                            action='store_true',
                            default=DEFAULTS['common']['output'],
                            help="display output regardsless of backup/restore usage{}".format(" (default)" if DEFAULTS['common']['output'] else " (default do not output on backup or restore usage)") )
    output_formats = ['json', 'cmnd','command']
    common.add_argument('-T', '--output-format',
                            metavar='|'.join(output_formats),
                            dest='outputformat',
                            choices=output_formats,
                            default=DEFAULTS['common']['outputformat'],
                            help="display output format (default: '{}')".format(DEFAULTS['common']['outputformat']) )
    groups = GetGroupList(Settings[0][2])
    if '*' in groups:
        groups.remove('*')
    common.add_argument('-g', '--group',
                            dest='filter',
                            choices=groups,
                            nargs='+',
                            type=lambda s : s.title(),
                            default=DEFAULTS['common']['filter'],
                            help="limit data processing to command groups (default {})".format("no filter" if DEFAULTS['common']['filter'] == None else DEFAULTS['common']['filter']) )
    common.add_argument('--ignore-warnings',
                            dest='ignorewarning',
                            action='store_true',
                            default=DEFAULTS['common']['ignorewarning'],
                            help="do not exit on warnings{}. Not recommended, used by your own responsibility!".format(' (default)' if DEFAULTS['common']['ignorewarning'] else '') )


    info = parser.add_argument_group('Info','Extra information')
    info.add_argument('-D', '--debug',
                            dest='debug',
                            action='count',
                            help=configargparse.SUPPRESS)
    info.add_argument('-h', '--help',
                            dest='shorthelp',
                            action='store_true',
                            help='show usage help message and exit')
    info.add_argument("-H", "--full-help",
                            action="help",
                            help="show full help message and exit")
    info.add_argument('-v', '--verbose',
                            dest='verbose',
                            action='store_true',
                            help='produce more output about what the program does')
    info.add_argument('-V', '--version',
                            action='version',
                            version=PROG)

    args = parser.parse_args()

    if args.debug >= 1:
        print >> sys.stderr, parser.format_values()
        print >> sys.stderr, "Settings:"
        for k in args.__dict__:
            print >> sys.stderr, "  "+str(k), "= ",eval('args.{}'.format(k))
    return args


if __name__ == "__main__":
    args = ParseArgs()
    if args.shorthelp:
        ShortHelp()

    # check source args
    if args.device is not None and args.tasmotafile is not None:
        exit(ExitCode.ARGUMENT_ERROR, "Unable to select source, do not use -d and -f together",line=inspect.getlineno(inspect.currentframe()))

    # default no configuration available
    encode_cfg = None

    # pull config from Tasmota device
    if args.tasmotafile is not None:
        if args.verbose:
            message("Load data from file '{}'".format(args.tasmotafile), typ=LogType.INFO)
        encode_cfg = LoadTasmotaConfig(args.tasmotafile)

    # load config from Tasmota file
    if args.device is not None:
        if args.verbose:
            message("Load data from device '{}'".format(args.device), typ=LogType.INFO)
        encode_cfg = PullTasmotaConfig(args.device, args.port, username=args.username, password=args.password)

    if encode_cfg is None:
        # no config source given
        ShortHelp(False)
        print
        print parser.epilog
        sys.exit(ExitCode.OK)

    if len(encode_cfg) == 0:
        exit(ExitCode.FILE_READ_ERROR, "Unable to read configuration data from {} '{}'".format('device' if args.device is not None else 'file', \
                                                                        args.device if args.device is not None else args.tasmotafile) \
                                                                        ,line=inspect.getlineno(inspect.currentframe()) )
    # decrypt Tasmota config
    decode_cfg = DecryptEncrypt(encode_cfg)

    # decode into mappings dictionary
    configmapping = Bin2Mapping(decode_cfg)
    if args.verbose and 'version' in configmapping:
        message("{} '{}' is using Sonoff-Tasmota {}".format('File' if args.tasmotafile is not None else 'Device',
                                                     args.tasmotafile if args.tasmotafile is not None else args.device,
                                                     GetVersionStr(configmapping['version'])),
                                                     typ=LogType.INFO)

    # backup to file
    if args.backupfile is not None:
        Backup(args.backupfile, args.backupfileformat, encode_cfg, decode_cfg, configmapping)

    # restore from file
    if args.restorefile is not None:
        Restore(args.restorefile, args.backupfileformat, encode_cfg, decode_cfg, configmapping)

    # json screen output
    if (args.backupfile is None and args.restorefile is None) or args.output:
        if args.outputformat == 'json':
            print json.dumps(configmapping, sort_keys=args.jsonsort, indent=None if args.jsonindent<0 else args.jsonindent, separators=(',', ':') if args.jsoncompact else (', ', ': ') )

        if args.outputformat == 'cmnd' or args.outputformat == 'command':
            tasmotacmnds = Mapping2Cmnd(decode_cfg, configmapping)
            OutputTasmotaCmnds(tasmotacmnds)

    sys.exit(exitcode)<|MERGE_RESOLUTION|>--- conflicted
+++ resolved
@@ -903,29 +903,18 @@
         'no_power_feedback':             ('<L', (0x3A0,1,13), (None, None,                      ('SetOption',   '"SetOption63 {}".format($)')) ),
                                     })
 # ======================================================================
-<<<<<<< HEAD
 Setting_6_5_0_10 = copy.deepcopy(Setting_6_5_0_9)
 Setting_6_5_0_10['flag3'][0].update ({
         'use_underscore':                ('<L', (0x3A0,1,14), (None, None,                      ('SetOption',   '"SetOption64 {}".format($)')) ),
                                     })
 # ======================================================================
-# ======================================================================
 Setting_6_5_0_11 = copy.deepcopy(Setting_6_5_0_10)
 Setting_6_5_0_11['flag3'][0].update ({
         'tuya_show_dimmer':             ('<L', (0x3A0,1,15), (None, None,                      ('SetOption',   '"SetOption65 {}".format($)')) ),
-=======
-Setting_6_5_0_11 = copy.deepcopy(Setting_6_5_0_9)
-Setting_6_5_0_11['flag3'][0].update ({
-        'use_underscore':                ('<L', (0x3A0,1,14), (None, None,                      ('SetOption',   '"SetOption64 {}".format($)')) ),
->>>>>>> 763118b6
-                                    })
 # ======================================================================
 Settings = [
             (0x605000B, 0xe00, Setting_6_5_0_11),
-<<<<<<< HEAD
             (0x605000B, 0xe00, Setting_6_5_0_10),
-=======
->>>>>>> 763118b6
             (0x6050009, 0xe00, Setting_6_5_0_9),
             (0x6050007, 0xe00, Setting_6_5_0_7),
             (0x6050006, 0xe00, Setting_6_5_0_6),
